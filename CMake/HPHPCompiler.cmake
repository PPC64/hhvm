--- conflicted
+++ resolved
@@ -136,7 +136,6 @@
        )
     endif()
 
-<<<<<<< HEAD
     # The params bellow causes problem on GCC 4.8 4.8 and 5.4 on PPC64
     # https://gcc.gnu.org/bugzilla/show_bug.cgi?id=72855
     if(NOT IS_PPC64)
@@ -146,12 +145,8 @@
     )
     endif()
 
-    execute_process(COMMAND ${CMAKE_CXX_COMPILER} ${CMAKE_CXX_COMPILER_ARG1} -dumpversion OUTPUT_VARIABLE GCC_VERSION)
-    if(GCC_VERSION VERSION_GREATER 4.8 OR GCC_VERSION VERSION_EQUAL 4.8)
-=======
     if(CMAKE_CXX_COMPILER_VERSION VERSION_GREATER 4.8 OR
        CMAKE_CXX_COMPILER_VERSION VERSION_EQUAL 4.8)
->>>>>>> d79d60ee
       # FIXME: GCC 4.8+ regressions http://git.io/4r7VCQ
       list(APPEND GENERAL_OPTIONS
         "ftrack-macro-expansion=0"
