--- conflicted
+++ resolved
@@ -156,20 +156,6 @@
       "-param=inline-unit-growth=200"
       "-param=large-unit-insns=10000"
     )
-<<<<<<< HEAD
-
-    if(CMAKE_CXX_COMPILER_VERSION VERSION_GREATER 4.8 OR
-       CMAKE_CXX_COMPILER_VERSION VERSION_EQUAL 4.8)
-      # FIXME: GCC 4.8+ regressions http://git.io/4r7VCQ
-      list(APPEND GENERAL_OPTIONS
-        "ftrack-macro-expansion=0"
-        "fno-builtin-memcmp"
-      )
-    else()
-       message(FATAL_ERROR "${PROJECT_NAME} requires g++ 4.8 or greater.")
-    endif()
-=======
->>>>>>> 85d64610
 
     # Fix problem with GCC 4.9, https://kb.isc.org/article/AA-01167
     if(CMAKE_CXX_COMPILER_VERSION VERSION_GREATER 4.9 OR
