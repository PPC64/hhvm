--- conflicted
+++ resolved
@@ -152,27 +152,11 @@
 
     list(APPEND RELEASE_CXX_OPTIONS
       "-param max-inline-insns-auto=100"
+      "-param early-inlining-insns=200"
+      "-param max-early-inliner-iterations=50"
       "-param=inline-unit-growth=200"
       "-param=large-unit-insns=10000"
     )
-    # The params bellow causes problem on GCC 4.9 and 5.4 on PPC64
-    # https://gcc.gnu.org/bugzilla/show_bug.cgi?id=72855
-    if(NOT IS_PPC64)
-      list(APPEND RELEASE_CXX_OPTIONS
-        "-param early-inlining-insns=200"
-        "-param max-early-inliner-iterations=50"
-       )
-    endif()
-
-<<<<<<< HEAD
-    # The params bellow causes problem on GCC 4.8 4.8 and 5.4 on PPC64
-    # https://gcc.gnu.org/bugzilla/show_bug.cgi?id=72855
-    if(NOT IS_PPC64)
-      list(APPEND RELEASE_CXX_OPTIONS
-        "-param early-inlining-insns=200"
-        "-param max-early-inliner-iterations=50"
-    )
-    endif()
 
     if(CMAKE_CXX_COMPILER_VERSION VERSION_GREATER 4.8 OR
        CMAKE_CXX_COMPILER_VERSION VERSION_EQUAL 4.8)
@@ -184,8 +168,6 @@
     else()
        message(FATAL_ERROR "${PROJECT_NAME} requires g++ 4.8 or greater.")
     endif()
-=======
->>>>>>> 84a929ab
 
     # Fix problem with GCC 4.9, https://kb.isc.org/article/AA-01167
     if(CMAKE_CXX_COMPILER_VERSION VERSION_GREATER 4.9 OR
