--- conflicted
+++ resolved
@@ -1,11 +1,6 @@
 set(OCAMLC_FOUND FALSE)
 set(OCAMLC_OPT_SUFFIX "")
 
-<<<<<<< HEAD
-if(NOT IS_PPC64)
-  find_program(OCAMLC_EXECUTABLE ocamlc DOC "path to ocamlc")
-  mark_as_advanced(OCAMLC_EXECUTABLE)
-=======
 if(IS_PPC64)
   # No OCaml port for PPC64 yet, skip it
   return()
@@ -13,33 +8,31 @@
 
 find_program(OCAMLC_EXECUTABLE ocamlc DOC "path to ocamlc")
 mark_as_advanced(OCAMLC_EXECUTABLE)
->>>>>>> 1736ad82
 
-  if(OCAMLC_EXECUTABLE)
-    message(STATUS "Found ocamlc: ${OCAMLC_EXECUTABLE}")
-    execute_process(COMMAND ${OCAMLC_EXECUTABLE} -version
-      OUTPUT_VARIABLE OCAMLC_VERSION
-      OUTPUT_STRIP_TRAILING_WHITESPACE)
-    if ("${OCAMLC_VERSION}" VERSION_LESS "4.01")
-      message(FATAL_ERROR "OCaml version ${OCAMLC_VERSION} is too old "
-        "to build the Hack typechecker, need at least 4.01. Directions "
-        "at https://github.com/facebook/hhvm/wiki/Building-and-Installing-HHVM "
-        "may have instructions how to get a newer version for your distro.")
+if(OCAMLC_EXECUTABLE)
+  message(STATUS "Found ocamlc: ${OCAMLC_EXECUTABLE}")
+  execute_process(COMMAND ${OCAMLC_EXECUTABLE} -version
+    OUTPUT_VARIABLE OCAMLC_VERSION
+    OUTPUT_STRIP_TRAILING_WHITESPACE)
+  if ("${OCAMLC_VERSION}" VERSION_LESS "4.01")
+    message(FATAL_ERROR "OCaml version ${OCAMLC_VERSION} is too old "
+      "to build the Hack typechecker, need at least 4.01. Directions "
+      "at https://github.com/facebook/hhvm/wiki/Building-and-Installing-HHVM "
+      "may have instructions how to get a newer version for your distro.")
+  else()
+    set(OCAMLC_FOUND TRUE)
+
+    find_program(OCAMLC_OPT_EXECUTABLE ocamlc.opt DOC "path to ocamlc.opt")
+    mark_as_advanced(OCAMLC_OPT_EXECUTABLE)
+
+    if (OCAMLC_OPT_EXECUTABLE)
+      message(STATUS "Found ocamlc.opt: ${OCAMLC_OPT_EXECUTABLE}")
+      set(OCAMLC_OPT_SUFFIX ".opt")
     else()
-      set(OCAMLC_FOUND TRUE)
-
-      find_program(OCAMLC_OPT_EXECUTABLE ocamlc.opt DOC "path to ocamlc.opt")
-      mark_as_advanced(OCAMLC_OPT_EXECUTABLE)
-
-      if (OCAMLC_OPT_EXECUTABLE)
-        message(STATUS "Found ocamlc.opt: ${OCAMLC_OPT_EXECUTABLE}")
-        set(OCAMLC_OPT_SUFFIX ".opt")
-      else()
-        message(STATUS "Could not find ocamlc.opt, "
-          "Hack typechecker build will be slow")
-      endif()
+      message(STATUS "Could not find ocamlc.opt, "
+        "Hack typechecker build will be slow")
     endif()
-  else()
-    message(FATAL_ERROR "OCaml not found, can not build Hack typechecker")
   endif()
+else()
+  message(FATAL_ERROR "OCaml not found, can not build Hack typechecker")
 endif()