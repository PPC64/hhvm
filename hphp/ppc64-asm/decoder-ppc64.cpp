--- conflicted
+++ resolved
@@ -19,11 +19,8 @@
 #include "hphp/ppc64-asm/branch-ppc64.h"
 #include "hphp/ppc64-asm/isa-ppc64.h"
 #include "hphp/ppc64-asm/asm-ppc64.h"
-<<<<<<< HEAD
-=======
 
 #include "hphp/util/assertions.h"
->>>>>>> 7b3df6db
 
 namespace ppc64_asm {
 
@@ -437,7 +434,6 @@
           return (AllowCond::OnlyUncond != ac);
         }
         break;
-<<<<<<< HEAD
       }
     default:
       break;
@@ -461,31 +457,6 @@
         BranchParams uncondition_bp(BranchConditions::Always);
         return xlform.BT == uncondition_bp.bo();
       }
-=======
-      }
-    default:
-      break;
-  }
-  return false;
-}
-
-/*
- * True if bcctrl (as "branch always" condition) or bl
- * False otherwise
- */
-bool DecoderInfo::isBranchWithLR() const {
-  switch (m_opn) {
-    case OpcodeNames::op_bcctrl:
-      {
-        // checking if the condition is "always branch", then it counts as an
-        // unconditional branch
-        assert(m_form == Form::kXL);
-        XL_form_t xlform;
-        xlform.instruction = m_image;
-        BranchParams uncondition_bp(BranchConditions::Always);
-        return xlform.BT == uncondition_bp.bo();
-      }
->>>>>>> 7b3df6db
       break;
     case OpcodeNames::op_bl:
       return true;
