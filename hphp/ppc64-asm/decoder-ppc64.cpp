--- conflicted
+++ resolved
@@ -660,10 +660,6 @@
       assert(pdi.opcode() == decoded_instr);
       pdi.instruction_image(*ip);
       pdi.setIp(ip);
-<<<<<<< HEAD
-//      *m_decoder_table[position] = pdi;
-=======
->>>>>>> 4ebe47cd
       return pdi;
     }
   }
