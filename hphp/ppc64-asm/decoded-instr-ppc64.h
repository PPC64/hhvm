/*
   +----------------------------------------------------------------------+
   | HipHop for PHP                                                       |
   +----------------------------------------------------------------------+
   | (c) Copyright IBM Corporation 2016                                   |
   +----------------------------------------------------------------------+
   | This source file is subject to version 3.01 of the PHP license,      |
   | that is bundled with this package in the file LICENSE, and is        |
   | available through the world-wide-web at the following url:           |
   | http://www.php.net/license/3_01.txt                                  |
   | If you did not receive a copy of the PHP license and are unable to   |
   | obtain it through the world-wide-web, please send a note to          |
   | license@php.net so we can mail you a copy immediately.               |
   +----------------------------------------------------------------------+
*/

#ifndef incl_HPHP_PPC64_ASM_DECODED_INSTR_PPC64_H_
#define incl_HPHP_PPC64_ASM_DECODED_INSTR_PPC64_H_

#include <folly/Format.h>

#include "hphp/util/asm-x64.h"

#include "hphp/ppc64-asm/decoder-ppc64.h"
#include "hphp/ppc64-asm/isa-ppc64.h"

namespace ppc64_asm {

struct DecInfoOffset {
  DecInfoOffset()
    : m_di(Decoder::GetDecoder().getInvalid())
    , m_offset(-1) {}

  DecoderInfo m_di;
  int8_t m_offset;
};

struct DecodedInstruction {
  explicit DecodedInstruction(PPC64Instr* ip, uint8_t max_size = 0)
    : m_ip(reinterpret_cast<uint8_t*>(ip))
    , m_base(reinterpret_cast<uint8_t*>(ip))
    , m_imm(0)
    , m_dinfo(Decoder::GetDecoder().getInvalid())
    , m_size(instr_size_in_bytes)
    , m_max_size(max_size)
  {
    decode();
  }
  // 0 as @max_size means unlimited size
  explicit DecodedInstruction(uint8_t* ip, uint8_t max_size = 0)
    : m_ip(ip)
    , m_base(ip)
    , m_imm(0)
    , m_dinfo(Decoder::GetDecoder().getInvalid())
    , m_size(instr_size_in_bytes)
    , m_max_size(max_size)
  {
    decode();
  }

<<<<<<< HEAD
  explicit DecodedInstruction(PPC64Instr* ip, PPC64Instr* base, uint8_t max_size = 0)
=======
  explicit DecodedInstruction(PPC64Instr* ip,
                              PPC64Instr* base,
                              uint8_t max_size = 0)
>>>>>>> 78ddc936
    : m_ip(reinterpret_cast<uint8_t*>(ip))
    , m_base(reinterpret_cast<uint8_t*>(base))
    , m_imm(0)
    , m_dinfo(Decoder::GetDecoder().getInvalid())
    , m_size(instr_size_in_bytes)
    , m_max_size(max_size)
  {
    decode();
  }

<<<<<<< HEAD
  explicit DecodedInstruction(uint8_t* ip, uint8_t* base, uint8_t max_size = 0)
=======
  explicit DecodedInstruction(uint8_t* ip,
                             uint8_t* base,
                             uint8_t max_size = 0)
>>>>>>> 78ddc936
    : m_ip(ip)
    , m_base(base)
    , m_imm(0)
    , m_dinfo(Decoder::GetDecoder().getInvalid())
    , m_size(instr_size_in_bytes)
    , m_max_size(max_size)
  {
    decode();
  }

  DecodedInstruction() = delete;

  size_t size() const           { return size_t{m_size}; }

  // True if a Far branch can be changed to a Near branch
  bool couldBeNearBranch();

  // Conditional branch: up to 16bits.
  // Unconditional branch: up to 26bits (b instruction)
  // (aka Near branch)
  bool isNearBranch(AllowCond ac = AllowCond::Any) const;
  uint8_t* nearBranchTarget() const;
  bool setNearBranchTarget(uint8_t* target);

  bool isImmediate() const;
  int64_t immediate() const     { return m_imm; }
  bool setImmediate(int64_t value);

  // The following function transform branches to:
  // shrink : branch by offset up to 16bits. Return true if success.
  // wide   : branch by absolute address.
  bool shrinkBranch();
  void widenBranch(uint8_t* target);
  int32_t offsetDS() const      { return m_dinfo.offsetDS(); }
  int16_t offsetD() const       { return m_dinfo.offsetD(); }
  bool isLd(bool toc) const     { return m_dinfo.isLd(toc); }
  bool isLwz(bool toc) const    { return m_dinfo.isLwz(toc); }
  bool isAddis(bool toc) const  { return m_dinfo.isAddis(toc); }
  // if it's conditional branch, it's not a jmp
  uint8_t* ip() const           { return m_ip; }
  int32_t offset() const        { return m_dinfo.offset(); }
  bool isException() const      { return m_dinfo.isException(); }
  bool isNop() const            { return m_dinfo.isNop(); }
  // if it's conditional branch, it's not a jmp
  bool isJmp() const            { return isBranch(AllowCond::OnlyUncond); }
  bool isSpOffsetInstr() const  { return m_dinfo.isSpOffsetInstr(); }
  bool isClearSignBit() const   { return m_dinfo.isClearSignBit(); }

  // True if it's Near or Far type.
  bool isBranch(AllowCond ac = AllowCond::Any) const;

  bool isFarBranch(AllowCond ac = AllowCond::Any) const;
  DecoderInfo getFarBranch(AllowCond ac = AllowCond::Any) const;
  DecInfoOffset getFarBranchLength(AllowCond ac = AllowCond::Any) const;
  uint8_t* farBranchTarget() const { return (uint8_t*)m_imm; }
  bool setFarBranchTarget(uint8_t* target, bool smashable);

  bool isCall() const;

  // Retrieve the register used by li64 instruction
  HPHP::jit::Reg64 getLi64Reg() const;

  // Retrieve the register used by limmediate instruction
  HPHP::jit::Reg64 getLimmediateReg() const;

  // Retrieve the register used by li32 instruction
  HPHP::jit::Reg64 getLi32Reg() const { return getLi64Reg(); }

  // Check if is loading data from TOC
  bool isLoadingTOC() const;

  // Return the TOC addres of the immediate
  uint64_t* decodeTOCAddress() const;

  // Return the TOC offset of the immediate
  int64_t decodeTOCOffset() const;

  // Check if immediate is smashable (must not have reference).
  bool isSmashable(uint64_t imm) const;

private:
  // Initialize m_dinfo and m_size up to m_max_size
  void decode();
  uint8_t decodeImm();

  // True @diff fits to a Near branch from m_ip
  bool fitsOnNearBranch(ptrdiff_t diff, bool uncond) const;

  // Check if m_ip points to the beginning of a li64 instruction (relaxed
  // constraint, only checks a part of it)
  bool isLi64Possible() const;
  // Check if m_ip points to the beginning of a limmediate instruction (relaxed
  // constraint, only checks a part of it)
  bool isLimmediatePossible() const;

  // Calculate the TOC index
  int64_t calcIndex (int16_t indexBigTOC, int16_t indexTOC) const;

  uint8_t* m_ip;
  uint8_t* m_base;
  int64_t m_imm;
  DecoderInfo m_dinfo;
  uint8_t m_size;
  uint8_t m_max_size;
};

}

#endif<|MERGE_RESOLUTION|>--- conflicted
+++ resolved
@@ -58,13 +58,9 @@
     decode();
   }
 
-<<<<<<< HEAD
-  explicit DecodedInstruction(PPC64Instr* ip, PPC64Instr* base, uint8_t max_size = 0)
-=======
   explicit DecodedInstruction(PPC64Instr* ip,
                               PPC64Instr* base,
                               uint8_t max_size = 0)
->>>>>>> 78ddc936
     : m_ip(reinterpret_cast<uint8_t*>(ip))
     , m_base(reinterpret_cast<uint8_t*>(base))
     , m_imm(0)
@@ -75,13 +71,9 @@
     decode();
   }
 
-<<<<<<< HEAD
-  explicit DecodedInstruction(uint8_t* ip, uint8_t* base, uint8_t max_size = 0)
-=======
   explicit DecodedInstruction(uint8_t* ip,
                              uint8_t* base,
                              uint8_t max_size = 0)
->>>>>>> 78ddc936
     : m_ip(ip)
     , m_base(base)
     , m_imm(0)
