/*
   +----------------------------------------------------------------------+
   | HipHop for PHP                                                       |
   +----------------------------------------------------------------------+
   | (c) Copyright IBM Corporation 2015-2016                              |
   +----------------------------------------------------------------------+
   | This source file is subject to version 3.01 of the PHP license,      |
   | that is bundled with this package in the file LICENSE, and is        |
   | available through the world-wide-web at the following url:           |
   | http://www.php.net/license/3_01.txt                                  |
   | If you did not receive a copy of the PHP license and are unable to   |
   | obtain it through the world-wide-web, please send a note to          |
   | license@php.net so we can mail you a copy immediately.               |
   +----------------------------------------------------------------------+
*/

#include "hphp/ppc64-asm/asm-ppc64.h"
#include "hphp/ppc64-asm/decoder-ppc64.h"
#include "hphp/runtime/base/runtime-option.h"

namespace ppc64_asm {

<<<<<<< HEAD
void BranchParams::decodeInstr(PPC64Instr* pinstr) {
  const DecoderInfo dinfo = Decoder::GetDecoder().decode(pinstr);
  switch (dinfo.opcode_name()) {
=======
uint64_t VMTOC::pushElem(int64_t elem) {
  if (m_map.find(elem) != m_map.end()) {
    return m_map[elem] - kTOCSize / 2;
  }
  if (m_last_elem_pos % 2 != 0) {
    m_last_elem_pos += 1;
  }
  m_map.insert( { elem, m_last_elem_pos });
  m_funcaddrs[m_last_elem_pos] = static_cast<int32_t>(elem & 0xffffffff);
  m_funcaddrs[m_last_elem_pos + 1] = static_cast<int32_t>((elem
      & 0xffffffff00000000) >> 32);
  m_last_elem_pos += 2;
  return m_last_elem_pos - 2 - kTOCSize / 2;
}

uint64_t VMTOC::pushElem(int32_t elem) {
  if (m_map.find(elem) != m_map.end()) {
    return m_map[elem] - kTOCSize / 2;
  }
  m_map.insert( { elem, m_last_elem_pos });
  m_funcaddrs[m_last_elem_pos] = elem;
  return m_last_elem_pos++ - kTOCSize / 2;
}

VMTOC& VMTOC::getInstance() {
  static VMTOC instance;
  return instance;
}

bool VMTOC::checkFull() {
  /*
   * As the maximum value of m_last_elem_pos is kTOCSize-2, the TOC may be left
   * with one unfilled 32 bit slot.
   */
  return m_last_elem_pos > (kTOCSize-2) ;
}

intptr_t VMTOC::getPtrVector() {
  return reinterpret_cast<intptr_t>(&m_funcaddrs[kTOCSize / 2]);
}

BranchParams::BranchParams(PPC64Instr instr) {
  DecoderInfo* dinfo = Decoder::GetDecoder().decode(instr);
  switch (dinfo->opcode_name()) {
>>>>>>> 7d2665d4
    case OpcodeNames::op_b:
    case OpcodeNames::op_bl:
      assert(dinfo.form() == Form::kI);
      defineBoBi(BranchConditions::Always);
      break;
    case OpcodeNames::op_bc:
      assert(dinfo.form() == Form::kB);
      B_form_t bform;
      bform.instruction = dinfo.instruction_image();
      m_bo = BranchParams::BO(bform.BO);
      m_bi = BranchParams::BI(bform.BI);
      break;
    case OpcodeNames::op_bcctr:
    case OpcodeNames::op_bcctrl:
      assert(dinfo.form() == Form::kXL);
      XL_form_t xlform;
      xlform.instruction = dinfo.instruction_image();
      m_bo = BranchParams::BO(xlform.BT);
      m_bi = BranchParams::BI(xlform.BA);
      break;
    default:
      assert(false && "Not a valid conditional branch instruction");
      // also possible: defineBoBi(BranchConditions::Always);
      break;
  }

  // Set m_lr accordingly for all 'call' flavors used
  switch (dinfo.opcode_name()) {
    case OpcodeNames::op_bl:
    case OpcodeNames::op_bcctrl:
      m_lr = true;
      break;
    default:
      m_lr = false;
      break;
  }
}

/*
 * Macro definition for EmitXOForm functions
 * Format:
 *  X(name,   arg3,  oe,  xop)
 *    name: function name
 *    arg3: ARG if needed, otherwise NONE to skip
 *    oe:   parameter value
 *    xop:  parameter value
 */

#define ADDS\
  X(add,     ARG,   0,  266)  \
  X(addme,   NONE,  0,  234)  \
  X(addc,    ARG,   0,  10)   \
  X(addco,   ARG,   1,  10)   \
  X(adde,    ARG,   0,  138)  \
  X(addeo,   ARG,   1,  138)  \
  X(addmeo,  NONE,  1,  234)  \
  X(addo,    ARG,   1,  266)  \
  X(addze,   NONE,  0,  202)  \
  X(addzeo,  NONE,  1,  202)  \
  X(divd,    ARG,   0,  489)  \
  X(divde,   ARG,   0,  425)  \
  X(divdeo,  ARG,   1,  425)  \
  X(divdeu,  ARG,   0,  393)  \
  X(divdeuo, ARG,   1,  393)  \
  X(divdo,   ARG,   1,  489)  \
  X(divdu,   ARG,   0,  457)  \
  X(divduo,  ARG,   1,  457)  \
  X(divw,    ARG,   0,  491)  \
  X(divwe,   ARG,   0,  427)  \
  X(divweo,  ARG,   1,  427)  \
  X(divweu,  ARG,   0,  395)  \
  X(divweuo, ARG,   1,  395)  \
  X(divwo,   ARG,   1,  491)  \
  X(divwu,   ARG,   0,  459)  \
  X(divwuo,  ARG,   1,  459)  \
  X(mulhd,   ARG,   0,  73)   \
  X(mulhdu,  ARG,   0,  9)    \
  X(mulhw,   ARG,   0,  75)   \
  X(mulhwu,  ARG,   0,  11)   \
  X(mulld,   ARG,   0,  233)  \
  X(mulldo,  ARG,   1,  233)  \
  X(mullw,   ARG,   0,  235)  \
  X(mullwo,  ARG,   1,  235)  \
  X(neg,     NONE,  0,  104)  \
  X(nego,    NONE,  1,  104)  \
  X(subf,    ARG,   0,  40)   \
  X(subfo,   ARG,   1,  40)   \
  X(subfc,   ARG,   0,  8)    \
  X(subfco,  ARG,   1,  8)    \
  X(subfe,   ARG,   0,  136)  \
  X(subfeo,  ARG,   1,  136)  \
  X(subfme,  NONE,  0,  232)  \
  X(subfmeo, NONE,  1,  232)  \
  X(subfze,  NONE,  0,  200)  \
  X(subfzeo, NONE,  1,  200)

/* Function header: XO1 */
#define HEADER_ARG  const Reg64& rb,
#define HEADER_NONE

#define XO1(name, arg3, oe, xop)                                          \
void Assembler::name(const Reg64& rt, const Reg64& ra, arg3 bool rc) {

/* Function body: XO2 */
#define BODY_ARG  rb
#define BODY_NONE 0

#define XO2(name, arg3, oe, xop)                                          \
    EmitXOForm(31, rn(rt), rn(ra), rn(arg3), oe, xop, rc);                \
}

/* Macro expansion for function parts */
#define X(name, arg3, oe, xop)  \
      XO1(name, HEADER_##arg3,  oe, xop)  \
      XO2(name, BODY_##arg3,    oe, xop)
ADDS
#undef X

#undef HEADER_ARG
#undef HEADER_NONE

#undef BODY_ARG
#undef BODY_NONE

#undef ADDS

void Assembler::addi(const Reg64& rt, const Reg64& ra, Immed imm) {
  assert(imm.fits(HPHP::sz::word) && "Immediate is too big");
  EmitDForm(14, rn(rt), rn(ra), imm.w());
}

void Assembler::addic(const Reg64& rt, const Reg64& ra, uint16_t imm, bool rc) {
  EmitDForm(12 + (uint8_t) rc, rn(rt), rn(ra), imm);
}

void Assembler::addis(const Reg64& rt, const Reg64& ra, Immed imm) {
  assert(imm.fits(HPHP::sz::word) && "Immediate is too big");
  EmitDForm(15, rn(rt), rn(ra), imm.w());
}

void Assembler::and(const Reg64& ra, const Reg64& rs, const Reg64& rb,
                     bool rc) {
  EmitXForm(31, rn(rs), rn(ra), rn(rb), 28, rc);
}

void Assembler::andc(const Reg64& ra, const Reg64& rs, const Reg64& rb,
                     bool rc) {
  EmitXForm(31, rn(rs), rn(ra), rn(rb), 60, rc);
}

void Assembler::andi(const Reg64& ra, const Reg64& rs, Immed imm) {
  assert(imm.fits(HPHP::sz::word) && "Immediate is too big");
  EmitDForm(28, rn(rs), rn(ra), imm.w());
}

void Assembler::andis(const Reg64& ra, const Reg64& rs, Immed imm) {
  assert(imm.fits(HPHP::sz::word) && "Immediate is too big");
  EmitDForm(29, rn(rs), rn(ra), imm.w());
}

void Assembler::b(int32_t offset) {
  EmitIForm(18, uint32_t(offset));
}

void Assembler::bl(int32_t offset) {
  EmitIForm(18, uint32_t(offset), 0, 1);
}

void Assembler::bc(uint8_t bo, uint8_t bi, int16_t offset) {
  EmitBForm(16, bo, bi, uint32_t(offset), 0, 0);
}

void Assembler::bcctr(uint8_t bo, uint8_t bi, uint16_t bh) {
  EmitXLForm(19, bo, bi, (bh & 0x3), 528);
}

void Assembler::bctrl() {
  // The concept of a conditional call is not existent for upper layers.
  // Therefore no bcctrl is defined despite being possible.
  // Only bctrl is defined.
  BranchParams bp(BranchConditions::Always);
  EmitXLForm(19, bp.bo(), bp.bi(), (0 /*bh*/ & 0x3), 528, 1);
}

void Assembler::blr() {
  // The concept of a conditional return is not existent for upper layers.
  // Therefore no bclr is defined despite being possible.
  // Only blr is defined.
  BranchParams bp(BranchConditions::Always);
  EmitXLForm(19, bp.bo(), bp.bi(), (0 /*bh*/ & 0x3), 16, 0);
}

void Assembler::bpermd(const Reg64& ra, const Reg64& rs, const Reg64& rv) {
  EmitXForm(31, rn(rs), rn(ra), rn(0), 252);
}

void Assembler::cmp(uint16_t bf, bool l, const Reg64& ra, const Reg64& rb) {
  EmitXForm(31, rn((bf << 2) | (uint16_t)l), rn(ra), rn(rb), 0);
}

void Assembler::cmpi(uint16_t bf, bool l, const Reg64& ra, Immed imm) {
  assert(imm.fits(HPHP::sz::word) && "Immediate is too big");
  EmitDForm(11, rn((bf << 2) | (uint16_t)l), rn(ra), imm.w());
}

void Assembler::cmpb(const Reg64& rs, const Reg64& ra, const Reg64& rb) {
  EmitXForm(31, rn(rs), rn(ra), rn(rb), 508);
}

void Assembler::cmpl(uint16_t bf, bool l, const Reg64& ra, const Reg64& rb) {
  EmitXForm(31, rn((bf << 2) | (uint16_t)l), rn(ra), rn(rb), 32);
}

void Assembler::cmpli(uint16_t bf, bool l, const Reg64& ra, Immed imm) {
  assert(imm.fits(HPHP::sz::word) && "Immediate is too big");
  EmitDForm(10, rn((bf << 2) | (uint16_t)l), rn(ra), imm.w());
}

void Assembler::cntlzd(const Reg64& ra, const Reg64& rs, bool rc) {
  EmitXForm(31, rn(rs), rn(ra), rn(0), 26, rc);
}
void Assembler::cntlzw(const Reg64& ra, const Reg64& rs, bool rc) {
  EmitXForm(31, rn(rs), rn(ra), rn(0), 58, rc);
}

void Assembler::crand(uint16_t bt, uint16_t ba, uint16_t bb) {
  EmitXLForm(19, bt, ba, bb, 257);
}

void Assembler::crandc(uint16_t bt, uint16_t ba, uint16_t bb) {
  EmitXLForm(19, bt, ba, bb, 129);
}

void Assembler::creqv(uint16_t bt, uint16_t ba, uint16_t bb) {
  EmitXLForm(19, bt, ba, bb, 289);
}

void Assembler::crnand(uint16_t bt, uint16_t ba, uint16_t bb) {
  EmitXLForm(19, bt, ba, bb, 225);
}

void Assembler::crnor(uint16_t bt, uint16_t ba, uint16_t bb) {
  EmitXLForm(19, bt, ba, bb, 33);
}

void Assembler::cror(uint16_t bt, uint16_t ba, uint16_t bb) {
  EmitXLForm(19, bt, ba, bb, 449);
}

void Assembler::crorc(uint16_t bt, uint16_t ba, uint16_t bb) {
  EmitXLForm(19, bt, ba, bb, 417);
}

void Assembler::crxor(uint16_t bt, uint16_t ba, uint16_t bb) {
  EmitXLForm(19, bt, ba, bb, 193);
}

void Assembler::eqv(const Reg64& ra, const Reg64& rs, const Reg64& rb,
                    bool rc) {
  EmitXForm(31, rn(rs), rn(ra), rn(rb), 284, rc);
}

void Assembler::extsb(const Reg64& ra, const Reg64& rs, bool rc) {
  EmitXForm(31, rn(rs), rn(ra), rn(0), 954, rc);
}

void Assembler::extsh(const Reg64& ra, const Reg64& rs, bool rc) {
  EmitXForm(31, rn(rs), rn(ra), rn(0), 922);
}

void Assembler::extsw(const Reg64& ra, const Reg64& rs, bool rc) {
  EmitXForm(31, rn(rs), rn(ra), rn(0), 986);
}

void Assembler::isel(const Reg64& rt, const Reg64& ra, const Reg64& rb,
                     uint8_t bc) {
  EmitAForm(31, rn(rt), rn(ra), rn(rb), rn(bc), 15);
}

void Assembler::lbz(const Reg64& rt, MemoryRef m) {
  assertx(Reg64(-1) == m.r.index);  // doesn't support base+index
  EmitDForm(34, rn(rt), rn(m.r.base), m.r.disp);
}

void Assembler::lbzu(const Reg64& rt, MemoryRef m) {
  assertx(Reg64(-1) == m.r.index);  // doesn't support base+index
  EmitDForm(35, rn(rt), rn(m.r.base), m.r.disp);
}

void Assembler::lbzux(const Reg64& rt, MemoryRef m) {
  assertx(!m.r.disp);  // doesn't support immediate displacement
  EmitXForm(31, rn(rt), rn(m.r.base), rn(m.r.index), 119);
}

void Assembler::lbzx(const Reg64& rt, MemoryRef m) {
  assertx(!m.r.disp);  // doesn't support immediate displacement
  EmitXForm(31, rn(rt), rn(m.r.base), rn(m.r.index), 87);
}

void Assembler::ld(const Reg64& rt, MemoryRef m) {
  assertx(Reg64(-1) == m.r.index);  // doesn't support base+index
  EmitDSForm(58, rn(rt), rn(m.r.base), m.r.disp, 0);
}

void Assembler::ldbrx(const Reg64& rt, MemoryRef m) {
  assertx(!m.r.disp);  // doesn't support immediate displacement
  EmitXForm(31, rn(rt), rn(m.r.base), rn(m.r.index), 532);
}

void Assembler::ldu(const Reg64& rt, MemoryRef m) {
  assertx(Reg64(-1) == m.r.index);  // doesn't support base+index
  EmitDSForm(58, rn(rt), rn(m.r.base), m.r.disp, 1);
}

void Assembler::ldux(const Reg64& rt, MemoryRef m) {
  assertx(!m.r.disp);  // doesn't support immediate displacement
  EmitXForm(31, rn(rt), rn(m.r.base), rn(m.r.index), 53);
}

void Assembler::ldx(const Reg64& rt, MemoryRef m) {
  assertx(!m.r.disp);  // doesn't support immediate displacement
  EmitXForm(31, rn(rt), rn(m.r.base), rn(m.r.index), 21);
}

void Assembler::lhbrx(const Reg64& rt, MemoryRef m) {
  assertx(!m.r.disp);  // doesn't support immediate displacement
  EmitXForm(31, rn(rt), rn(m.r.base), rn(m.r.index), 790);
}

void Assembler::lhz(const Reg64& rt, MemoryRef m) {
  assertx(Reg64(-1) == m.r.index);  // doesn't support base+index
  EmitDForm(40, rn(rt), rn(m.r.base), m.r.disp);
}

void Assembler::lhzu(const Reg64& rt, MemoryRef m) {
  assertx(Reg64(-1) == m.r.index);  // doesn't support base+index
  EmitDForm(41, rn(rt), rn(m.r.base), m.r.disp);
}

void Assembler::lhzux(const Reg64& rt, MemoryRef m) {
  assertx(!m.r.disp);  // doesn't support immediate displacement
  EmitXForm(31, rn(rt), rn(m.r.base), rn(m.r.index), 331);
}

void Assembler::lhzx(const Reg64& rt, MemoryRef m) {
  assertx(!m.r.disp);  // doesn't support immediate displacement
  EmitXForm(31, rn(rt), rn(m.r.base), rn(m.r.index), 279);
}

void Assembler::lha(const Reg64& rt, MemoryRef m) {
  assertx(Reg64(-1) == m.r.index);  // doesn't support base+index
  EmitDForm(42, rn(rt), rn(m.r.base), m.r.disp);
}

void Assembler::lhau(const Reg64& rt, MemoryRef m) {
  assertx(Reg64(-1) == m.r.index);  // doesn't support base+index
  EmitDForm(43, rn(rt), rn(m.r.base), m.r.disp);
}

void Assembler::lhaux(const Reg64& rt, MemoryRef m) {
  assertx(!m.r.disp);  // doesn't support immediate displacement
  EmitXForm(31, rn(rt), rn(m.r.base), rn(m.r.index), 375);
}

void Assembler::lhax(const Reg64& rt, MemoryRef m) {
  assertx(!m.r.disp);  // doesn't support immediate displacement
  EmitXForm(31, rn(rt), rn(m.r.base), rn(m.r.index), 343);
}

void Assembler::lmw(const Reg64& rt, MemoryRef m) {
  assertx(Reg64(-1) == m.r.index);  // doesn't support base+index
  EmitDForm(46, rn(rt), rn(m.r.base), m.r.disp);
}

void Assembler::lq(const Reg64& rtp, MemoryRef m) {
  assertx(Reg64(-1) == m.r.index);  // doesn't support base+index
  assertx(rn(rtp) == rn(m.r.base)); // assert invalid instruction form
  EmitDQForm(56, rn(rtp), rn(m.r.base), m.r.disp);
}

void Assembler::lswi(const Reg64& rt, MemoryRef m) {
  assertx(!m.r.disp);  // doesn't support immediate displacement
  EmitXForm(31, rn(rt), rn(m.r.base), rn(m.r.index), 597);
}

void Assembler::lswx(const Reg64& rt, MemoryRef m) {
  assertx(!m.r.disp);  // doesn't support immediate displacement
  EmitXForm(31, rn(rt), rn(m.r.base), rn(m.r.index), 533);
}

void Assembler::lwz(const Reg64& rt, MemoryRef m) {
  assertx(Reg64(-1) == m.r.index);  // doesn't support base+index
  EmitDForm(32, rn(rt), rn(m.r.base), m.r.disp);
}

void Assembler::lwzu(const Reg64& rt, MemoryRef m) {
  assertx(Reg64(-1) == m.r.index);  // doesn't support base+index
  EmitDForm(33, rn(rt), rn(m.r.base), m.r.disp);
}

void Assembler::lwzux(const Reg64& rt, MemoryRef m) {
  assertx(!m.r.disp);  // doesn't support immediate displacement
  EmitXForm(31, rn(rt), rn(m.r.base), rn(m.r.index), 55);
}

void Assembler::lwzx(const Reg64& rt, MemoryRef m) {
  assertx(!m.r.disp);  // doesn't support immediate displacement
  EmitXForm(31, rn(rt), rn(m.r.base), rn(m.r.index), 23);
}

void Assembler::lwa(const Reg64& rt, MemoryRef m) {
  assertx(Reg64(-1) == m.r.index);  // doesn't support base+index
  EmitDSForm(58, rn(rt), rn(m.r.base), m.r.disp, 2);
}

void Assembler::lwaux(const Reg64& rt, MemoryRef m) {
  assertx(!m.r.disp);  // doesn't support immediate displacement
  EmitXForm(31, rn(rt), rn(m.r.base), rn(m.r.index), 373);
}

void Assembler::lwax(const Reg64& rt, MemoryRef m) {
  assertx(!m.r.disp);  // doesn't support immediate displacement
  EmitXForm(31, rn(rt), rn(m.r.base), rn(m.r.index), 341);
}

void Assembler::lwbrx(const Reg64& rt, MemoryRef m) {
  assertx(!m.r.disp);  // doesn't support immediate displacement
  EmitXForm(31, rn(rt), rn(m.r.base), rn(m.r.index), 534);
}

void Assembler::mcrf(uint16_t bf, uint16_t bfa) {
  EmitXLForm(19, (bf & 0x1c), (bfa & 0x1c), 0, 0);
}

void Assembler::mfspr(const SpecialReg spr, const Reg64& rs) {
  EmitXFXForm(31, rn(rs), spr, 339);
}

void Assembler::mtspr(const SpecialReg spr, const Reg64& rs) {
  EmitXFXForm(31, rn(rs), spr, 467);
}

void Assembler::mulli(const Reg64& rt, const Reg64& ra, uint16_t imm) {
  EmitDForm(7, rn(rt), rn(ra), imm);
}

void Assembler::nand(const Reg64& ra, const Reg64& rs, const Reg64& rb,
                     bool rc) {
  EmitXForm(31, rn(rs), rn(ra), rn(rb), 476, rc);
}

void Assembler::nor(const Reg64& ra, const Reg64& rs, const Reg64& rb,
                    bool rc) {
  EmitXForm(31, rn(rs), rn(ra), rn(rb), 124, rc);
}

void Assembler::or(const Reg64& ra, const Reg64& rs, const Reg64& rb,
                    bool rc) {
  EmitXForm(31, rn(rs), rn(ra), rn(rb), 444, rc);
}

void Assembler::orc(const Reg64& ra, const Reg64& rs, const Reg64& rb,
                    bool rc) {
  EmitXForm(31, rn(rs), rn(ra), rn(rb), 412, rc);
}

void Assembler::ori(const Reg64& ra, const Reg64& rs, Immed imm) {
  assert(imm.fits(HPHP::sz::word) && "Immediate is too big");
  EmitDForm(24, rn(rs), rn(ra), imm.w());
}

void Assembler::oris(const Reg64& ra, const Reg64& rs, Immed imm) {
  assert(imm.fits(HPHP::sz::word) && "Immediate is too big");
  EmitDForm(25, rn(rs), rn(ra), imm.w());
}

void Assembler::popcntb(const Reg64& ra, const Reg64& rs) {
  EmitXForm(31, rn(rs), rn(ra), rn(0), 122);
}

void Assembler::popcntd(const Reg64& ra, const Reg64& rs) {
  EmitXForm(31, rn(rs), rn(ra), rn(0), 439);
}

void Assembler::popcntw(const Reg64& ra, const Reg64& rs) {
  EmitXForm(31, rn(rs), rn(ra), rn(0), 356);
}

void Assembler::prtyd(const Reg64& ra, const Reg64& rs) {
  EmitXForm(31, rn(rs), rn(ra), rn(0), 186);
}

void Assembler::prtyw(const Reg64& ra, const Reg64& rs) {
  EmitXForm(31, rn(rs), rn(ra), rn(0), 154);
}

void Assembler::rldcl(const Reg64& ra, const Reg64& rs, const Reg64& rb,
                      uint8_t mb, bool rc) {
  EmitMDSForm(30, rn(rs), rn(ra), rn(rb), mb, 8, rc);
}

void Assembler::rldcr(const Reg64& ra, const Reg64& rs,  const Reg64& rb,
                      uint8_t mb, bool rc) {
  EmitMDSForm(30, rn(rs), rn(ra), rn(rb), mb, 9, rc);
}

void Assembler::rldic(const Reg64& ra, const Reg64& rs, uint8_t sh,
                      uint8_t mb, bool rc) {
  EmitMDForm(30, rn(rs), rn(ra), sh, mb, 2, rc);
}

void Assembler::rldicl(const Reg64& ra, const Reg64& rs, uint8_t sh,
                       uint8_t mb, bool rc) {
  EmitMDForm(30, rn(rs), rn(ra), sh, mb, 0, rc);
}

void Assembler::rldicr(const Reg64& ra, const Reg64& rs, uint8_t sh,
                       uint8_t mb, bool rc) {
  EmitMDForm(30, rn(rs), rn(ra), sh, mb, 1, rc);
}

void Assembler::rldimi(const Reg64& ra, const Reg64& rs, uint8_t sh,
                       uint8_t mb, bool rc) {
  EmitMDForm(30, rn(rs), rn(ra), sh, mb, 3, rc);
}

void Assembler::rlwimi(const Reg64& ra, const Reg64& rs, uint8_t sh, uint8_t mb,
                       uint16_t me, bool rc) {
  EmitMForm(20, rn(rs), rn(ra), rn(sh), mb, me, rc);
}

void Assembler::rlwinm(const Reg64& ra, const Reg64& rs, uint8_t sh, uint8_t mb,
                       uint16_t me, bool rc) {
  EmitMForm(21, rn(rs), rn(ra), rn(sh), mb, me, rc);
}

void Assembler::rlwnm(const Reg64& ra, const Reg64& rs, uint8_t sh, uint8_t mb,
                      uint16_t me, bool rc) {
  EmitMForm(23, rn(rs), rn(ra), rn(sh), mb, me, rc);
}

void Assembler::sc(uint16_t lev) {
  EmitSCForm(17, (lev & 0x1));
}

void Assembler::sld(const Reg64& ra, const Reg64& rs, const Reg64& rb,
                    bool rc) {
  EmitXForm(31, rn(rs), rn(ra), rn(rb), 27, rc);
}

void Assembler::slw(const Reg64& ra, const Reg64& rs, const Reg64& rb,
                    bool rc) {
  EmitXForm(31, rn(rs), rn(ra), rn(rb), 24, rc);
}

void Assembler::srad(const Reg64& ra, const Reg64& rs, const Reg64& rb,
                     bool rc) {
  EmitXForm(31, rn(rs), rn(ra), rn(rb), 794, rc);
}

void Assembler::sradi(const Reg64& ra, const Reg64& rs, uint8_t sh, bool rc) {
  EmitXSForm(31, rn(rs), rn(ra), sh, 413, rc);
}

void Assembler::sraw(const Reg64& ra, const Reg64& rs, const Reg64& rb,
                     bool rc) {
  EmitXForm(31, rn(rs), rn(ra), rn(rb), 792, rc);
}

void Assembler::srawi(const Reg64& ra, const Reg64& rs, uint8_t sh, bool rc) {
  EmitXForm(31, rn(rs), rn(ra), rn(sh), 824, rc);
}

void Assembler::srd(const Reg64& ra, const Reg64& rs, const Reg64& rb,
                    bool rc) {
  EmitXForm(31, rn(rs), rn(ra), rn(rb), 539, rc);
}

void Assembler::srw(const Reg64& ra, const Reg64& rs, const Reg64& rb,
                    bool rc) {
  EmitXForm(31, rn(rs), rn(ra), rn(rb), 536, rc);
}

  void Assembler::stb(const Reg64& rt, MemoryRef m) {
  assertx(Reg64(-1) == m.r.index);  // doesn't support base+index
  EmitDForm(38, rn(rt), rn(m.r.base), m.r.disp);
}

void Assembler::stbu(const Reg64& rt, MemoryRef m) {
  assertx(Reg64(-1) == m.r.index);  // doesn't support base+index
  EmitDForm(39, rn(rt), rn(m.r.base), m.r.disp);
}

void Assembler::stbux(const Reg64& rt, MemoryRef m) {
  assertx(!m.r.disp);  // doesn't support immediate displacement
  EmitXForm(31, rn(rt), rn(m.r.base), rn(m.r.index), 247);
}

void Assembler::stbx(const Reg64& rt, MemoryRef m) {
  assertx(!m.r.disp);  // doesn't support immediate displacement
  EmitXForm(31, rn(rt), rn(m.r.base), rn(m.r.index), 215);
}

void Assembler::sth(const Reg64& rt, MemoryRef m) {
  assertx(Reg64(-1) == m.r.index);  // doesn't support base+index
  EmitDForm(44, rn(rt), rn(m.r.base), m.r.disp);
}

void Assembler::sthu(const Reg64& rt, MemoryRef m) {
  assertx(Reg64(-1) == m.r.index);  // doesn't support base+index
  EmitDForm(45, rn(rt), rn(m.r.base), m.r.disp);
}

void Assembler::sthux(const Reg64& rt, MemoryRef m) {
  assertx(!m.r.disp);  // doesn't support immediate displacement
  EmitXForm(31, rn(rt), rn(m.r.base), rn(m.r.index), 439);
}

void Assembler::sthx(const Reg64& rt, MemoryRef m) {
  assertx(!m.r.disp);  // doesn't support immediate displacement
  EmitXForm(31, rn(rt), rn(m.r.base), rn(m.r.index), 407);
}

void Assembler::stw(const Reg64& rt, MemoryRef m) {
  assertx(Reg64(-1) == m.r.index);  // doesn't support base+index
  EmitDForm(36, rn(rt), rn(m.r.base), m.r.disp);
}

void Assembler::stwu(const Reg64& rt, MemoryRef m) {
  assertx(Reg64(-1) == m.r.index);  // doesn't support base+index
  EmitDForm(37, rn(rt), rn(m.r.base), m.r.disp);
}

void Assembler::stwux(const Reg64& rt, MemoryRef m) {
  assertx(!m.r.disp);  // doesn't support immediate displacement
  EmitXForm(31, rn(rt), rn(m.r.base), rn(m.r.index), 183);
}

void Assembler::stwx(const Reg64& rt, MemoryRef m) {
  assertx(!m.r.disp);  // doesn't support immediate displacement
  EmitXForm(31, rn(rt), rn(m.r.base), rn(m.r.index), 151);
}

void Assembler::std(const Reg64& rt, MemoryRef m) {
  assertx(Reg64(-1) == m.r.index);  // doesn't support base+index
  EmitDSForm(62, rn(rt), rn(m.r.base), m.r.disp, 0);
}

void Assembler::stdu(const Reg64& rt, MemoryRef m) {
  assertx(Reg64(-1) == m.r.index);  // doesn't support base+index
  EmitDSForm(62, rn(rt), rn(m.r.base), m.r.disp, 1);
}

void Assembler::stdux(const Reg64& rt, MemoryRef m) {
  assertx(!m.r.disp);  // doesn't support immediate displacement
  EmitXForm(31, rn(rt), rn(m.r.base), rn(m.r.index), 181);
}

void Assembler::stdx(const Reg64& rt, MemoryRef m) {
  assertx(!m.r.disp);  // doesn't support immediate displacement
  EmitXForm(31, rn(rt), rn(m.r.base), rn(m.r.index), 149);
}

void Assembler::stq(const Reg64& rt, MemoryRef m) {
  assertx(Reg64(-1) == m.r.index);  // doesn't support base+index
  EmitDSForm(62, rn(rt), rn(m.r.base), m.r.disp, 2);
}

void Assembler::sthbrx(const Reg64& rt, MemoryRef m) {
  assertx(!m.r.disp);  // doesn't support immediate displacement
  EmitXForm(31, rn(rt), rn(m.r.base), rn(m.r.index), 918);
}

void Assembler::stwbrx(const Reg64& rt, MemoryRef m) {
  assertx(!m.r.disp);  // doesn't support immediate displacement
  EmitXForm(31, rn(rt), rn(m.r.base), rn(m.r.index), 662);
}

void Assembler::stdbrx(const Reg64& rt, MemoryRef m) {
  assertx(!m.r.disp);  // doesn't support immediate displacement
  EmitXForm(31, rn(rt), rn(m.r.base), rn(m.r.index), 660);
}

void Assembler::stmw(const Reg64& rt, MemoryRef m) {
  assertx(Reg64(-1) == m.r.index);  // doesn't support base+index
  EmitDForm(47, rn(rt), rn(m.r.base), m.r.disp);
}

void Assembler::stswi(const Reg64& rt, MemoryRef m) {
  assertx(!m.r.disp);  // doesn't support immediate displacement
  EmitXForm(31, rn(rt), rn(m.r.base), rn(m.r.index), 725);
}

void Assembler::stswx(const Reg64& rt, MemoryRef m) {
  assertx(!m.r.disp);  // doesn't support immediate displacement
  EmitXForm(31, rn(rt), rn(m.r.base), rn(m.r.index), 661);
}
void Assembler::subfic(const Reg64& rt, const Reg64& ra,  uint16_t imm) {
  EmitDForm(8, rn(rt), rn(ra), imm);
}

void Assembler::td(uint16_t to, const Reg64& ra, const Reg64& rb) {
  EmitXForm(31, rn(to), rn(ra), rn(rb), 68);
}

void Assembler::tdi(uint16_t to, const Reg64& ra, uint16_t imm) {
  EmitDForm(2, rn(to), rn(ra), imm);
}

void Assembler::tw(uint16_t to, const Reg64& ra, const Reg64& rb) {
  EmitXForm(31, rn(to), rn(ra), rn(rb), 4);
}

void Assembler::twi(uint16_t to, const Reg64& ra, uint16_t imm) {
  EmitDForm(3, rn(to), rn(ra), imm);
}

void Assembler::xor(const Reg64& ra, const Reg64& rs, const Reg64& rb,
                     bool rc) {
  EmitXForm(31, rn(rs), rn(ra), rn(rb), 316, rc);
}

void Assembler::xori(const Reg64& ra, const Reg64& rs, Immed imm) {
  assert(imm.fits(HPHP::sz::word) && "Immediate is too big");
  EmitDForm(26, rn(rs), rn(ra), imm.w());
}

void Assembler::xoris(const Reg64& ra, const Reg64& rs, Immed imm) {
  assert(imm.fits(HPHP::sz::word) && "Immediate is too big");
  EmitDForm(27, rn(rs), rn(ra), imm.w());
}

/* Floating point operations */
void Assembler::fadd(const RegXMM& frt, const RegXMM& fra, const RegXMM& frb,
                     bool rc) {
  EmitAForm(63, rn(frt), rn(fra), rn(frb), rn(0), 21, rc);
}

void Assembler::fsub(const RegXMM& frt, const RegXMM& fra, const RegXMM& frb,
                     bool rc) {
  EmitAForm(63, rn(frt), rn(fra), rn(frb), rn(0), 20, rc);
}

void Assembler::fmul(const RegXMM& frt, const RegXMM& fra, const RegXMM& frc,
                     bool rc) {
  EmitAForm(63, rn(frt), rn(fra), rn(0), rn(frc), 25, rc);
}

void Assembler::fdiv(const RegXMM& frt, const RegXMM& fra, const RegXMM& frb,
                     bool rc) {
  EmitAForm(63, rn(frt), rn(fra), rn(frb), rn(0), 18, rc);
}


void Assembler::unimplemented(){
  //Emit a instruction with invalid opcode 0x0
  EmitDForm(0, rn(0), rn(0), 0);
}

//////////////////////////////////////////////////////////////////////

void Assembler::patchAbsolute(CodeAddress jmp,
                              CodeAddress dest,
                              int64_t tocOffset) {
  // Initialize code block cb pointing to li64
  HPHP::CodeBlock cb;
  cb.init(jmp, Assembler::kLi64Len, "patched bctr");
  Assembler a{ cb };
<<<<<<< HEAD
  if (tocOffset == -1) {
    a.li64(reg::r12, ssize_t(dest), true);
=======
  a.limmediate(reg::r12, ssize_t(dest), true);
}

void Assembler::patchBranch(CodeAddress jmp, CodeAddress dest, bool cond) {
  // Detecting absolute branching: if it's an bcctr or bcctrl
  {
    // skips the li64, 2*nop (if conditional) and a mtctr instruction
    auto cond_skip = cond ? 2 : 0;
    CodeAddress bctr_addr =
      jmp + Assembler::kLi64InstrLen + (cond_skip + 1) * instr_size_in_bytes;

    // check for instruction opcode
    DecoderInfo* dinfo = Decoder::GetDecoder().decode(bctr_addr);
    OpcodeNames opn = dinfo->opcode_name();
    if ((opn == OpcodeNames::op_bcctr) || (opn == OpcodeNames::op_bcctrl)) {
      patchAbsolute(jmp, dest);
      return;
    }
>>>>>>> 7d2665d4
  }
  else {
    emitLoadTOC(a, tocOffset);
  }
}

void Assembler::patchBranch(CodeAddress jmp,
                            CodeAddress dest,
                            int64_t tocOffset) {
  auto di = DecodedInstruction(jmp);

  // Detect Far branch
  if (di.isFarBranch()) {
    patchAbsolute(jmp, dest, tocOffset);
    return;
  }

  // Regular patch for branch by offset type
  if (!di.setNearBranchTarget(dest))
    assert(false && "Can't patch a branch with such a big offset");
}

void Assembler::emitLoadTOC(Assembler a, int64_t tocOffset) {
  if (tocOffset > UINT16_MAX) {
    a.addis(Reg64(12), Reg64(2), static_cast<int16_t>(tocOffset >> 16));
    a.ld(Reg64(12), Reg64(12)[tocOffset & UINT16_MAX]);
  }
  else {
    a.ld(Reg64(12), Reg64(2)[tocOffset]);
    a.emitNop(4);
  }
  a.emitNop(12);
}

//////////////////////////////////////////////////////////////////////

void Assembler::li64 (const Reg64& rt, int64_t imm64, bool fixedSize) {
  // li64 always emits 5 instructions i.e. 20 bytes of instructions.
  // Assumes that 0 bytes will be missing in the end.
  uint8_t missing = 0;

  // for assert purposes
  DEBUG_ONLY CodeAddress li64StartPos = frontier();

  if (HPHP::jit::deltaFits(imm64, HPHP::sz::word)) {
    // immediate has only low 16 bits set, use simple load immediate
    li(rt, static_cast<int16_t>(imm64));
    if (imm64 & (1ULL << 15) && !(imm64 & (1ULL << 16))) {
      // clear extended sign that should not be set
      // (32bits number. Sets the 16th bit but not the 17th, it's not negative!)
      clrldi(rt, rt, 48);
      missing = kLi64Len - 2 * instr_size_in_bytes;
    } else {
      missing = kLi64Len - 1 * instr_size_in_bytes;
    }
  } else if (HPHP::jit::deltaFits(imm64, HPHP::sz::dword)) {
    // immediate has only low 32 bits set
    lis(rt, static_cast<int16_t>(imm64 >> 16));
    ori(rt, rt, static_cast<int16_t>(imm64 & UINT16_MAX));
    if (imm64 & (1ULL << 31) && !(imm64 & (1ULL << 32))) {
      // clear extended sign
      // (64bits number. Sets the 32th bit but not the 33th, it's not negative!)
      clrldi(rt, rt, 32);
      missing = kLi64Len - 3 * instr_size_in_bytes;
    } else {
      missing = kLi64Len - 2 * instr_size_in_bytes;
    }
  } else if (imm64 >> 48 == 0) {
    // immediate has only low 48 bits set
    lis(rt, static_cast<int16_t>(imm64 >> 32));
    ori(rt, rt, static_cast<int16_t>((imm64 >> 16) & UINT16_MAX));
    sldi(rt,rt,16);
    ori(rt, rt, static_cast<int16_t>(imm64 & UINT16_MAX));
    if (imm64 & (1ULL << 47)) {
      // clear extended sign
      clrldi(rt, rt, 16);
    } else {
      missing = kLi64Len - 4 * instr_size_in_bytes;
    }
  } else {
    // load all 64 bits
    lis(rt, static_cast<int16_t>(imm64 >> 48));
    ori(rt, rt, static_cast<int16_t>((imm64 >> 32) & UINT16_MAX));
    sldi(rt,rt,32);
    oris(rt, rt, static_cast<int16_t>((imm64 >> 16) & UINT16_MAX));
    ori(rt, rt, static_cast<int16_t>(imm64 & UINT16_MAX));
  }

  if (fixedSize) {
    emitNop(missing);
    // guarantee our math with kLi64Len is working
    assert(kLi64Len == frontier() - li64StartPos);
  }
<<<<<<< HEAD
=======

  // first getImm is suppose to get the sign
  uint64_t imm64 = static_cast<uint64_t>(getImm(pinstr));
  switch (immParts) {
    case 1:
      break;
    case 2:
      imm64 <<= 16;
      imm64 |= getImm(pinstr + 1);
      break;
    case 3:
      imm64 <<= 16;
      imm64 |= getImm(pinstr + 1);
      imm64 <<= 16;
      imm64 |= getImm(pinstr + 3);  // jumps the sldi
      break;
    case 4:
      imm64 <<= 16;
      imm64 |= getImm(pinstr + 1);
      imm64 <<= 16;
      imm64 |= getImm(pinstr + 3);  // jumps the sldi
      imm64 <<= 16;
      imm64 |= getImm(pinstr + 4);
      break;
    default:
      assert(false && "No immediate detected on getLi64");
      break;
  }

  return static_cast<int64_t>(imm64);
}

int64_t Assembler::getLimmediate(PPC64Instr* pinstr) {
  if (Decoder::GetDecoder().decode(*pinstr)->isLdTOC()) {
    auto indexTOC = Decoder::GetDecoder().decode(*pinstr)->offsetDS() >> 2;
    return VMTOC::getInstance().getValue(indexTOC);
  }
  else if (Decoder::GetDecoder().decode(*pinstr)->isLwzTOC()) {
    auto indexTOC = Decoder::GetDecoder().decode(*pinstr)->offsetD() >> 2;
    return VMTOC::getInstance().getValue(indexTOC);
  }
  else
    return getLi64(pinstr);
}

Reg64 Assembler::getLi64Reg(PPC64Instr* instr) {
  // First instruction is always either li or lis, both are D-form
  D_form_t d_instr;
  d_instr.instruction = *instr;
  return Reg64(d_instr.RT);
>>>>>>> 7d2665d4
}

Reg64 Assembler::getLimmediateReg(PPC64Instr* instr) {
  if (Decoder::GetDecoder().decode(*instr)->isLdTOC()) {
    DS_form_t ds_instr;
    ds_instr.instruction = *instr;
    return Reg64(ds_instr.RT);
  }
  else if (Decoder::GetDecoder().decode(*instr)->isLwzTOC()) {
    D_form_t d_instr;
    d_instr.instruction = *instr;
    return Reg64(d_instr.RT);
  }
  else
    return getLi64Reg(instr);
}

void Assembler::li32(const Reg64& rt, int32_t imm32) {

  if (HPHP::jit::deltaFits(imm32, HPHP::sz::word)) {
    // immediate has only low 16 bits set, use simple load immediate
    li(rt, static_cast<int16_t>(imm32));
    if (imm32 & (1ULL << 15) && !(imm32 & (1ULL << 16))) {
      // clear extended sign that should not be set
      // (32bits number. Sets the 16th bit but not the 17th, it's not negative!)
      clrldi(rt, rt, 48);
    } else {
      emitNop(instr_size_in_bytes); // emit nop for a balanced li32 with 2 instr
    }
  } else {
    // immediate has 32 bits set
    lis(rt, static_cast<int16_t>(imm32 >> 16));
    ori(rt, rt, static_cast<int16_t>(imm32 & UINT16_MAX));
  }
}

<<<<<<< HEAD
=======
int32_t Assembler::getLi32(PPC64Instr* pinstr) {
  // @pinstr should be pointing to the beginning of the li32 block

  auto getImm = [&](PPC64Instr* i) -> uint32_t {
    return Decoder::GetDecoder().decode(*i)->offset();
  };

  // if first instruction is a li, it's using 16bits only
  bool is_16b_only = [&](PPC64Instr i) -> bool {
    auto opn = Decoder::GetDecoder().decode(i)->opcode_name();
    return OpcodeNames::op_addi == opn;
  }(*pinstr);

  uint32_t imm32 = 0;
  if (is_16b_only) {
    imm32 |= static_cast<int16_t>(getImm(pinstr));
  } else {
    imm32 |= getImm(pinstr)     << 16;  // lis
    imm32 |= getImm(pinstr + 1);        // ori
  }
  return static_cast<int32_t>(imm32);
}

void Assembler::limmediate (const Reg64& rt, int64_t imm64, bool fixedSize,
    Reg64 rtoc) {
  always_assert(HPHP::RuntimeOption::Evalppc64minTOCImmSize >= 0 &&
    HPHP::RuntimeOption::Evalppc64minTOCImmSize <= 64);

  auto fits = [](int64_t imm64, uint16_t shift_n) {
     return (static_cast<uint64_t>(imm64) >> shift_n) == 0 ? true : false;
  };

  if (fits(imm64, HPHP::RuntimeOption::Evalppc64minTOCImmSize) ||
      VMTOC::getInstance().checkFull()) {
    li64(rt, imm64, fixedSize);
  }
  else {
    if (HPHP::RuntimeOption::Evalppc64useTOCLwz && fits(imm64, 32)) {
      lwz(rt,rtoc[VMTOC::getInstance().pushElem(
              static_cast<int32_t>(imm64 & 0xffffffff)) << 2]);
    }
    else {
      ld(rt, rtoc[VMTOC::getInstance().pushElem(imm64) << 2]);
    }
    if (fixedSize) {
      emitNop(4 * instr_size_in_bytes);
    }
  }
  return;
}

>>>>>>> 7d2665d4
//////////////////////////////////////////////////////////////////////
// Label
//////////////////////////////////////////////////////////////////////

Label::~Label() {
  for (auto& ji : m_toPatch) {
    ji.a->patchBranch(ji.addr, m_address, -1);
  }
}

void Label::branch(Assembler& a, BranchConditions bc, LinkReg lr) {
  // Only optimize jump if it'll unlikely going to be patched.
  if (m_address) {
    // if diff is 0, then this is for sure going to be patched.
    ssize_t diff = ssize_t(m_address - a.frontier());
    if (diff) {
      // check if an unconditional branch with b can be used
      if (BranchConditions::Always == bc) {
        // unconditional branch
        if (HPHP::jit::deltaFitsBits(diff, 26)) {
          addJump(&a);
          if (LinkReg::Save == lr) a.bl(diff);
          else                     a.b (diff);
          return;
        }
      } else {
        // conditional branch
        if (HPHP::jit::deltaFits(diff, HPHP::sz::word)) {
          BranchParams bp(bc);
          addJump(&a);
          assert(LinkReg::DoNotTouch == lr &&
              "Conditional call is NOT supported.");

          // Special code for overflow handling
          if (bc == BranchConditions::Overflow ||
              bc == BranchConditions::NoOverflow) {
            a.xor(reg::r0, reg::r0, reg::r0,false);
            a.mtspr(Assembler::SpecialReg::XER, reg::r0);
          }
          a.bc (bp.bo(), bp.bi(), diff);
          return;
        }
      }
    }
  }
  // fallback: use CTR to perform absolute branch up to 64 bits
  branchFar(a, bc, lr);
}

void Label::branchFar(Assembler& a,
                  BranchConditions bc,
                  LinkReg lr,
                  bool fixedSize /* = true */) {
  // Marking current address for patchAbsolute
  addJump(&a);

  // Use reserved function linkage register
  const ssize_t address = ssize_t(m_address);
<<<<<<< HEAD
  a.li64(reg::r12, address, fixedSize);
=======
  a.limmediate(reg::r12, address, true);
>>>>>>> 7d2665d4

  // When branching to another context, r12 need to keep the target address
  // to correctly set r2 (TOC reference).
  a.mtctr(reg::r12);

  // Special code for overflow handling
  bool cond = (BranchConditions::Always != bc);
  if (bc == BranchConditions::Overflow || bc == BranchConditions::NoOverflow) {
    a.xor(reg::r0, reg::r0, reg::r0,false);
    a.mtspr(Assembler::SpecialReg::XER, reg::r0);
  } else if (cond && fixedSize) {
    // Unconditional branch (jmp or call) doesn't need this reserve bytes
    a.emitNop(2 * instr_size_in_bytes);
  }

  BranchParams bp(bc);
  if (LinkReg::Save == lr) {
    // call
    a.bctrl();
  } else {
    // jcc
    a.bcctr(bp.bo(), bp.bi(), 0);
  }
}

void Label::asm_label(Assembler& a) {
  assert(!m_address && !m_a && "Label was already set");
  m_a = &a;
  m_address = a.frontier();
}

void Label::addJump(Assembler* a) {
  if (m_address) return;
  JumpInfo info;
  info.a = a;
  info.addr = a->codeBlock.frontier();
  m_toPatch.push_back(info);
}

} // namespace ppc64_asm<|MERGE_RESOLUTION|>--- conflicted
+++ resolved
@@ -15,61 +15,60 @@
 */
 
 #include "hphp/ppc64-asm/asm-ppc64.h"
+#include "hphp/ppc64-asm/decoded-instr-ppc64.h"
 #include "hphp/ppc64-asm/decoder-ppc64.h"
 #include "hphp/runtime/base/runtime-option.h"
 
 namespace ppc64_asm {
-
-<<<<<<< HEAD
+int64_t VMTOC::pushElem(int64_t elem) {
+  if (m_map.find(elem) != m_map.end()) {
+    return m_map[elem];
+  }
+  auto offset = allocTOC(static_cast<int32_t>(elem & 0xffffffff), true);
+  m_map.insert( { elem, offset });
+  allocTOC(static_cast<int32_t>((elem & 0xffffffff00000000) >> 32));
+  m_last_elem_pos += 2;
+  return offset;
+}
+
+int64_t VMTOC::pushElem(int32_t elem) {
+  if (m_map.find(elem) != m_map.end()) {
+    return m_map[elem];
+  }
+  auto offset = allocTOC(elem);
+  m_map.insert( { elem, offset });
+  m_last_elem_pos++;
+  return offset;
+}
+
+VMTOC& VMTOC::getInstance() {
+  static VMTOC instance;
+  return instance;
+}
+
+intptr_t VMTOC::getPtrVector() {
+  always_assert(m_tocvector != nullptr);
+  return reinterpret_cast<intptr_t>(m_tocvector->base() + INT16_MAX + 1);
+}
+
+int64_t VMTOC::allocTOC (int32_t target, bool align) {
+  if (!m_tocvector->canEmit(sizeof(int32_t))) {
+    return 0x0;
+  }
+
+  HPHP::Address addr = m_tocvector->frontier();
+  if (align && reinterpret_cast<uintptr_t>(addr) % 8 != 0) {
+    m_tocvector->dword(reinterpret_cast<int32_t>(0xF0F0));
+    addr = m_tocvector->frontier();
+  }
+
+  m_tocvector->dword(reinterpret_cast<int32_t>(target));
+  return addr - (m_tocvector->base() + INT16_MAX + 1);
+}
+
 void BranchParams::decodeInstr(PPC64Instr* pinstr) {
   const DecoderInfo dinfo = Decoder::GetDecoder().decode(pinstr);
   switch (dinfo.opcode_name()) {
-=======
-uint64_t VMTOC::pushElem(int64_t elem) {
-  if (m_map.find(elem) != m_map.end()) {
-    return m_map[elem] - kTOCSize / 2;
-  }
-  if (m_last_elem_pos % 2 != 0) {
-    m_last_elem_pos += 1;
-  }
-  m_map.insert( { elem, m_last_elem_pos });
-  m_funcaddrs[m_last_elem_pos] = static_cast<int32_t>(elem & 0xffffffff);
-  m_funcaddrs[m_last_elem_pos + 1] = static_cast<int32_t>((elem
-      & 0xffffffff00000000) >> 32);
-  m_last_elem_pos += 2;
-  return m_last_elem_pos - 2 - kTOCSize / 2;
-}
-
-uint64_t VMTOC::pushElem(int32_t elem) {
-  if (m_map.find(elem) != m_map.end()) {
-    return m_map[elem] - kTOCSize / 2;
-  }
-  m_map.insert( { elem, m_last_elem_pos });
-  m_funcaddrs[m_last_elem_pos] = elem;
-  return m_last_elem_pos++ - kTOCSize / 2;
-}
-
-VMTOC& VMTOC::getInstance() {
-  static VMTOC instance;
-  return instance;
-}
-
-bool VMTOC::checkFull() {
-  /*
-   * As the maximum value of m_last_elem_pos is kTOCSize-2, the TOC may be left
-   * with one unfilled 32 bit slot.
-   */
-  return m_last_elem_pos > (kTOCSize-2) ;
-}
-
-intptr_t VMTOC::getPtrVector() {
-  return reinterpret_cast<intptr_t>(&m_funcaddrs[kTOCSize / 2]);
-}
-
-BranchParams::BranchParams(PPC64Instr instr) {
-  DecoderInfo* dinfo = Decoder::GetDecoder().decode(instr);
-  switch (dinfo->opcode_name()) {
->>>>>>> 7d2665d4
     case OpcodeNames::op_b:
     case OpcodeNames::op_bl:
       assert(dinfo.form() == Form::kI);
@@ -833,66 +832,33 @@
 
 void Assembler::patchAbsolute(CodeAddress jmp,
                               CodeAddress dest,
-                              int64_t tocOffset) {
+                              bool useTOC) {
   // Initialize code block cb pointing to li64
   HPHP::CodeBlock cb;
   cb.init(jmp, Assembler::kLi64Len, "patched bctr");
   Assembler a{ cb };
-<<<<<<< HEAD
-  if (tocOffset == -1) {
+  if (!useTOC) {
     a.li64(reg::r12, ssize_t(dest), true);
-=======
-  a.limmediate(reg::r12, ssize_t(dest), true);
-}
-
-void Assembler::patchBranch(CodeAddress jmp, CodeAddress dest, bool cond) {
-  // Detecting absolute branching: if it's an bcctr or bcctrl
-  {
-    // skips the li64, 2*nop (if conditional) and a mtctr instruction
-    auto cond_skip = cond ? 2 : 0;
-    CodeAddress bctr_addr =
-      jmp + Assembler::kLi64InstrLen + (cond_skip + 1) * instr_size_in_bytes;
-
-    // check for instruction opcode
-    DecoderInfo* dinfo = Decoder::GetDecoder().decode(bctr_addr);
-    OpcodeNames opn = dinfo->opcode_name();
-    if ((opn == OpcodeNames::op_bcctr) || (opn == OpcodeNames::op_bcctrl)) {
-      patchAbsolute(jmp, dest);
-      return;
-    }
->>>>>>> 7d2665d4
   }
   else {
-    emitLoadTOC(a, tocOffset);
+    a.limmediate(reg::r12, ssize_t(dest), true);
   }
 }
 
 void Assembler::patchBranch(CodeAddress jmp,
                             CodeAddress dest,
-                            int64_t tocOffset) {
+                            bool useTOC) {
   auto di = DecodedInstruction(jmp);
 
   // Detect Far branch
   if (di.isFarBranch()) {
-    patchAbsolute(jmp, dest, tocOffset);
+    patchAbsolute(jmp, dest, useTOC);
     return;
   }
 
   // Regular patch for branch by offset type
   if (!di.setNearBranchTarget(dest))
     assert(false && "Can't patch a branch with such a big offset");
-}
-
-void Assembler::emitLoadTOC(Assembler a, int64_t tocOffset) {
-  if (tocOffset > UINT16_MAX) {
-    a.addis(Reg64(12), Reg64(2), static_cast<int16_t>(tocOffset >> 16));
-    a.ld(Reg64(12), Reg64(12)[tocOffset & UINT16_MAX]);
-  }
-  else {
-    a.ld(Reg64(12), Reg64(2)[tocOffset]);
-    a.emitNop(4);
-  }
-  a.emitNop(12);
 }
 
 //////////////////////////////////////////////////////////////////////
@@ -954,75 +920,38 @@
     // guarantee our math with kLi64Len is working
     assert(kLi64Len == frontier() - li64StartPos);
   }
-<<<<<<< HEAD
-=======
-
-  // first getImm is suppose to get the sign
-  uint64_t imm64 = static_cast<uint64_t>(getImm(pinstr));
-  switch (immParts) {
-    case 1:
-      break;
-    case 2:
-      imm64 <<= 16;
-      imm64 |= getImm(pinstr + 1);
-      break;
-    case 3:
-      imm64 <<= 16;
-      imm64 |= getImm(pinstr + 1);
-      imm64 <<= 16;
-      imm64 |= getImm(pinstr + 3);  // jumps the sldi
-      break;
-    case 4:
-      imm64 <<= 16;
-      imm64 |= getImm(pinstr + 1);
-      imm64 <<= 16;
-      imm64 |= getImm(pinstr + 3);  // jumps the sldi
-      imm64 <<= 16;
-      imm64 |= getImm(pinstr + 4);
-      break;
-    default:
-      assert(false && "No immediate detected on getLi64");
-      break;
-  }
-
-  return static_cast<int64_t>(imm64);
-}
-
-int64_t Assembler::getLimmediate(PPC64Instr* pinstr) {
-  if (Decoder::GetDecoder().decode(*pinstr)->isLdTOC()) {
-    auto indexTOC = Decoder::GetDecoder().decode(*pinstr)->offsetDS() >> 2;
+}
+
+/*int64_t Assembler::getLimmediate(PPC64Instr* pinstr) {
+  auto di = Decoder::GetDecoder().decode(pinstr);
+  if (di.isLdTOC()) {
+    auto indexTOC = di.offsetDS() >> 2;
     return VMTOC::getInstance().getValue(indexTOC);
   }
-  else if (Decoder::GetDecoder().decode(*pinstr)->isLwzTOC()) {
-    auto indexTOC = Decoder::GetDecoder().decode(*pinstr)->offsetD() >> 2;
+  else if (di.isLwzTOC()) {
+    auto indexTOC = di.offsetD() >> 2;
     return VMTOC::getInstance().getValue(indexTOC);
   }
-  else
-    return getLi64(pinstr);
-}
-
-Reg64 Assembler::getLi64Reg(PPC64Instr* instr) {
-  // First instruction is always either li or lis, both are D-form
-  D_form_t d_instr;
-  d_instr.instruction = *instr;
-  return Reg64(d_instr.RT);
->>>>>>> 7d2665d4
-}
-
-Reg64 Assembler::getLimmediateReg(PPC64Instr* instr) {
-  if (Decoder::GetDecoder().decode(*instr)->isLdTOC()) {
+
+  DecodedInstruction dinstr(pinstr);
+  return dinstr.immediate();
+}
+
+Reg64 Assembler::getLimmediateReg(PPC64Instr* pinstr) {
+  auto di = Decoder::GetDecoder().decode(pinstr);
+  if (di.isLdTOC()) {
     DS_form_t ds_instr;
-    ds_instr.instruction = *instr;
+    ds_instr.instruction = *pinstr;
     return Reg64(ds_instr.RT);
   }
-  else if (Decoder::GetDecoder().decode(*instr)->isLwzTOC()) {
+  else if (di.isLwzTOC()) {
     D_form_t d_instr;
-    d_instr.instruction = *instr;
+    d_instr.instruction = *pinstr;
     return Reg64(d_instr.RT);
   }
-  else
-    return getLi64Reg(instr);
-}
+  DecodedInstruction dinstr(pinstr);
+  return dinstr.getLi64Reg();
+}*/
 
 void Assembler::li32(const Reg64& rt, int32_t imm32) {
 
@@ -1043,33 +972,7 @@
   }
 }
 
-<<<<<<< HEAD
-=======
-int32_t Assembler::getLi32(PPC64Instr* pinstr) {
-  // @pinstr should be pointing to the beginning of the li32 block
-
-  auto getImm = [&](PPC64Instr* i) -> uint32_t {
-    return Decoder::GetDecoder().decode(*i)->offset();
-  };
-
-  // if first instruction is a li, it's using 16bits only
-  bool is_16b_only = [&](PPC64Instr i) -> bool {
-    auto opn = Decoder::GetDecoder().decode(i)->opcode_name();
-    return OpcodeNames::op_addi == opn;
-  }(*pinstr);
-
-  uint32_t imm32 = 0;
-  if (is_16b_only) {
-    imm32 |= static_cast<int16_t>(getImm(pinstr));
-  } else {
-    imm32 |= getImm(pinstr)     << 16;  // lis
-    imm32 |= getImm(pinstr + 1);        // ori
-  }
-  return static_cast<int32_t>(imm32);
-}
-
-void Assembler::limmediate (const Reg64& rt, int64_t imm64, bool fixedSize,
-    Reg64 rtoc) {
+void Assembler::limmediate (const Reg64& rt, int64_t imm64, bool fixedSize) {
   always_assert(HPHP::RuntimeOption::Evalppc64minTOCImmSize >= 0 &&
     HPHP::RuntimeOption::Evalppc64minTOCImmSize <= 64);
 
@@ -1077,33 +980,54 @@
      return (static_cast<uint64_t>(imm64) >> shift_n) == 0 ? true : false;
   };
 
-  if (fits(imm64, HPHP::RuntimeOption::Evalppc64minTOCImmSize) ||
-      VMTOC::getInstance().checkFull()) {
+  if (fits(imm64, HPHP::RuntimeOption::Evalppc64minTOCImmSize)) {
     li64(rt, imm64, fixedSize);
+    return;
+  }
+
+  bool fits32 = fits(imm64, 32);
+  int64_t TOCoffset;
+  if (HPHP::RuntimeOption::Evalppc64useTOCLwz && fits32) {
+    TOCoffset = VMTOC::getInstance().pushElem(
+        static_cast<int32_t>(0xffffffff & imm64));
   }
   else {
-    if (HPHP::RuntimeOption::Evalppc64useTOCLwz && fits(imm64, 32)) {
-      lwz(rt,rtoc[VMTOC::getInstance().pushElem(
-              static_cast<int32_t>(imm64 & 0xffffffff)) << 2]);
+    TOCoffset = VMTOC::getInstance().pushElem(imm64);
+  }
+
+  auto loadTOC = [&](const Reg64& rt, const Reg64& rttoc,  int64_t imm64,
+      uint64_t offset, bool fixedSize, bool fits32) {
+
+    if (HPHP::RuntimeOption::Evalppc64useTOCLwz && fits32) {
+      lwz(rt,rttoc[offset]);
     }
     else {
-      ld(rt, rtoc[VMTOC::getInstance().pushElem(imm64) << 2]);
+      ld(rt, rttoc[offset]);
     }
     if (fixedSize) {
-      emitNop(4 * instr_size_in_bytes);
+      emitNop(3 * instr_size_in_bytes);
     }
-  }
+  };
+
+  if (TOCoffset > INT16_MAX) {
+    addis(Reg64(26), Reg64(2), static_cast<int16_t>(TOCoffset >> 16));
+    loadTOC(rt, Reg64(26), imm64, TOCoffset & UINT16_MAX, fixedSize, fits32);
+  }
+  else {
+    loadTOC(rt, Reg64(2), imm64, TOCoffset, fixedSize, fits32);
+    emitNop(1 * instr_size_in_bytes);
+  }
+
   return;
 }
 
->>>>>>> 7d2665d4
 //////////////////////////////////////////////////////////////////////
 // Label
 //////////////////////////////////////////////////////////////////////
 
 Label::~Label() {
   for (auto& ji : m_toPatch) {
-    ji.a->patchBranch(ji.addr, m_address, -1);
+    ji.a->patchBranch(ji.addr, m_address, false);
   }
 }
 
@@ -1155,11 +1079,7 @@
 
   // Use reserved function linkage register
   const ssize_t address = ssize_t(m_address);
-<<<<<<< HEAD
   a.li64(reg::r12, address, fixedSize);
-=======
-  a.limmediate(reg::r12, address, true);
->>>>>>> 7d2665d4
 
   // When branching to another context, r12 need to keep the target address
   // to correctly set r2 (TOC reference).
