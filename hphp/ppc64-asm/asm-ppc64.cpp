--- conflicted
+++ resolved
@@ -111,11 +111,7 @@
   if (pos != m_map.end()) {
     return pos->second;
   }
-<<<<<<< HEAD
-  return 0x8000000000000000;
-=======
   return LLONG_MIN;
->>>>>>> 4506e4d3
 }
 
 void BranchParams::decodeInstr(const PPC64Instr* const pinstr) {
@@ -605,18 +601,11 @@
 void Assembler::limmediate(const Reg64& rt, int64_t imm64,
                            ImmType immt, bool immMayChange) {
   static_assert(
-<<<<<<< HEAD
-       std::is_unsigned<
-         decltype(HPHP::RuntimeOption::EvalPPC64MinTOCImmSize)>::value,
-      "RuntimeOption::EvalPPC64MinTOCImmSize is expected to be unsigned.");
-  always_assert(HPHP::RuntimeOption::EvalPPC64MinTOCImmSize <= 64);
-=======
       std::is_unsigned<
         decltype(HPHP::RuntimeOption::EvalPPC64MinTOCImmSize)>::value,
       "RuntimeOption::EvalPPC64MinTOCImmSize is expected to be unsigned.");
   always_assert(HPHP::RuntimeOption::EvalPPC64MinTOCImmSize <= 64);
 
->>>>>>> 4506e4d3
   if (immt != ImmType::TocOnly) li64(rt, imm64, immt != ImmType::AnyCompact);
   else li64TOC (rt, imm64, immt, immMayChange);
 }
