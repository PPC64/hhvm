--- conflicted
+++ resolved
@@ -861,24 +861,6 @@
     assert(false && "Can't patch a branch with such a big offset");
 }
 
-<<<<<<< HEAD
-=======
-void Assembler::emitLoadTOC(Assembler a, int64_t tocOffset) {
-  if (tocOffset > INT16_MAX) {
-    int16_t complement = 0;
-    // If last four bytes is still bigger than a signed 16bits, uses as two complement.
-    if ((tocOffset & UINT16_MAX) > INT16_MAX) complement = 1;
-    a.addis(Reg64(12), Reg64(2), static_cast<int16_t>((tocOffset >> 16) + complement));
-    a.ld(Reg64(12), Reg64(12)[tocOffset & UINT16_MAX]);
-  }
-  else {
-    a.ld(Reg64(12), Reg64(2)[tocOffset]);
-    a.emitNop(4);
-  }
-  a.emitNop(12);
-}
-
->>>>>>> 913e4664
 //////////////////////////////////////////////////////////////////////
 
 void Assembler::li64 (const Reg64& rt, int64_t imm64, bool fixedSize) {
@@ -1028,7 +1010,10 @@
   };
 
   if (TOCoffset > INT16_MAX) {
-    addis(Reg64(26), Reg64(2), static_cast<int16_t>(TOCoffset >> 16));
+    int16_t complement = 0;
+    // If last four bytes is still bigger than a signed 16bits, uses as two complement.
+    if ((TOCoffset & UINT16_MAX) > INT16_MAX) complement = 1;
+    addis(Reg64(26), Reg64(2), static_cast<int16_t>((TOCoffset >> 16) + complement));
     loadTOC(rt, Reg64(26), imm64, TOCoffset & UINT16_MAX, fixedSize, fits32);
   }
   else {
