/*
   +----------------------------------------------------------------------+
   | HipHop for PHP                                                       |
   +----------------------------------------------------------------------+
   | (c) Copyright IBM Corporation 2015-2016                              |
   +----------------------------------------------------------------------+
   | This source file is subject to version 3.01 of the PHP license,      |
   | that is bundled with this package in the file LICENSE, and is        |
   | available through the world-wide-web at the following url:           |
   | http://www.php.net/license/3_01.txt                                  |
   | If you did not receive a copy of the PHP license and are unable to   |
   | obtain it through the world-wide-web, please send a note to          |
   | license@php.net so we can mail you a copy immediately.               |
   +----------------------------------------------------------------------+
*/

#ifndef incl_HPHP_PPC64_ASM_ASM_PPC64_H_
#define incl_HPHP_PPC64_ASM_ASM_PPC64_H_

#include <cstdint>
#include <cassert>
#include <vector>

#include "hphp/util/asm-x64.h"
#include "hphp/util/immed.h"
#include "hphp/util/data-block.h"

#include "hphp/ppc64-asm/branch-ppc64.h"
#include "hphp/ppc64-asm/decoded-instr-ppc64.h"
#include "hphp/ppc64-asm/isa-ppc64.h"


namespace ppc64_asm {

/* using override */ using HPHP::jit::Reg64;
/* using override */ using HPHP::jit::RegXMM;
/* using override */ using HPHP::jit::RegSF;
/* using override */ using HPHP::jit::MemoryRef;
/* using override */ using HPHP::jit::Immed;
/* using override */ using HPHP::CodeAddress;
/* using override */ using HPHP::jit::ConditionCode;

//////////////////////////////////////////////////////////////////////

/*
 * Constants definition for PPC64
 */

// Must be the same value of AROFF(m_func).
constexpr uint8_t min_frame_size            = 4 * 8;
// Must be the same value of AROFF(m_savedToc).
constexpr uint8_t toc_position_on_frame     = 3 * 8;

// Amount of bytes to skip after an Assembler::call to grab the return address.
// Currently it skips a "nop" or a "ld 2,24(1)"
constexpr uint8_t call_skip_bytes_for_ret   = 1 * instr_size_in_bytes;

// Allow TOC usage on branches.
#define USE_TOC_ON_BRANCH

//////////////////////////////////////////////////////////////////////

enum class RegNumber : uint32_t {};

namespace reg {
  constexpr Reg64 r0(0);    // volatile, used in function prologue / linkage
  constexpr Reg64 r1(1);    // nonvolatile, stack pointer
  constexpr Reg64 r2(2);    // nonvolatile, TOC
  /* volatile, argument passing registers */
  constexpr Reg64 r3(3);
  constexpr Reg64 r4(4);
  constexpr Reg64 r5(5);
  constexpr Reg64 r6(6);
  constexpr Reg64 r7(7);
  constexpr Reg64 r8(8);
  constexpr Reg64 r9(9);
  constexpr Reg64 r10(10);

  constexpr Reg64 r11(11);  // volatile, environment pointer (scratch)
  constexpr Reg64 r12(12);  // volatile, function entry address
  constexpr Reg64 r13(13);  // reserved, thread pointer
  /* nonvolatile, local variables */
  constexpr Reg64 r14(14);
  constexpr Reg64 r15(15);
  constexpr Reg64 r16(16);
  constexpr Reg64 r17(17);
  constexpr Reg64 r18(18);
  constexpr Reg64 r19(19);
  constexpr Reg64 r20(20);
  constexpr Reg64 r21(21);
  constexpr Reg64 r22(22);
  constexpr Reg64 r23(23);
  constexpr Reg64 r24(24);
  constexpr Reg64 r25(25);
  constexpr Reg64 r26(26);
  constexpr Reg64 r27(27);
  constexpr Reg64 r28(28);
  constexpr Reg64 r29(29);
  constexpr Reg64 r30(30);
  constexpr Reg64 r31(31);

  // RegXMM is used for both FP and SIMD registers. Registers from 0 to 15 are
  // reserved to FP and register from 16 to 29 are reserved to SIMD.
  // Ignoring the vector registers 30, 31 due to kMaxRegs == 64
  constexpr RegXMM f0(0);   // volatile scratch register
  /* volatile, argument passing floating point registers */
  constexpr RegXMM f1(1);
  constexpr RegXMM f2(2);
  constexpr RegXMM f3(3);
  constexpr RegXMM f4(4);
  constexpr RegXMM f5(5);
  constexpr RegXMM f6(6);
  constexpr RegXMM f7(7);
  constexpr RegXMM f8(8);
  constexpr RegXMM f9(9);
  constexpr RegXMM f10(10);
  constexpr RegXMM f11(11);
  constexpr RegXMM f12(12);
  constexpr RegXMM f13(13);
  /* nonvolatile, local variables */
  constexpr RegXMM f14(14);
  constexpr RegXMM f15(15);

  /* volatile, local variables */
  constexpr RegXMM v16(16);
  constexpr RegXMM v17(17);
  constexpr RegXMM v18(18);
  constexpr RegXMM v19(19);
  /* nonvolatile, local variables */
  constexpr RegXMM v20(20);
  constexpr RegXMM v21(21);
  constexpr RegXMM v22(22);
  constexpr RegXMM v23(23);
  constexpr RegXMM v24(24);
  constexpr RegXMM v25(25);
  constexpr RegXMM v26(26);
  constexpr RegXMM v27(27);
  constexpr RegXMM v28(28);
  constexpr RegXMM v29(29);
  constexpr RegXMM v30(30);
  constexpr RegXMM v31(31);

#define RNAME(x) if (r == x) return #x

  inline const char* regname(Reg64 r) {
    RNAME(r0);  RNAME(r1);  RNAME(r2);  RNAME(r3);  RNAME(r4);  RNAME(r5);
    RNAME(r6);  RNAME(r7);  RNAME(r8);  RNAME(r9);  RNAME(r10); RNAME(r11);
    RNAME(r12); RNAME(r13); RNAME(r14); RNAME(r15); RNAME(r16); RNAME(r17);
    RNAME(r18); RNAME(r19); RNAME(r20); RNAME(r21); RNAME(r22); RNAME(r23);
    RNAME(r24); RNAME(r25); RNAME(r26); RNAME(r27); RNAME(r28); RNAME(r29);
    RNAME(r30); RNAME(r31);
    return nullptr;
  }

  inline const char* regname(RegXMM r) {
    RNAME(f0);  RNAME(f1);  RNAME(f2);  RNAME(f3);  RNAME(f4);  RNAME(f5);
    RNAME(f6);  RNAME(f7);  RNAME(f8);  RNAME(f9);  RNAME(f10); RNAME(f11);
    RNAME(f12); RNAME(f13); RNAME(f14); RNAME(f15);

    RNAME(v16); RNAME(v17); RNAME(v18); RNAME(v19); RNAME(v20); RNAME(v21);
    RNAME(v22); RNAME(v23); RNAME(v24); RNAME(v25); RNAME(v26); RNAME(v27);
    RNAME(v28); RNAME(v29);
    return nullptr;
  }
 inline const char* regname(RegSF) {
    return "cr0";
 }
#undef RNAME
}

//////////////////////////////////////////////////////////////////////

// Forward declaration to be used in Label
struct Assembler;

enum class ImmType {
              // Supports TOC? | Supports li64? | Fixed size?
              // -------------------------------------------
  AnyCompact, // Yes           | Yes            | No
  AnyFixed,   // Yes           | Yes            | Yes (5 instr)
  TocOnly,    // Yes           | No             | Yes (2 instr)
};

enum class LinkReg {
  Save,
  DoNotTouch
};

struct Label {
  Label() : m_a(nullptr) , m_address(nullptr) {}
  /* implicit */ Label(CodeAddress predefined) : m_a(nullptr) ,
                                                 m_address(predefined) {}

  ~Label();

  Label(const Label&) = delete;
  Label& operator=(const Label&) = delete;

  void branch(Assembler& a, BranchConditions bc, LinkReg lr);
  void branchFar(Assembler& a,
                  BranchConditions bc,
                  LinkReg lr,
                  ImmType immt = ImmType::TocOnly);
  void asm_label(Assembler& a);

private:
  struct JumpInfo {
    Assembler* a;
    CodeAddress addr;
  };

  void addJump(Assembler* a);

  Assembler* m_a;
  CodeAddress m_address;
  std::vector<JumpInfo> m_toPatch;
};

/*
 * Class that represents a virtual TOC
 */
struct VMTOC {

private:
  // VMTOC is a singleton
  VMTOC()
    : m_tocvector(nullptr)
    , m_last_elem_pos(0)

  {}

  ~VMTOC();

public:
  VMTOC(VMTOC const&) = delete;

  VMTOC operator=(VMTOC const&) = delete;

  void setTOCDataBlock(HPHP::DataBlock *db);

  /*
   * Push a 64 bit element into the stack and return its index.
   */
  int64_t pushElem(int64_t elem);

  /*
   * Push a 32 bit element into the stack and return its index.
   */
  int64_t pushElem(int32_t elem);

  /*
   * Get the singleton instance.
   */
  static VMTOC& getInstance();

  /*
   * Return the address of the middle element from the vector.
   *
   * This is done so signed offsets can be used.
   */
  intptr_t getPtrVector();

  /*
   * Return a value previously pushed.
   */
  int64_t getValue(int64_t index, bool qword = false);

private:
  int64_t allocTOC (int32_t target, bool align = false);
  void forceAlignment(HPHP::Address& addr);

  HPHP::DataBlock *m_tocvector;

  /*
   * Vector position of the last element.
   */
  uint64_t m_last_elem_pos;

  /*
   * Map used to avoid insertion of duplicates.
   */
  std::map<int64_t, uint64_t> m_map;
};

struct Assembler {

  friend struct Label;

  explicit Assembler(HPHP::CodeBlock& cb) : codeBlock(cb) {}
  ~Assembler(){}

  HPHP::CodeBlock& code() const { return codeBlock; }

  CodeAddress base() const {
    return codeBlock.base();
  }

  CodeAddress frontier() const {
    return codeBlock.frontier();
  }

  void setFrontier(CodeAddress newFrontier) {
    codeBlock.setFrontier(newFrontier);
  }

  size_t capacity() const {
    return codeBlock.capacity();
  }

  size_t used() const {
    return codeBlock.used();
  }

  size_t available() const {
    return codeBlock.available();
  }

  bool contains(CodeAddress addr) const {
    return codeBlock.contains(addr);
  }

  bool empty() const {
    return codeBlock.empty();
  }

  void clear() {
    codeBlock.clear();
  }

  bool canEmit(size_t nBytes) const {
    assert(capacity() >= used());
    return nBytes < (capacity() - used());
  }

  enum class SpecialReg {
    XER      = 1,
    DSCR     = 3,
    LR       = 8,
    CTR      = 9,
    AMR      = 13,
    TFHAR    = 128,
    TFIAR    = 129,
    TEXASR   = 130,
    TEXASRU  = 131,
    VRSAVE   = 256,
    SPEFSCR  = 512,
    MMCR2    = 769,
    MMCRA    = 770,
    PMC1     = 771,
    PMC2     = 772,
    PMC3     = 773,
    PMC4     = 774,
    PMC5     = 775,
    PMC6     = 776,
    MMCR0    = 779,
    BESCRS   = 800,
    BESCRSU  = 801,
    BESCRR   = 802,
    BESCRRU  = 803,
    EBBHR    = 804,
    EBBRR    = 805,
    BESCR    = 806,
    TAR      = 815,
    PPR      = 896,
    PPR32    = 898
  };

  enum class CR {
    CR0      = 0,
    CR1      = 1,
    CR2      = 2,
    CR3      = 3,
    CR4      = 4,
    CR5      = 5,
    CR6      = 6,
    CR7      = 7,
  };

  // Total amount of bytes that a li64 function emits as fixed size
  static const uint8_t kLi64Len = instr_size_in_bytes * 5;
  // TOC emit length: (ld/lwz + nop) or (addis + ld/lwz)
  static const uint8_t kTocLen = instr_size_in_bytes * 2;

  // Compile time switch for using TOC or not on branches
  static const uint8_t kLimmLen =
#ifdef USE_TOC_ON_BRANCH
    kTocLen
#else
    kLi64Len
#endif
    ;

  // Jcc using TOC length: toc/li64 + mtctr + nop + nop + bcctr
  static const uint8_t kJccLen = kLimmLen + instr_size_in_bytes * 4;

  // Call using TOC length: toc/li64 + mtctr + bctr
  static const uint8_t kCallLen = kLimmLen + instr_size_in_bytes * 2;

  // PPC64 Instructions
  void add(const Reg64& rt, const Reg64& ra, const Reg64& rb, bool rc = 0);
  void addi(const Reg64& rt, const Reg64& ra, Immed imm);
  void addis(const Reg64& rt, const Reg64& ra, Immed imm);
  void addo(const Reg64& rt, const Reg64& ra, const Reg64& rb, bool rc = 0);
  void and(const Reg64& ra, const Reg64& rs, const Reg64& rb, bool rc = 0);
  void andi(const Reg64& ra, const Reg64& rs, Immed imm);
  void b(int32_t offset);
  void bl(int32_t offset);
  void bc(uint8_t bo, uint8_t bi, int16_t offset);
  void bcctr(uint8_t bo, uint8_t bi, uint16_t bh);
  void bctrl();
  void blr();
  void bctar(uint8_t bo, uint8_t bi, uint16_t bh);
  void bctarl(uint8_t bo, uint8_t bi, uint16_t bh);
  void cmp(uint16_t bf, bool l, const Reg64& ra, const Reg64& rb);
  void cmpi(uint16_t bf, bool l, const Reg64& ra, Immed imm);
  void cmpb(const Reg64& rs, const Reg64& ra, const Reg64& rb);
  void cmpl(uint16_t bf, bool l, const Reg64& ra, const Reg64& rb);
  void cmpli(uint16_t bf, bool l, const Reg64& ra, Immed imm);
  void divd(const Reg64& rt, const Reg64& ra, const Reg64& rb, bool rc = 0);
  void extsb(const Reg64& ra, const Reg64& rs, bool rc = 0);
  void extsh(const Reg64& ra, const Reg64& rs, bool rc = 0);
  void extsw(const Reg64& ra, const Reg64& rs, bool rc = 0);
  void fadd(const RegXMM& frt, const RegXMM& fra, const RegXMM& frb,
                                                                  bool rc = 0);
  void fsub(const RegXMM& frt, const RegXMM& fra, const RegXMM& frb,
                                                                  bool rc = 0);
  void fmul(const RegXMM& frt, const RegXMM& fra, const RegXMM& frc,
                                                                  bool rc = 0);
  void fdiv(const RegXMM& frt, const RegXMM& fra, const RegXMM& frb,
                                                                  bool rc = 0);
  void lfs(const RegXMM& frt, MemoryRef m) {
    assertx(Reg64(-1) == m.r.index);  // doesn't support base+index
    EmitDForm(48, rn(frt), rn(m.r.base), m.r.disp);
  }
  void lxvd2x(const RegXMM& Xt, const MemoryRef& m) {
    assertx(!m.r.disp);  // doesn't support immediate displacement
    EmitXX1Form(31, rn(Xt), rn(m.r.base), rn(m.r.index), 844, 0);
  }
  void lxvw4x(const RegXMM& Xt, const MemoryRef& m) {
    assertx(!m.r.disp);  // doesn't support immediate displacement
    EmitXX1Form(31, rn(Xt), rn(m.r.base), rn(m.r.index), 780, 0);
  }
  void isel(const Reg64& rt, const Reg64& ra, const Reg64& rb, uint8_t bc);
  void lbz(const Reg64& rt, MemoryRef m);
  void lbzx(const Reg64& rt, MemoryRef m);
  void ld(const Reg64& rt, MemoryRef m);
  void ldx(const Reg64& rt, MemoryRef m);
  void lhz(const Reg64& rt, MemoryRef m);
  void lhzx(const Reg64& rt, MemoryRef m);
  void lwz(const Reg64& rt, MemoryRef m);
  void lwzx(const Reg64& rt, MemoryRef m);
  void mfspr(const SpecialReg spr, const Reg64& rs);
  void mtspr(const SpecialReg spr, const Reg64& rs);
  void mulldo(const Reg64& rt, const Reg64& ra, const Reg64& rb, bool rc = 0);
  void neg(const Reg64& rt, const Reg64& ra, bool rc = 0);
  void nor(const Reg64& ra, const Reg64& rs, const Reg64& rb, bool rc = 0);
  void or(const Reg64& ra, const Reg64& rs, const Reg64& rb, bool rc = 0);
  void ori(const Reg64& ra, const Reg64& rs, Immed imm);
  void oris(const Reg64& ra, const Reg64& rs, Immed imm);
  void rldicl(const Reg64& ra, const Reg64& rs, uint8_t sh,
              uint8_t mb, bool rc = 0);
  void rldicr(const Reg64& ra, const Reg64& rs, uint8_t sh,
              uint8_t mb, bool rc = 0);
  void rlwinm(const Reg64& ra, const Reg64& rs, uint8_t sh, uint8_t mb,
              uint16_t me, bool rc = 0);
  void sld(const Reg64& ra, const Reg64& rs, const Reg64& rb, bool rc = 0);
  void srad(const Reg64& ra, const Reg64& rs, const Reg64& rb, bool rc = 0);
  void stb(const Reg64& rs, MemoryRef m);
  void stbx(const Reg64& rs, MemoryRef m);
  void stfs(const RegXMM& frt, MemoryRef m) {
    EmitDForm(52, rn(frt), rn(m.r.base), m.r.disp);
  }
  void sth(const Reg64& rs, MemoryRef m);
  void sthx(const Reg64& rs, MemoryRef m);
  void stw(const Reg64& rs, MemoryRef m);
  void stwx(const Reg64& rs, MemoryRef m);
  void std(const Reg64& rs, MemoryRef m);
  void stdu(const Reg64& rs, MemoryRef m);
  void stdx(const Reg64& rs, MemoryRef m);
  void stxvw4x(const RegXMM& xs, const MemoryRef& m) {
    EmitXX1Form(31, rn(xs), rn(m.r.base), rn(m.r.index), 972, 0);
  }
  void subf(const Reg64& rt, const Reg64& ra, const Reg64& rb, bool rc = 0);
  void subfo(const Reg64& rt, const Reg64& ra, const Reg64& rb, bool rc = 0);
  void td(uint16_t to, const Reg64& ra, const Reg64& rb);
  void tw(uint16_t to, const Reg64& ra, const Reg64& rb);
  void xor(const Reg64& ra, const Reg64& rs, const Reg64& rb, bool rc = 0);
  void xscvdpuxds(const RegXMM& xt, const RegXMM& xb) {
    //TODO(rcardoso): bx tx bits
    EmitXX2Form(60, rn(xt), 0, rn(xb), 328, 0, 0);
  }
  void xvdivdp(const RegXMM& xt,  const RegXMM& xa, const RegXMM& xb) {
    EmitXX3Form(60, rn(xt), rn(xa), rn(xb), 56,  0, 0 ,0);
  }
  void xvdivsp(const RegXMM& xt,  const RegXMM& xa, const RegXMM& xb) {
    EmitXX3Form(60, rn(xt), rn(xa), rn(xb), 24, 0, 0 ,0);
  }

  // Unimplemented Instructions
  void dcmpu(const RegXMM& fra, const RegXMM& frb) {
    EmitXForm(59, rn(0), rn(fra), rn(frb), 642);
  }
  void fabs(const RegXMM& frt, const RegXMM& frb, bool rc = 0) {
    EmitXForm(63, rn(frt), rn(0), rn(frb), 264, rc);
  }
  void fcfid(const RegXMM& frt, const RegXMM& frb, bool rc = 0) {
    EmitXForm(63, rn(frt), rn(0), rn(frb), 846, rc);
  }

  void fcfids(const RegXMM& frt, const RegXMM& frb, bool rc = 0) {
    EmitXForm(59, rn(frt), rn(0), rn(frb), 846, rc);
  }
  void fcmpo(const RegSF& sf, const RegXMM& fra, const RegXMM& frb) {
    EmitXForm(63, rn(int(sf) << 2), rn(fra), rn(frb), 32);
  }
  void fcmpu(const RegSF& sf, const RegXMM& fra, const RegXMM& frb) {
    EmitXForm(63, rn(int(sf) << 2), rn(fra), rn(frb), 0);
  }
  void fctid(const RegXMM& frt, const RegXMM& frb, bool rc = 0) {
    EmitXForm(63, rn(frt), rn(0), rn(frb), 814, rc);
  }
  void fctidz(const RegXMM& frt, const RegXMM& frb, bool rc = 0) {
    EmitXForm(63, rn(frt), rn(0), rn(frb), 815, rc);
  }
  void fmr(const RegXMM& frt, const RegXMM& frb, bool rc = 0) {
    EmitXForm(63, rn(frt), rn(0), rn(frb), 72, rc);
  }
  //TODO(rcardoso); check default for EH bit
  void ldarx(const Reg64& rt, MemoryRef m, bool eh = 1) {
    assertx(!m.r.disp);  // doesn't support immediate displacement
    EmitXForm(31, rn(rt), rn(m.r.base), rn(m.r.index), 84, eh);
  }
  void lfd(const RegXMM& frt, MemoryRef m) {
    assertx(Reg64(-1) == m.r.index);  // doesn't support base+index
    EmitDForm(50, rn(frt), rn(m.r.base), m.r.disp);
  }
  void lfdx(const RegXMM& rt, MemoryRef m) {
    assertx(!m.r.disp);  // doesn't support immediate displacement
    EmitXForm(31, rn(rt), rn(m.r.base), rn(m.r.index), 599);
  }
  void mcrfs(uint8_t bf, uint8_t bfa) {
    EmitXForm(63, (bf << 2), (bfa << 2), 0, 64);
  }
  void mfcr(const Reg64& rt) {
    EmitXFXForm(31, rn(rt), static_cast<SpecialReg>(0), 19);
  }
  void mfvsrd(const Reg64& ra, const RegXMM& xs) {
   EmitXX1Form(31, rn(xs), rn(ra), rn(0) /* reserved */, 51, 0);
  }
  void mtcrf(uint16_t fxm, const Reg64& ra) {
    EmitXFXForm(31, rn(ra), (fxm << 1), 144);
  }
  void mtocrf(uint16_t fxm, const Reg64& rt)          {
    EmitXFXForm(31, rn(rt), ( ((fxm << 1) & 0x1fe) |0x200), 144);
  }
  void mtfsb0(uint8_t bt) { EmitXForm(63, bt, 0 , 0, 70); }
  void mtvsrd(const RegXMM& xt, const Reg64& ra) {
   EmitXX1Form(31, rn(xt), rn(ra), rn(0) /* reserved */, 179, 0);
  }
  void sradi(const Reg64& ra, const Reg64& rs, uint8_t sh, bool rc = 0);
  void stdcx(const Reg64& rt, MemoryRef m) {
    assertx(!m.r.disp);  // doesn't support immediate displacement
    EmitXForm(31, rn(rt), rn(m.r.base), rn(m.r.index), 214, 1);
  }
  void stfd(const RegXMM& frt, MemoryRef m) {
    assertx(Reg64(-1) == m.r.index);  // doesn't support base+index
    EmitDForm(54, rn(frt), rn(m.r.base), m.r.disp);
  }
  void stfdx(const RegXMM& rt, MemoryRef m) {
    assertx(!m.r.disp);  // doesn't support immediate displacement
    EmitXForm(31, rn(rt), rn(m.r.base), rn(m.r.index), 727);
  }
  void xscvdpsxds(const RegXMM& xt, const RegXMM& xb) {
   EmitXX2Form(60, rn(xt), 0, rn(xb), 344, 0, 0);
  }
  void xscvsxddp(const RegXMM& xt, const RegXMM& xb) {
   EmitXX2Form(60, rn(xt), 0, rn(xb), 376, 0, 0);
  }
  void xsrdpi(const RegXMM& xt, const RegXMM& xb) {
   EmitXX2Form(60, rn(xt), 0, rn(xb), 73, 0, 0);
  }
  void xssqrtdp(const RegXMM& xt, const RegXMM& xb) {
   EmitXX2Form(60, rn(xt), 0, rn(xb), 75, 0, 0);
  }
  void xvcvspsxds(const RegXMM& xt, const RegXMM& xb) {
   EmitXX2Form(60, rn(xt), 0, rn(xb), 408, 0, 0);
  }
  void xvcvspsxws(const RegXMM& xt, const RegXMM& xb) {
   EmitXX2Form(60, rn(xt), 0, rn(xb), 152, 0, 0);
  }
  void xxlxor(const RegXMM& xt, const RegXMM& xa, const RegXMM& xb) {
   EmitXX3Form(60, rn(xt), rn(xa), rn(xb), 154, 0, 0, 0);
  }
  void xxpermdi(const RegXMM& tx, const RegXMM& xa, const RegXMM& xb) {
   EmitXX3Form(60, rn(tx), rn(xa), rn(xb),  10, 0, 0, 0);
   // Note that I decided to hardcode DM bit as 0
   // (xo field = 10), because it's sufficent for now.
   // However, I might not be the case in the future
  }

  //Extended/Synthetic PPC64 Instructions
  void bctr() {
    BranchParams bp(BranchConditions::Always);
    bcctr(bp.bo(), bp.bi(), 0);
  }
  void li(const Reg64& rt, Immed imm) {
    addi(rt, Reg64(0), imm);
  }
  void subi(const Reg64& rt, const Reg64& ra, Immed imm) {
    addi(rt, ra, -imm);
  }
  void lis(const Reg64& rt, Immed imm) {
    addis(rt, Reg64(0), imm);
  }
  void sub(const Reg64& rt, const Reg64& ra, const Reg64& rb, bool rc = 0) {
    subf(rt, rb, ra, rc);
  }
  void subo(const Reg64& rt, const Reg64& ra, const Reg64& rb, bool rc = 0) {
    subfo(rt, rb, ra, rc);
  }
  void cmpdi(const Reg64& ra, Immed imm) {
    cmpi(0, 1, ra, imm);
  }
  void cmpwi(const Reg64& ra, Immed imm) {
    //Extended cmpi 3,0,Rx,value
    // TODO(CRField): if other CRs than 0 is used, please change this to 3
    cmpi(0, 0, ra, imm);
  }
  void cmpd(const Reg64& ra, const Reg64& rb) {
    cmp(0, 1, ra, rb);
  }
  void cmpw(const Reg64& ra, const Reg64& rb) {
    //Extended cmp 3,0,Rx,Ry
    // TODO(CRField): if other CRs than 0 is used, please change this to 3
    cmp(0, 0, ra, rb);
  }
  void cmpldi(const Reg64& ra, Immed imm, CR CRnum = CR::CR0) {
    cmpli(static_cast<uint16_t>(CRnum), 1, ra, imm);
  }
  void cmplwi(const Reg64& ra, Immed imm, CR CRnum = CR::CR0) {
    //Extended cmpli 3,0,Rx,value
    // TODO(CRField): if other CRs than 0 is used, please change this to 3
    cmpli(static_cast<uint16_t>(CRnum), 0, ra, imm);
  }
  void cmpld(const Reg64& ra, const Reg64& rb, CR CRnum = CR::CR0) {
    cmpl(static_cast<uint16_t>(CRnum), 1, ra, rb);
  }
  void cmplw(const Reg64& ra, const Reg64& rb, CR CRnum = CR::CR0) {
    //Extended cmpl 3,0,Rx,Ry
    // TODO(CRField): if other CRs than 0 is used, please change this to 3
    cmpl(static_cast<uint16_t>(CRnum), 0, ra, rb);
  }
  void trap() {
    tw(31, Reg64(0), Reg64(0));
  }
  void nop() {
    ori(Reg64(0),Reg64(0),0);
  }
  void mr(const Reg64& rs, const Reg64& ra) {
    or(rs, ra, ra);
  }
  void srwi(const Reg64& ra, const Reg64& rs, int8_t sh, bool rc = 0) {
    rlwinm(ra, rs, 32-sh, sh, 31, rc);
  }
  void slwi(const Reg64& ra, const Reg64& rs, int8_t sh, bool rc = 0) {
    /* non-existing mnemonic on ISA, but it's pratical to have it here */
    rlwinm(ra, rs, sh, 0, 31-sh, rc);
  }
  void srdi(const Reg64& ra, const Reg64& rs, int8_t sh, bool rc = 0) {
    rldicl(ra, rs, 64-sh, sh, rc);
  }
  void clrldi(const Reg64& ra, const Reg64& rs, int8_t mb, bool rc = 0) {
    rldicl(ra, rs, 0, mb, rc);
  }
  void sldi(const Reg64& ra, const Reg64& rs, int8_t sh, bool rc = 0) {
    rldicr(ra, rs, sh, 63-sh, rc);
  }
  void clrrdi(const Reg64& ra, const Reg64& rs, int8_t sh, bool rc = 0) {
    rldicr(ra, rs, 0, 63-sh, rc);
  }
  void clrrwi(const Reg64& ra, const Reg64& rs, int8_t sh, bool rc = 0) {
    rlwinm(ra, rs, 0, 0, 31-sh, rc);
  }
  void mtctr(const Reg64& rx) {
    mtspr(SpecialReg::CTR, rx);
  }
  void mtlr(const Reg64& rx) {
    mtspr(SpecialReg::LR, rx);
  }
  void mfctr(const Reg64& rx) {
    mfspr(SpecialReg::CTR, rx);
  }
  void mflr(const Reg64& rx) {
    mfspr(SpecialReg::LR, rx);
  }

  // Label variants

  // Simplify to conditional branch that always branch
  void b(Label& l)  { bc(l, BranchConditions::Always); }

  void bc(Label& l, BranchConditions bc) {
    l.branch(*this, bc, LinkReg::DoNotTouch);
  }
  void bc(Label& l, ConditionCode cc) {
    l.branch(*this, BranchParams::convertCC(cc), LinkReg::DoNotTouch);
  }
  void bl(Label& l) {
    l.branch(*this, BranchConditions::Always, LinkReg::Save);
  }

  void branchAuto(Label& l,
                  BranchConditions bc = BranchConditions::Always,
                  LinkReg lr = LinkReg::DoNotTouch) {
    l.branch(*this, bc, lr);
  }

  void branchAuto(CodeAddress c,
                  BranchConditions bc = BranchConditions::Always,
                  LinkReg lr = LinkReg::DoNotTouch) {
    Label l(c);
    l.branch(*this, bc, lr);
  }

  void branchAuto(CodeAddress c,
                  ConditionCode cc,
                  LinkReg lr = LinkReg::DoNotTouch) {
    branchAuto(c, BranchParams::convertCC(cc), lr);
  }

  void branchFar(Label& l,
<<<<<<< HEAD
                  BranchConditions bc = BranchConditions::Always,
                  LinkReg lr = LinkReg::DoNotTouch,
                  ImmType immt = ImmType::TocOnly) {
=======
                 BranchConditions bc = BranchConditions::Always,
                 LinkReg lr = LinkReg::DoNotTouch,
                 ImmType immt = ImmType::TocOnly) {
>>>>>>> 7b3df6db
    l.branchFar(*this, bc, lr, immt);
  }

  void branchFar(CodeAddress c,
<<<<<<< HEAD
                  BranchConditions bc = BranchConditions::Always,
                  LinkReg lr = LinkReg::DoNotTouch,
                  ImmType immt = ImmType::TocOnly) {
=======
                 BranchConditions bc = BranchConditions::Always,
                 LinkReg lr = LinkReg::DoNotTouch,
                 ImmType immt = ImmType::TocOnly) {
>>>>>>> 7b3df6db
    Label l(c);
    l.branchFar(*this, bc, lr, immt);
  }

  void branchFar(CodeAddress c,
<<<<<<< HEAD
                  ConditionCode cc,
                  LinkReg lr = LinkReg::DoNotTouch,
                  ImmType immt = ImmType::TocOnly) {
=======
                 ConditionCode cc,
                 LinkReg lr = LinkReg::DoNotTouch,
                 ImmType immt = ImmType::TocOnly) {
>>>>>>> 7b3df6db
    branchFar(c, BranchParams::convertCC(cc), lr, immt);
  }

  void branchFar(CodeAddress c, BranchParams bp,
<<<<<<< HEAD
                  ImmType immt = ImmType::TocOnly) {
=======
                 ImmType immt = ImmType::TocOnly) {
>>>>>>> 7b3df6db
    LinkReg lr = (bp.savesLR()) ? LinkReg::Save : LinkReg::DoNotTouch;
    branchFar(c, static_cast<BranchConditions>(bp), lr, immt);
  }

  // ConditionCode variants
  void bc(ConditionCode cc, int16_t address) {
    BranchParams bp(cc);
    bc(bp.bo(), bp.bi(), address);
  }

//////////////////////////////////////////////////////////////////////

  enum class CallArg {
                // Saves TOC?    | Smashable?
                // --------------------------
    Internal,   // No            | No
    External,   // Yes           | No
    SmashInt,   // No            | Yes
    SmashExt,   // Yes           | Yes
  };

  void callEpilogue(CallArg ca) {
    // Several vasms like nothrow, unwind and syncpoint will skip one
    // instruction after call and use it as expected return address. Use a nop
    // to guarantee this consistency even if toc doesn't need to be saved
    if ((CallArg::SmashInt == ca) || (CallArg::Internal == ca)) nop();
    else ld(reg::r2, reg::r1[toc_position_on_frame]);
  }

  // generic template, for CodeAddress and Label
  template <typename T>
  void call(T& target, CallArg ca = CallArg::Internal) {
    if ((CallArg::SmashInt == ca) || (CallArg::SmashExt == ca)) {
      branchFar(target, BranchConditions::Always, LinkReg::Save);
    } else {
      // tries best performance possible
      branchAuto(target, BranchConditions::Always, LinkReg::Save);
    }
    callEpilogue(ca);
  }

  // specialization of call for Reg64
  void call(Reg64 target, CallArg ca = CallArg::Internal) {
    mr(reg::r12, target);
    mtctr(reg::r12);
    bctrl();
    callEpilogue(ca);
  }

//////////////////////////////////////////////////////////////////////
// Auxiliary for loading immediates in the best way

  void limmediate(const Reg64& rt,
                  int64_t imm64,
                  ImmType immt = ImmType::AnyCompact);

  // Auxiliary for loading a complete 64bits immediate into a register
  void li64(const Reg64& rt, int64_t imm64, bool fixedSize = false);

  // Auxiliary for loading a 32bits immediate into a register
  void li32 (const Reg64& rt, int32_t imm32);

  void emitNop(int nbytes) {
    assert((nbytes % 4 == 0) && "This arch supports only 4 bytes alignment");
    for (; nbytes > 0; nbytes -= 4) nop();
  }

  // Secure high level instruction emitter
  void Emit(PPC64Instr instruction){
    assert(codeBlock.canEmit(sizeof(instruction)));
    assert(sizeof(instruction) == sizeof(uint32_t));
    dword(instruction);
  }

  // Can be used to generate or force a unimplemented opcode exception
  void unimplemented();

//////////////////////////////////////////////////////////////////////

  /*
   * Patch a branch to the correct target.
   *
   * It decodes the branch @jmp to decide whether it's an absolute branch or an
   * offset branch and patches it properly.
   */
  static void patchBranch(CodeAddress jmp, CodeAddress dest);
  static void patchAbsolute(CodeAddress jmp, CodeAddress dest);

//////////////////////////////////////////////////////////////////////

protected:

  // type instruction emitters
  // TODO(rcardoso): try remove cast for uint32_t
  // TODO(rcardoso): make those functions inline
  void EmitXOForm(const uint8_t op,
                  const RegNumber rt,
                  const RegNumber ra,
                  const RegNumber rb,
                  const bool oe,
                  const uint16_t xop,
                  const bool rc = 0) {

    // GP Register cannot be greater than 31
    assert(static_cast<uint32_t>(rb) < 32);
    assert(static_cast<uint32_t>(ra) < 32);
    assert(static_cast<uint32_t>(rt) < 32);

    XO_form_t xo_formater {
                            rc,
                            xop,
                            oe,
                            static_cast<uint32_t>(rb),
                            static_cast<uint32_t>(ra),
                            static_cast<uint32_t>(rt),
                            op
                          };

    dword(xo_formater.instruction);
  }

  void EmitDForm(const uint8_t op,
                 const RegNumber rt,
                 const RegNumber ra,
                 const int16_t imm) {

    // GP Register cannot be greater than 31
    assert(static_cast<uint32_t>(rt) < 32);
    assert(static_cast<uint32_t>(ra) < 32);

    D_form_t d_formater {
                          static_cast<uint32_t>(imm),
                          static_cast<uint32_t>(ra),
                          static_cast<uint32_t>(rt),
                          op
                         };

    dword(d_formater.instruction);
  }

  void EmitIForm(const uint8_t op,
                 const uint32_t imm,
                 const bool aa = 0,
                 const bool lk = 0) {

      I_form_t i_formater {
                            lk,
                            aa,
                            imm >> 2,
                            op
                          };

      dword(i_formater.instruction);
  }

   void EmitBForm(const uint8_t op,
                  const uint8_t bo,
                  const uint8_t bi,
                  const uint32_t bd,
                  const bool aa = 0,
                  const bool lk = 0) {
      B_form_t b_formater {
                            lk,
                            aa,
                            bd >> 2,
                            bi,
                            bo,
                            op
                          };

       dword(b_formater.instruction);
   }

   void EmitSCForm(const uint8_t op,
                   const uint16_t lev) {
      SC_form_t sc_formater {
                              1,
                              lev,
                              op
                            };

      dword(sc_formater.instruction);
   }

   void EmitXForm(const uint8_t op,
                  const RegNumber rt,
                  const RegNumber ra,
                  const RegNumber rb,
                  const uint16_t xop,
                  const bool rc = 0){

     // GP Register cannot be greater than 31
     assert(static_cast<uint32_t>(rb) < 32);
     assert(static_cast<uint32_t>(ra) < 32);
     assert(static_cast<uint32_t>(rt) < 32);

      X_form_t x_formater {
                            rc,
                            xop,
                            static_cast<uint32_t>(rb),
                            static_cast<uint32_t>(ra),
                            static_cast<uint32_t>(rt),
                            op
                          };

      dword(x_formater.instruction);
   }

   void EmitXForm(const uint8_t op,
                  const uint32_t rt,
                  const uint32_t ra,
                  const uint32_t rb,
                  const uint16_t xop,
                  const bool rc = 0){

      X_form_t x_formater {
                            rc,
                            xop,
                            static_cast<uint32_t>(rb),
                            static_cast<uint32_t>(ra),
                            static_cast<uint32_t>(rt),
                            op
                          };

      dword(x_formater.instruction);
   }


   void EmitDSForm(const uint8_t op,
                   const RegNumber rt,
                   const RegNumber ra,
                   const uint16_t imm,
                   const uint16_t xop) {

     // GP Register cannot be greater than 31
     assert(static_cast<uint32_t>(ra) < 32);
     assert(static_cast<uint32_t>(rt) < 32);
     assert(static_cast<uint16_t>(imm << 14) == 0);

      DS_form_t ds_formater {
                             xop,
                             static_cast<uint32_t>(imm) >> 2,
                             static_cast<uint32_t>(ra),
                             static_cast<uint32_t>(rt),
                             op
                            };

      dword(ds_formater.instruction);
   }

   void EmitDQForm(const uint8_t op,
                   const RegNumber rtp,
                   const RegNumber ra,
                   uint16_t imm){

     // GP Register cannot be greater than 31
     assert(static_cast<uint32_t>(ra) < 32);
     assert(static_cast<uint16_t>(imm << 12) == 0);

      DQ_form_t dq_formater {
                             0x0, //Reserved
                             static_cast<uint32_t>(rtp),
                             static_cast<uint32_t>(ra),
                             static_cast<uint32_t>(imm) >> 4,
                             op
                            };

      dword(dq_formater.instruction);
   }


   void EmitXLForm(const uint8_t op,
                   const uint8_t bt,
                   const uint8_t ba,
                   const uint8_t bb,
                   const uint16_t xop,
                   const bool lk = 0) {

      XL_form_t xl_formater {
                             lk,
                             xop,
                             bb,
                             ba,
                             bt,
                             op
                            };

      dword(xl_formater.instruction);
   }

   void EmitAForm(const uint8_t op,
                  const RegNumber rt,
                  const RegNumber ra,
                  const RegNumber rb,
                  const RegNumber bc,
                  const uint16_t xop,
                  const bool rc = 0) {

     // GP Register cannot be greater than 31
     assert(static_cast<uint32_t>(rt) < 32);
     assert(static_cast<uint32_t>(ra) < 32);
     assert(static_cast<uint32_t>(rb) < 32);
     assert(static_cast<uint32_t>(bc) < 32);

      A_form_t a_formater {
                           rc,
                           xop,
                           static_cast<uint32_t>(bc),
                           static_cast<uint32_t>(rb),
                           static_cast<uint32_t>(ra),
                           static_cast<uint32_t>(rt),
                           op
                          };

      dword(a_formater.instruction);
   }

   void EmitMForm(const uint8_t op,
                  const RegNumber rs,
                  const RegNumber ra,
                  const RegNumber rb,
                  const uint8_t mb,
                  const uint8_t me,
                  const bool rc = 0) {

     // GP Register cannot be greater than 31
     assert(static_cast<uint32_t>(rb) < 32);
     assert(static_cast<uint32_t>(ra) < 32);
     assert(static_cast<uint32_t>(rb) < 32);

      M_form_t m_formater {
                           rc,
                           me,
                           mb,
                           static_cast<uint32_t>(rb),
                           static_cast<uint32_t>(ra),
                           static_cast<uint32_t>(rs),
                           op
                          };

      dword(m_formater.instruction);
   }

   void EmitMDForm(const uint8_t op,
                   const RegNumber rs,
                   const RegNumber ra,
                   const uint8_t sh,
                   const uint8_t mb,
                   const uint8_t xop,
                   const bool rc = 0) {

     // GP Register cannot be greater than 31
     assert(static_cast<uint32_t>(ra) < 32);
     assert(static_cast<uint32_t>(rs) < 32);

      MD_form_t md_formater {
        rc,
        static_cast<uint32_t>(sh >> 5),                         // sh5
        xop,
        static_cast<uint32_t>(((mb >> 5) | (mb << 1)) & 0x3F),  // me5 || me0:4
        static_cast<uint32_t>(sh & 0x1F),                       // sh0:4
        static_cast<uint32_t>(ra),
        static_cast<uint32_t>(rs),
        op
      };

      dword(md_formater.instruction);
   }

   void EmitMDSForm(const uint8_t op,
                    const RegNumber rs,
                    const RegNumber ra,
                    const RegNumber rb,
                    const uint8_t mb,
                    const uint8_t xop,
                    const bool rc = 0) {

     // GP Register cannot be greater than 31
     assert(static_cast<uint32_t>(rb) < 32);
     assert(static_cast<uint32_t>(ra) < 32);
     assert(static_cast<uint32_t>(rs) < 32);

      MDS_form_t mds_formater {
                               rc,
                               xop,
                               mb,
                               static_cast<uint32_t>(rb),
                               static_cast<uint32_t>(ra),
                               static_cast<uint32_t>(rs),
                               op
                              };

      dword(mds_formater.instruction);
   }

  void EmitXFXForm(const uint8_t op,
                   const RegNumber rs,
                   const SpecialReg spr,
                   const uint16_t xo,
                   const uint8_t rsv = 0) {

    // GP Register cannot be greater than 31
    assert(static_cast<uint32_t>(rs) < 32);

    XFX_form_t xfx_formater {
      rsv,
      xo,
      (static_cast<uint32_t>(spr) >> 5) & 0x1F,
      static_cast<uint32_t>(spr) & 0x1F,
      static_cast<uint32_t>(rs),
      op
    };

    dword(xfx_formater.instruction);
  }
  void EmitXFXForm(const uint8_t op,
                   const RegNumber rs,
                   const uint16_t mask,
                   const uint16_t xo,
                   const uint8_t rsv = 0) {

    // GP Register cannot be greater than 31
    assert(static_cast<uint32_t>(rs) < 32);

    XFX_form_t xfx_formater {
      rsv,
      xo,
      static_cast<uint32_t>((mask) & 0x1f),
      static_cast<uint32_t>(((mask) >> 5) & 0x1F),
      static_cast<uint32_t>(rs),
      op
    };

    dword(xfx_formater.instruction);
  }

  void EmitXX2Form(const uint8_t op,
                   const RegNumber t,
                   const uint8_t uim,
                   const RegNumber b,
                   const uint16_t xo,
                   const bool bx,
                   const bool tx)  {
    XX2_form_t xx2_formater {
      tx,
      bx,
      xo,
      static_cast<uint32_t>(b),
      static_cast<uint32_t>(uim & 0x3),
      static_cast<uint32_t>(t),
      op
    };
    dword(xx2_formater.instruction);
  }

  void EmitXX3Form(const uint8_t op,
                   const RegNumber t,
                   const RegNumber a,
                   const RegNumber b,
                   const uint16_t xo,
                   const bool ax,
                   const bool bx,
                   const bool tx) {
    XX3_form_t xx3_formater {
      tx,
      bx,
      ax,
      xo,
      static_cast<uint32_t>(b),
      static_cast<uint32_t>(a),
      static_cast<uint32_t>(t),
      op
    };
    dword(xx3_formater.instruction);
  }

  void EmitXX1Form(const uint8_t op,
                   const RegNumber s,
                   const RegNumber ra,
                   const RegNumber rb,
                   const uint16_t xo,
                   const bool tx) {

    // GP Register cannot be greater than 31
    assert(static_cast<uint32_t>(s) < 32);
    assert(static_cast<uint32_t>(ra) < 32);
    assert(static_cast<uint32_t>(rb) < 32);

    XX1_form_t xx1_formater {
      tx,
      xo,
      static_cast<uint32_t>(rb),
      static_cast<uint32_t>(ra),
      static_cast<uint32_t>(s),
      op
    };

    dword(xx1_formater.instruction);
  }

  void EmitVXForm(const uint8_t op,
                  const RegNumber rt,
                  const RegNumber ra,
                  const RegNumber rb,
                  const uint16_t xo) {

    assert(static_cast<uint32_t>(rt) < 32);
    assert(static_cast<uint32_t>(ra) < 32);
    assert(static_cast<uint32_t>(rb) < 32);

    VX_form_t vx_formater {
      xo,
      static_cast<uint32_t>(rb),
      static_cast<uint32_t>(ra),
      static_cast<uint32_t>(rt),
      op
    };

    dword(vx_formater.instruction);
  }
  //TODO(rcardoso): Unimplemented instruction formaters
  void EmitXSForm(const uint8_t op,
                  const RegNumber rt,
                  const RegNumber ra,
                  const uint8_t sh,
                  const uint16_t xop,
                  const bool rc = 0){

     // GP Register cannot be greater than 31
     assert(static_cast<uint32_t>(rt) < 32);
     assert(static_cast<uint32_t>(ra) < 32);

      XS_form_t xs_formater {
                            rc,
                            static_cast<uint32_t>(sh >> 5),
                            xop,
                            static_cast<uint32_t>(sh & 0x1F),
                            static_cast<uint32_t>(ra),
                            static_cast<uint32_t>(rt),
                            op
                          };

      dword(xs_formater.instruction);
   }

private:
  HPHP::CodeBlock& codeBlock;

  // Low-level emitter functions.
  void dword(uint32_t dw) {
    codeBlock.dword(dw);
  }

  template <typename T>
  RegNumber rn(T r) {
    return RegNumber(int(r));
  }
};

} // namespace ppc64_asm

#endif<|MERGE_RESOLUTION|>--- conflicted
+++ resolved
@@ -729,51 +729,29 @@
   }
 
   void branchFar(Label& l,
-<<<<<<< HEAD
-                  BranchConditions bc = BranchConditions::Always,
-                  LinkReg lr = LinkReg::DoNotTouch,
-                  ImmType immt = ImmType::TocOnly) {
-=======
                  BranchConditions bc = BranchConditions::Always,
                  LinkReg lr = LinkReg::DoNotTouch,
                  ImmType immt = ImmType::TocOnly) {
->>>>>>> 7b3df6db
     l.branchFar(*this, bc, lr, immt);
   }
 
   void branchFar(CodeAddress c,
-<<<<<<< HEAD
-                  BranchConditions bc = BranchConditions::Always,
-                  LinkReg lr = LinkReg::DoNotTouch,
-                  ImmType immt = ImmType::TocOnly) {
-=======
                  BranchConditions bc = BranchConditions::Always,
                  LinkReg lr = LinkReg::DoNotTouch,
                  ImmType immt = ImmType::TocOnly) {
->>>>>>> 7b3df6db
     Label l(c);
     l.branchFar(*this, bc, lr, immt);
   }
 
   void branchFar(CodeAddress c,
-<<<<<<< HEAD
-                  ConditionCode cc,
-                  LinkReg lr = LinkReg::DoNotTouch,
-                  ImmType immt = ImmType::TocOnly) {
-=======
                  ConditionCode cc,
                  LinkReg lr = LinkReg::DoNotTouch,
                  ImmType immt = ImmType::TocOnly) {
->>>>>>> 7b3df6db
     branchFar(c, BranchParams::convertCC(cc), lr, immt);
   }
 
   void branchFar(CodeAddress c, BranchParams bp,
-<<<<<<< HEAD
-                  ImmType immt = ImmType::TocOnly) {
-=======
                  ImmType immt = ImmType::TocOnly) {
->>>>>>> 7b3df6db
     LinkReg lr = (bp.savesLR()) ? LinkReg::Save : LinkReg::DoNotTouch;
     branchFar(c, static_cast<BranchConditions>(bp), lr, immt);
   }
