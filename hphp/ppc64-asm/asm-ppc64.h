/*
   +----------------------------------------------------------------------+
   | HipHop for PHP                                                       |
   +----------------------------------------------------------------------+
   | (c) Copyright IBM Corporation 2015-2016                              |
   +----------------------------------------------------------------------+
   | This source file is subject to version 3.01 of the PHP license,      |
   | that is bundled with this package in the file LICENSE, and is        |
   | available through the world-wide-web at the following url:           |
   | http://www.php.net/license/3_01.txt                                  |
   | If you did not receive a copy of the PHP license and are unable to   |
   | obtain it through the world-wide-web, please send a note to          |
   | license@php.net so we can mail you a copy immediately.               |
   +----------------------------------------------------------------------+
*/

#ifndef incl_HPHP_PPC64_ASM_ASM_PPC64_H_
#define incl_HPHP_PPC64_ASM_ASM_PPC64_H_

#include <cstdint>
#include <cassert>
#include <vector>

#include "hphp/util/asm-x64.h"
#include "hphp/util/immed.h"
#include "hphp/util/data-block.h"

#include "hphp/runtime/vm/jit/code-cache.h"
#include "hphp/runtime/vm/jit/types.h"

#include "hphp/ppc64-asm/branch-ppc64.h"
#include "hphp/ppc64-asm/decoded-instr-ppc64.h"
#include "hphp/ppc64-asm/isa-ppc64.h"

#include "hphp/runtime/base/runtime-option.h"


namespace ppc64_asm {

/* using override */ using HPHP::jit::Reg64;
/* using override */ using HPHP::jit::RegXMM;
/* using override */ using HPHP::jit::RegSF;
/* using override */ using HPHP::jit::MemoryRef;
/* using override */ using HPHP::jit::Immed;
/* using override */ using HPHP::CodeAddress;
/* using override */ using HPHP::jit::ConditionCode;

//////////////////////////////////////////////////////////////////////

/*
 * Constants definition for PPC64
 */

// Must be the same value of AROFF(_dummyB).
constexpr uint8_t min_frame_size            = 4 * 8;
// Must be the same value of AROFF(_savedToc).
constexpr uint8_t toc_position_on_frame     = 3 * 8;

// Amount of bytes to skip after an Assembler::call to grab the return address.
// Currently it skips a "nop" or a "ld 2,24(1)"
constexpr uint8_t call_skip_bytes_for_ret   = 1 * instr_size_in_bytes;

<<<<<<< HEAD
// Force usage of TOC on branches
=======

// Allow TOC usage on branches - disabled at the moment.
>>>>>>> 467ae633
//#define USE_TOC_ON_BRANCH

//////////////////////////////////////////////////////////////////////

enum class RegNumber : uint32_t {};

namespace reg {
  constexpr Reg64 r0(0);    // volatile, used in function prologue / linkage
  constexpr Reg64 r1(1);    // nonvolatile, stack pointer
  constexpr Reg64 r2(2);    // nonvolatile, TOC
  /* volatile, argument passing registers */
  constexpr Reg64 r3(3);
  constexpr Reg64 r4(4);
  constexpr Reg64 r5(5);
  constexpr Reg64 r6(6);
  constexpr Reg64 r7(7);
  constexpr Reg64 r8(8);
  constexpr Reg64 r9(9);
  constexpr Reg64 r10(10);

  constexpr Reg64 r11(11);  // volatile, environment pointer (scratch)
  constexpr Reg64 r12(12);  // volatile, function entry address
  constexpr Reg64 r13(13);  // reserved, thread pointer
  /* nonvolatile, local variables */
  constexpr Reg64 r14(14);
  constexpr Reg64 r15(15);
  constexpr Reg64 r16(16);
  constexpr Reg64 r17(17);
  constexpr Reg64 r18(18);
  constexpr Reg64 r19(19);
  constexpr Reg64 r20(20);
  constexpr Reg64 r21(21);
  constexpr Reg64 r22(22);
  constexpr Reg64 r23(23);
  constexpr Reg64 r24(24);
  constexpr Reg64 r25(25);
  constexpr Reg64 r26(26);
  constexpr Reg64 r27(27);
  constexpr Reg64 r28(28);
  constexpr Reg64 r29(29);
  constexpr Reg64 r30(30);
  constexpr Reg64 r31(31);

  // RegXMM is used for both FP and SIMD registers. Registers from 0 to 15 are
  // reserved to FP and register from 16 to 29 are reserved to SIMD.
  // Ignoring the vector registers 30, 31 due to kMaxRegs == 64
  constexpr RegXMM f0(0);   // volatile scratch register
  /* volatile, argument passing floating point registers */
  constexpr RegXMM f1(1);
  constexpr RegXMM f2(2);
  constexpr RegXMM f3(3);
  constexpr RegXMM f4(4);
  constexpr RegXMM f5(5);
  constexpr RegXMM f6(6);
  constexpr RegXMM f7(7);
  constexpr RegXMM f8(8);
  constexpr RegXMM f9(9);
  constexpr RegXMM f10(10);
  constexpr RegXMM f11(11);
  constexpr RegXMM f12(12);
  constexpr RegXMM f13(13);
  /* nonvolatile, local variables */
  constexpr RegXMM f14(14);
  constexpr RegXMM f15(15);

  /* volatile, local variables */
  constexpr RegXMM v16(16);
  constexpr RegXMM v17(17);
  constexpr RegXMM v18(18);
  constexpr RegXMM v19(19);
  /* nonvolatile, local variables */
  constexpr RegXMM v20(20);
  constexpr RegXMM v21(21);
  constexpr RegXMM v22(22);
  constexpr RegXMM v23(23);
  constexpr RegXMM v24(24);
  constexpr RegXMM v25(25);
  constexpr RegXMM v26(26);
  constexpr RegXMM v27(27);
  constexpr RegXMM v28(28);
  constexpr RegXMM v29(29);
  constexpr RegXMM v30(30);
  constexpr RegXMM v31(31);

#define RNAME(x) if (r == x) return #x

  inline const char* regname(Reg64 r) {
    RNAME(r0);  RNAME(r1);  RNAME(r2);  RNAME(r3);  RNAME(r4);  RNAME(r5);
    RNAME(r6);  RNAME(r7);  RNAME(r8);  RNAME(r9);  RNAME(r10); RNAME(r11);
    RNAME(r12); RNAME(r13); RNAME(r14); RNAME(r15); RNAME(r16); RNAME(r17);
    RNAME(r18); RNAME(r19); RNAME(r20); RNAME(r21); RNAME(r22); RNAME(r23);
    RNAME(r24); RNAME(r25); RNAME(r26); RNAME(r27); RNAME(r28); RNAME(r29);
    RNAME(r30); RNAME(r31);
    return nullptr;
  }

  inline const char* regname(RegXMM r) {
    RNAME(f0);  RNAME(f1);  RNAME(f2);  RNAME(f3);  RNAME(f4);  RNAME(f5);
    RNAME(f6);  RNAME(f7);  RNAME(f8);  RNAME(f9);  RNAME(f10); RNAME(f11);
    RNAME(f12); RNAME(f13); RNAME(f14); RNAME(f15);

    RNAME(v16); RNAME(v17); RNAME(v18); RNAME(v19); RNAME(v20); RNAME(v21);
    RNAME(v22); RNAME(v23); RNAME(v24); RNAME(v25); RNAME(v26); RNAME(v27);
    RNAME(v28); RNAME(v29);
    return nullptr;
  }
 inline const char* regname(RegSF) {
    return "cr0";
 }
#undef RNAME
}

//////////////////////////////////////////////////////////////////////

// Forward declaration to be used in Label
struct Assembler;

enum class ImmType {
              // Supports TOC? | Supports li64? | Fixed size?
              // -------------------------------------------
  AnyCompact, // Yes           | Yes            | No
  AnyFixed,   // Yes           | Yes            | Yes (5 instr)
  TocOnly,    // Yes           | No             | Yes (2 instr)
};

enum class LinkReg {
  Save,
  DoNotTouch
};

struct Label {
  Label() : m_a(nullptr) , m_address(nullptr) {}
  /* implicit */ Label(CodeAddress predefined) : m_a(nullptr) ,
                                                 m_address(predefined) {}

  ~Label();

  Label(const Label&) = delete;
  Label& operator=(const Label&) = delete;

  void branch(Assembler& a, BranchConditions bc, LinkReg lr);
  void branchFar(Assembler& a,
                  BranchConditions bc,
                  LinkReg lr,
                  ImmType immt = ImmType::TocOnly);
  void asm_label(Assembler& a);

private:
  struct JumpInfo {
    Assembler* a;
    CodeAddress addr;
  };

  void addJump(Assembler* a);

  Assembler* m_a;
  CodeAddress m_address;
  std::vector<JumpInfo> m_toPatch;
};

/*
 * Class that represents a virtual TOC
 */
struct VMTOC {

private:
  // VMTOC is a singleton
  VMTOC()
    : m_tocvector(nullptr)
    , m_last_elem_pos(0)

  {}

  ~VMTOC();

public:
  VMTOC(VMTOC const&) = delete;

  VMTOC operator=(VMTOC const&) = delete;

  void setTOCDataBlock(HPHP::DataBlock *db);

  /*
   * Push a 64 bit element into the stack and return its index.
   */
  int64_t pushElem(int64_t elem);

  /*
   * Push a 32 bit element into the stack and return its index.
   */
  int64_t pushElem(int32_t elem);

  /*
   * Get the singleton instance.
   */
  static VMTOC& getInstance();

  /*
   * Return the address of the middle element from the vector.
   *
   * This is done so signed offsets can be used.
   */
  intptr_t getPtrVector();

  /*
   * Return a value previously pushed.
   */
  int64_t getValue(int64_t index, bool qword = false);

private:
  int64_t allocTOC (int32_t target, bool align = false);
  void forceAlignment(HPHP::Address& addr);

  HPHP::DataBlock *m_tocvector;

  /*
   * Vector position of the last element.
   */
  uint64_t m_last_elem_pos;

  /*
   * Map used to avoid insertion of duplicates.
   */
  std::map<int64_t, uint64_t> m_map;
};

struct Assembler {

  friend struct Label;

  explicit Assembler(HPHP::CodeBlock& cb) : codeBlock(cb) {}
  ~Assembler(){}

  HPHP::CodeBlock& code() const { return codeBlock; }

  CodeAddress base() const {
    return codeBlock.base();
  }

  CodeAddress frontier() const {
    return codeBlock.frontier();
  }

  void setFrontier(CodeAddress newFrontier) {
    codeBlock.setFrontier(newFrontier);
  }

  size_t capacity() const {
    return codeBlock.capacity();
  }

  size_t used() const {
    return codeBlock.used();
  }

  size_t available() const {
    return codeBlock.available();
  }

  bool contains(CodeAddress addr) const {
    return codeBlock.contains(addr);
  }

  bool empty() const {
    return codeBlock.empty();
  }

  void clear() {
    codeBlock.clear();
  }

  bool canEmit(size_t nBytes) const {
    assert(capacity() >= used());
    return nBytes < (capacity() - used());
  }

  enum class SpecialReg {
    XER      = 1,
    DSCR     = 3,
    LR       = 8,
    CTR      = 9,
    AMR      = 13,
    TFHAR    = 128,
    TFIAR    = 129,
    TEXASR   = 130,
    TEXASRU  = 131,
    VRSAVE   = 256,
    SPEFSCR  = 512,
    MMCR2    = 769,
    MMCRA    = 770,
    PMC1     = 771,
    PMC2     = 772,
    PMC3     = 773,
    PMC4     = 774,
    PMC5     = 775,
    PMC6     = 776,
    MMCR0    = 779,
    BESCRS   = 800,
    BESCRSU  = 801,
    BESCRR   = 802,
    BESCRRU  = 803,
    EBBHR    = 804,
    EBBRR    = 805,
    BESCR    = 806,
    TAR      = 815,
    PPR      = 896,
    PPR32    = 898
  };

  enum class CR {
    CR0      = 0,
    CR1      = 1,
    CR2      = 2,
    CR3      = 3,
    CR4      = 4,
    CR5      = 5,
    CR6      = 6,
    CR7      = 7,
  };

  // Total amount of bytes that a li64 function emits as fixed size
  static const uint8_t kLi64Len = instr_size_in_bytes * 5;
  // TOC emit length: (ld/lwz + nop) or (addis + ld/lwz)
  static const uint8_t kTocLen = instr_size_in_bytes * 2;

  // Compile time switch for using TOC or not on branches
  static const uint8_t kLimmLen =
#ifdef USE_TOC_ON_BRANCH
    kTocLen
#else
    kLi64Len
#endif
    ;

  // Jcc using TOC length: toc/li64 + mtctr + nop + nop + bcctr
  static const uint8_t kJccLen = kLimmLen + instr_size_in_bytes * 4;

  // Call using TOC length: toc/li64 + mtctr + bctr
  static const uint8_t kCallLen = kLimmLen + instr_size_in_bytes * 2;

  // PPC64 Instructions
  void add(const Reg64& rt, const Reg64& ra, const Reg64& rb, bool rc = 0);
  void addi(const Reg64& rt, const Reg64& ra, Immed imm);
  void addis(const Reg64& rt, const Reg64& ra, Immed imm);
  void addo(const Reg64& rt, const Reg64& ra, const Reg64& rb, bool rc = 0);
  void and(const Reg64& ra, const Reg64& rs, const Reg64& rb, bool rc = 0);
  void andi(const Reg64& ra, const Reg64& rs, Immed imm);
  void b(int32_t offset);
  void bl(int32_t offset);
  void bc(uint8_t bo, uint8_t bi, int16_t offset);
  void bcctr(uint8_t bo, uint8_t bi, uint16_t bh);
  void bctrl();
  void blr();
  void bctar(uint8_t bo, uint8_t bi, uint16_t bh);
  void bctarl(uint8_t bo, uint8_t bi, uint16_t bh);
  void cmp(uint16_t bf, bool l, const Reg64& ra, const Reg64& rb);
  void cmpi(uint16_t bf, bool l, const Reg64& ra, Immed imm);
  void cmpb(const Reg64& rs, const Reg64& ra, const Reg64& rb);
  void cmpl(uint16_t bf, bool l, const Reg64& ra, const Reg64& rb);
  void cmpli(uint16_t bf, bool l, const Reg64& ra, Immed imm);
  void divd(const Reg64& rt, const Reg64& ra, const Reg64& rb, bool rc = 0);
  void extsb(const Reg64& ra, const Reg64& rs, bool rc = 0);
  void extsh(const Reg64& ra, const Reg64& rs, bool rc = 0);
  void extsw(const Reg64& ra, const Reg64& rs, bool rc = 0);
  void fadd(const RegXMM& frt, const RegXMM& fra, const RegXMM& frb,
                                                                  bool rc = 0);
  void fsub(const RegXMM& frt, const RegXMM& fra, const RegXMM& frb,
                                                                  bool rc = 0);
  void fmul(const RegXMM& frt, const RegXMM& fra, const RegXMM& frc,
                                                                  bool rc = 0);
  void fdiv(const RegXMM& frt, const RegXMM& fra, const RegXMM& frb,
                                                                  bool rc = 0);
  void lfs(const RegXMM& frt, MemoryRef m) {
    assertx(Reg64(-1) == m.r.index);  // doesn't support base+index
    EmitDForm(48, rn(frt), rn(m.r.base), m.r.disp);
  }
  void lxvd2x(const RegXMM& Xt, const MemoryRef& m) {
    assertx(!m.r.disp);  // doesn't support immediate displacement
    EmitXX1Form(31, rn(Xt), rn(m.r.base), rn(m.r.index), 844, 0);
  }
  void lxvw4x(const RegXMM& Xt, const MemoryRef& m) {
    assertx(!m.r.disp);  // doesn't support immediate displacement
    EmitXX1Form(31, rn(Xt), rn(m.r.base), rn(m.r.index), 780, 0);
  }
  void isel(const Reg64& rt, const Reg64& ra, const Reg64& rb, uint8_t bc);
  void lbz(const Reg64& rt, MemoryRef m);
  void lbzx(const Reg64& rt, MemoryRef m);
  void ld(const Reg64& rt, MemoryRef m);
  void ldx(const Reg64& rt, MemoryRef m);
  void lhz(const Reg64& rt, MemoryRef m);
  void lhzx(const Reg64& rt, MemoryRef m);
  void lwz(const Reg64& rt, MemoryRef m);
  void lwzx(const Reg64& rt, MemoryRef m);
  void mfspr(const SpecialReg spr, const Reg64& rs);
  void mtspr(const SpecialReg spr, const Reg64& rs);
  void mulldo(const Reg64& rt, const Reg64& ra, const Reg64& rb, bool rc = 0);
  void neg(const Reg64& rt, const Reg64& ra, bool rc = 0);
  void nor(const Reg64& ra, const Reg64& rs, const Reg64& rb, bool rc = 0);
  void or(const Reg64& ra, const Reg64& rs, const Reg64& rb, bool rc = 0);
  void ori(const Reg64& ra, const Reg64& rs, Immed imm);
  void oris(const Reg64& ra, const Reg64& rs, Immed imm);
  void rldicl(const Reg64& ra, const Reg64& rs, uint8_t sh,
              uint8_t mb, bool rc = 0);
  void rldicr(const Reg64& ra, const Reg64& rs, uint8_t sh,
              uint8_t mb, bool rc = 0);
  void rlwinm(const Reg64& ra, const Reg64& rs, uint8_t sh, uint8_t mb,
              uint16_t me, bool rc = 0);
  void sld(const Reg64& ra, const Reg64& rs, const Reg64& rb, bool rc = 0);
  void srad(const Reg64& ra, const Reg64& rs, const Reg64& rb, bool rc = 0);
  void stb(const Reg64& rs, MemoryRef m);
  void stbx(const Reg64& rs, MemoryRef m);
  void stfs(const RegXMM& frt, MemoryRef m) {
    EmitDForm(52, rn(frt), rn(m.r.base), m.r.disp);
  }
  void sth(const Reg64& rs, MemoryRef m);
  void sthx(const Reg64& rs, MemoryRef m);
  void stw(const Reg64& rs, MemoryRef m);
  void stwx(const Reg64& rs, MemoryRef m);
  void std(const Reg64& rs, MemoryRef m);
  void stdu(const Reg64& rs, MemoryRef m);
  void stdx(const Reg64& rs, MemoryRef m);
  void stxvw4x(const RegXMM& xs, const MemoryRef& m) {
    EmitXX1Form(31, rn(xs), rn(m.r.base), rn(m.r.index), 972, 0);
  }
  void subf(const Reg64& rt, const Reg64& ra, const Reg64& rb, bool rc = 0);
  void subfo(const Reg64& rt, const Reg64& ra, const Reg64& rb, bool rc = 0);
  void td(uint16_t to, const Reg64& ra, const Reg64& rb);
  void tw(uint16_t to, const Reg64& ra, const Reg64& rb);
  void xor(const Reg64& ra, const Reg64& rs, const Reg64& rb, bool rc = 0);
  void xscvdpuxds(const RegXMM& xt, const RegXMM& xb) {
    //TODO(rcardoso): bx tx bits
    EmitXX2Form(60, rn(xt), 0, rn(xb), 328, 0, 0);
  }
  void xvdivdp(const RegXMM& xt,  const RegXMM& xa, const RegXMM& xb) {
    EmitXX3Form(60, rn(xt), rn(xa), rn(xb), 56,  0, 0 ,0);
  }
  void xvdivsp(const RegXMM& xt,  const RegXMM& xa, const RegXMM& xb) {
    EmitXX3Form(60, rn(xt), rn(xa), rn(xb), 24, 0, 0 ,0);
  }

  // Unimplemented Instructions
  void dcmpu(const RegXMM& fra, const RegXMM& frb) {
    EmitXForm(59, rn(0), rn(fra), rn(frb), 642);
  }
  void fabs(const RegXMM& frt, const RegXMM& frb, bool rc = 0) {
    EmitXForm(63, rn(frt), rn(0), rn(frb), 264, rc);
  }
  void fcfid(const RegXMM& frt, const RegXMM& frb, bool rc = 0) {
    EmitXForm(63, rn(frt), rn(0), rn(frb), 846, rc);
  }

  void fcfids(const RegXMM& frt, const RegXMM& frb, bool rc = 0) {
    EmitXForm(59, rn(frt), rn(0), rn(frb), 846, rc);
  }
  void fcmpo(const RegSF& sf, const RegXMM& fra, const RegXMM& frb) {
    EmitXForm(63, rn(int(sf) << 2), rn(fra), rn(frb), 32);
  }
  void fcmpu(const RegSF& sf, const RegXMM& fra, const RegXMM& frb) {
    EmitXForm(63, rn(int(sf) << 2), rn(fra), rn(frb), 0);
  }
  void fctid(const RegXMM& frt, const RegXMM& frb, bool rc = 0) {
    EmitXForm(63, rn(frt), rn(0), rn(frb), 814, rc);
  }
  void fctidz(const RegXMM& frt, const RegXMM& frb, bool rc = 0) {
    EmitXForm(63, rn(frt), rn(0), rn(frb), 815, rc);
  }
  void fmr(const RegXMM& frt, const RegXMM& frb, bool rc = 0) {
    EmitXForm(63, rn(frt), rn(0), rn(frb), 72, rc);
  }
  //TODO(rcardoso); check default for EH bit
  void ldarx(const Reg64& rt, MemoryRef m, bool eh = 1) {
    assertx(!m.r.disp);  // doesn't support immediate displacement
    EmitXForm(31, rn(rt), rn(m.r.base), rn(m.r.index), 84, eh);
  }
  void lfd(const RegXMM& frt, MemoryRef m) {
    assertx(Reg64(-1) == m.r.index);  // doesn't support base+index
    EmitDForm(50, rn(frt), rn(m.r.base), m.r.disp);
  }
  void lfdx(const RegXMM& rt, MemoryRef m) {
    assertx(!m.r.disp);  // doesn't support immediate displacement
    EmitXForm(31, rn(rt), rn(m.r.base), rn(m.r.index), 599);
  }
  void mcrfs(uint8_t bf, uint8_t bfa) {
    EmitXForm(63, (bf << 2), (bfa << 2), 0, 64);
  }
  void mfcr(const Reg64& rt) {
    EmitXFXForm(31, rn(rt), static_cast<SpecialReg>(0), 19);
  }
  void mfvsrd(const Reg64& ra, const RegXMM& xs) {
   EmitXX1Form(31, rn(xs), rn(ra), rn(0) /* reserved */, 51, 0);
  }
  void mtcrf(uint16_t fxm, const Reg64& ra) {
    EmitXFXForm(31, rn(ra), (fxm << 1), 144);
  }
  void mtocrf(uint16_t fxm, const Reg64& rt)          {
    EmitXFXForm(31, rn(rt), ( ((fxm << 1) & 0x1fe) |0x200), 144);
  }
  void mtfsb0(uint8_t bt) { EmitXForm(63, bt, 0 , 0, 70); }
  void mtvsrd(const RegXMM& xt, const Reg64& ra) {
   EmitXX1Form(31, rn(xt), rn(ra), rn(0) /* reserved */, 179, 0);
  }
  void sradi(const Reg64& ra, const Reg64& rs, uint8_t sh, bool rc = 0);
  void stdcx(const Reg64& rt, MemoryRef m) {
    assertx(!m.r.disp);  // doesn't support immediate displacement
    EmitXForm(31, rn(rt), rn(m.r.base), rn(m.r.index), 214, 1);
  }
  void stfd(const RegXMM& frt, MemoryRef m) {
    assertx(Reg64(-1) == m.r.index);  // doesn't support base+index
    EmitDForm(54, rn(frt), rn(m.r.base), m.r.disp);
  }
  void stfdx(const RegXMM& rt, MemoryRef m) {
    assertx(!m.r.disp);  // doesn't support immediate displacement
    EmitXForm(31, rn(rt), rn(m.r.base), rn(m.r.index), 727);
  }
  void xscvdpsxds(const RegXMM& xt, const RegXMM& xb) {
   EmitXX2Form(60, rn(xt), 0, rn(xb), 344, 0, 0);
  }
  void xscvsxddp(const RegXMM& xt, const RegXMM& xb) {
   EmitXX2Form(60, rn(xt), 0, rn(xb), 376, 0, 0);
  }
  void xsrdpi(const RegXMM& xt, const RegXMM& xb) {
   EmitXX2Form(60, rn(xt), 0, rn(xb), 73, 0, 0);
  }
  void xssqrtdp(const RegXMM& xt, const RegXMM& xb) {
   EmitXX2Form(60, rn(xt), 0, rn(xb), 75, 0, 0);
  }
  void xvcvspsxds(const RegXMM& xt, const RegXMM& xb) {
   EmitXX2Form(60, rn(xt), 0, rn(xb), 408, 0, 0);
  }
  void xvcvspsxws(const RegXMM& xt, const RegXMM& xb) {
   EmitXX2Form(60, rn(xt), 0, rn(xb), 152, 0, 0);
  }
  void xxlxor(const RegXMM& xt, const RegXMM& xa, const RegXMM& xb) {
   EmitXX3Form(60, rn(xt), rn(xa), rn(xb), 154, 0, 0, 0);
  }
  void xxpermdi(const RegXMM& tx, const RegXMM& xa, const RegXMM& xb) {
   EmitXX3Form(60, rn(tx), rn(xa), rn(xb),  10, 0, 0, 0);
   // Note that I decided to hardcode DM bit as 0
   // (xo field = 10), because it's sufficent for now.
   // However, I might not be the case in the future
  }

  //Extended/Synthetic PPC64 Instructions
  void bctr() {
    BranchParams bp(BranchConditions::Always);
    bcctr(bp.bo(), bp.bi(), 0);
  }
  void li(const Reg64& rt, Immed imm) {
    addi(rt, Reg64(0), imm);
  }
  void subi(const Reg64& rt, const Reg64& ra, Immed imm) {
    addi(rt, ra, -imm);
  }
  void lis(const Reg64& rt, Immed imm) {
    addis(rt, Reg64(0), imm);
  }
  void sub(const Reg64& rt, const Reg64& ra, const Reg64& rb, bool rc = 0) {
    subf(rt, rb, ra, rc);
  }
  void subo(const Reg64& rt, const Reg64& ra, const Reg64& rb, bool rc = 0) {
    subfo(rt, rb, ra, rc);
  }
  void cmpdi(const Reg64& ra, Immed imm) {
    cmpi(0, 1, ra, imm);
  }
  void cmpwi(const Reg64& ra, Immed imm) {
    //Extended cmpi 3,0,Rx,value
    // TODO(CRField): if other CRs than 0 is used, please change this to 3
    cmpi(0, 0, ra, imm);
  }
  void cmpd(const Reg64& ra, const Reg64& rb) {
    cmp(0, 1, ra, rb);
  }
  void cmpw(const Reg64& ra, const Reg64& rb) {
    //Extended cmp 3,0,Rx,Ry
    // TODO(CRField): if other CRs than 0 is used, please change this to 3
    cmp(0, 0, ra, rb);
  }
  void cmpldi(const Reg64& ra, Immed imm, CR CRnum = CR::CR0) {
    cmpli(static_cast<uint16_t>(CRnum), 1, ra, imm);
  }
  void cmplwi(const Reg64& ra, Immed imm, CR CRnum = CR::CR0) {
    //Extended cmpli 3,0,Rx,value
    // TODO(CRField): if other CRs than 0 is used, please change this to 3
    cmpli(static_cast<uint16_t>(CRnum), 0, ra, imm);
  }
  void cmpld(const Reg64& ra, const Reg64& rb, CR CRnum = CR::CR0) {
    cmpl(static_cast<uint16_t>(CRnum), 1, ra, rb);
  }
  void cmplw(const Reg64& ra, const Reg64& rb, CR CRnum = CR::CR0) {
    //Extended cmpl 3,0,Rx,Ry
    // TODO(CRField): if other CRs than 0 is used, please change this to 3
    cmpl(static_cast<uint16_t>(CRnum), 0, ra, rb);
  }
  void trap() {
    tw(31, Reg64(0), Reg64(0));
  }
  void nop() {
    ori(Reg64(0),Reg64(0),0);
  }
  void mr(const Reg64& rs, const Reg64& ra) {
    or(rs, ra, ra);
  }
  void srwi(const Reg64& ra, const Reg64& rs, int8_t sh, bool rc = 0) {
    rlwinm(ra, rs, 32-sh, sh, 31, rc);
  }
  void slwi(const Reg64& ra, const Reg64& rs, int8_t sh, bool rc = 0) {
    /* non-existing mnemonic on ISA, but it's pratical to have it here */
    rlwinm(ra, rs, sh, 0, 31-sh, rc);
  }
  void srdi(const Reg64& ra, const Reg64& rs, int8_t sh, bool rc = 0) {
    rldicl(ra, rs, 64-sh, sh, rc);
  }
  void clrldi(const Reg64& ra, const Reg64& rs, int8_t mb, bool rc = 0) {
    rldicl(ra, rs, 0, mb, rc);
  }
  void sldi(const Reg64& ra, const Reg64& rs, int8_t sh, bool rc = 0) {
    rldicr(ra, rs, sh, 63-sh, rc);
  }
  void clrrdi(const Reg64& ra, const Reg64& rs, int8_t sh, bool rc = 0) {
    rldicr(ra, rs, 0, 63-sh, rc);
  }
  void clrrwi(const Reg64& ra, const Reg64& rs, int8_t sh, bool rc = 0) {
    rlwinm(ra, rs, 0, 0, 31-sh, rc);
  }
  void mtctr(const Reg64& rx) {
    mtspr(SpecialReg::CTR, rx);
  }
  void mtlr(const Reg64& rx) {
    mtspr(SpecialReg::LR, rx);
  }
  void mfctr(const Reg64& rx) {
    mfspr(SpecialReg::CTR, rx);
  }
  void mflr(const Reg64& rx) {
    mfspr(SpecialReg::LR, rx);
  }

  // Label variants

  // Simplify to conditional branch that always branch
  void b(Label& l)  { bc(l, BranchConditions::Always); }

  void bc(Label& l, BranchConditions bc) {
    l.branch(*this, bc, LinkReg::DoNotTouch);
  }
  void bc(Label& l, ConditionCode cc) {
    l.branch(*this, BranchParams::convertCC(cc), LinkReg::DoNotTouch);
  }
  void bl(Label& l) {
    l.branch(*this, BranchConditions::Always, LinkReg::Save);
  }

  void branchAuto(Label& l,
                  BranchConditions bc = BranchConditions::Always,
                  LinkReg lr = LinkReg::DoNotTouch) {
    l.branch(*this, bc, lr);
  }

  void branchAuto(CodeAddress c,
                  BranchConditions bc = BranchConditions::Always,
                  LinkReg lr = LinkReg::DoNotTouch) {
    Label l(c);
    l.branch(*this, bc, lr);
  }

  void branchAuto(CodeAddress c,
                  ConditionCode cc,
                  LinkReg lr = LinkReg::DoNotTouch) {
    branchAuto(c, BranchParams::convertCC(cc), lr);
  }

  void branchFar(Label& l,
                  BranchConditions bc = BranchConditions::Always,
                  LinkReg lr = LinkReg::DoNotTouch,
                  ImmType immt = ImmType::TocOnly) {
    l.branchFar(*this, bc, lr, immt);
  }

  void branchFar(CodeAddress c,
                  BranchConditions bc = BranchConditions::Always,
                  LinkReg lr = LinkReg::DoNotTouch,
                  ImmType immt = ImmType::TocOnly) {
    Label l(c);
    l.branchFar(*this, bc, lr, immt);
  }

  void branchFar(CodeAddress c,
                  ConditionCode cc,
                  LinkReg lr = LinkReg::DoNotTouch,
                  ImmType immt = ImmType::TocOnly) {
    branchFar(c, BranchParams::convertCC(cc), lr, immt);
  }

  void branchFar(CodeAddress c, BranchParams bp,
                  ImmType immt = ImmType::TocOnly) {
    LinkReg lr = (bp.savesLR()) ? LinkReg::Save : LinkReg::DoNotTouch;
    branchFar(c, static_cast<BranchConditions>(bp), lr, immt);
  }

  // ConditionCode variants
  void bc(ConditionCode cc, int16_t address) {
    BranchParams bp(cc);
    bc(bp.bo(), bp.bi(), address);
  }

//////////////////////////////////////////////////////////////////////

  enum class CallArg {
                // Saves TOC?    | Smashable?
                // --------------------------
    Internal,   // No            | No
    External,   // Yes           | No
    SmashInt,   // No            | Yes
    SmashExt,   // Yes           | Yes
  };

  void callEpilogue(CallArg ca) {
    // Several vasms like nothrow, unwind and syncpoint will skip one
    // instruction after call and use it as expected return address. Use a nop
    // to guarantee this consistency even if toc doesn't need to be saved
    if ((CallArg::SmashInt == ca) || (CallArg::Internal == ca)) nop();
    else ld(reg::r2, reg::r1[toc_position_on_frame]);
  }

  // generic template, for CodeAddress and Label
  template <typename T>
  void call(T& target, CallArg ca = CallArg::Internal) {
    if ((CallArg::SmashInt == ca) || (CallArg::SmashExt == ca)) {
      branchFar(target, BranchConditions::Always, LinkReg::Save);
    } else {
      // tries best performance possible
      branchAuto(target, BranchConditions::Always, LinkReg::Save);
    }
    callEpilogue(ca);
  }

  // specialization of call for Reg64
  void call(Reg64 target, CallArg ca = CallArg::Internal) {
    mr(reg::r12, target);
    mtctr(reg::r12);
    bctrl();
    callEpilogue(ca);
  }

//////////////////////////////////////////////////////////////////////
<<<<<<< HEAD
  // Auxiliary for loading immediates in the best way
=======
// Auxiliary for loading immediates in the best way

private:
  void loadTOC(const Reg64& rt, const Reg64& rttoc, int64_t imm64,
      uint64_t offset, bool fixedSize, bool fits32);

public:
  void limmediate(const Reg64& rt,
                  int64_t imm64,
                  ImmType immt = ImmType::AnyCompact);
>>>>>>> 467ae633

private:
  void loadTOC(const Reg64& rt, const Reg64& rttoc,  int64_t imm64,
      uint64_t offset, bool fixedSize, bool fits32);

public:
  void limmediate(const Reg64& rt,
                  int64_t imm64,
                  ImmType immt = ImmType::AnyCompact);

  // Auxiliary for loading a complete 64bits immediate into a register
  void li64(const Reg64& rt, int64_t imm64, bool fixedSize = false);

  // Auxiliary for loading a 32bits immediate into a register
  void li32 (const Reg64& rt, int32_t imm32);

  void emitNop(int nbytes) {
    assert((nbytes % 4 == 0) && "This arch supports only 4 bytes alignment");
    for (; nbytes > 0; nbytes -= 4) nop();
  }

  // Secure high level instruction emitter
  void Emit(PPC64Instr instruction){
    assert(codeBlock.canEmit(sizeof(instruction)));
    assert(sizeof(instruction) == sizeof(uint32_t));
    dword(instruction);
  }

  // Can be used to generate or force a unimplemented opcode exception
  void unimplemented();

//////////////////////////////////////////////////////////////////////

  /*
   * Patch a branch to the correct target.
   *
   * It decodes the branch @jmp to decide whether it's an absolute branch or an
   * offset branch and patches it properly.
   */
  static void patchBranch(CodeAddress jmp, CodeAddress dest);
  static void patchAbsolute(CodeAddress jmp, CodeAddress dest);

//////////////////////////////////////////////////////////////////////

protected:

  // type instruction emitters
  // TODO(rcardoso): try remove cast for uint32_t
  // TODO(rcardoso): make those functions inline
  void EmitXOForm(const uint8_t op,
                  const RegNumber rt,
                  const RegNumber ra,
                  const RegNumber rb,
                  const bool oe,
                  const uint16_t xop,
                  const bool rc = 0) {

    // GP Register cannot be greater than 31
    assert(static_cast<uint32_t>(rb) < 32);
    assert(static_cast<uint32_t>(ra) < 32);
    assert(static_cast<uint32_t>(rt) < 32);

    XO_form_t xo_formater {
                            rc,
                            xop,
                            oe,
                            static_cast<uint32_t>(rb),
                            static_cast<uint32_t>(ra),
                            static_cast<uint32_t>(rt),
                            op
                          };

    dword(xo_formater.instruction);
  }

  void EmitDForm(const uint8_t op,
                 const RegNumber rt,
                 const RegNumber ra,
                 const int16_t imm) {

    // GP Register cannot be greater than 31
    assert(static_cast<uint32_t>(rt) < 32);
    assert(static_cast<uint32_t>(ra) < 32);

    D_form_t d_formater {
                          static_cast<uint32_t>(imm),
                          static_cast<uint32_t>(ra),
                          static_cast<uint32_t>(rt),
                          op
                         };

    dword(d_formater.instruction);
  }

  void EmitIForm(const uint8_t op,
                 const uint32_t imm,
                 const bool aa = 0,
                 const bool lk = 0) {

      I_form_t i_formater {
                            lk,
                            aa,
                            imm >> 2,
                            op
                          };

      dword(i_formater.instruction);
  }

   void EmitBForm(const uint8_t op,
                  const uint8_t bo,
                  const uint8_t bi,
                  const uint32_t bd,
                  const bool aa = 0,
                  const bool lk = 0) {
      B_form_t b_formater {
                            lk,
                            aa,
                            bd >> 2,
                            bi,
                            bo,
                            op
                          };

       dword(b_formater.instruction);
   }

   void EmitSCForm(const uint8_t op,
                   const uint16_t lev) {
      SC_form_t sc_formater {
                              1,
                              lev,
                              op
                            };

      dword(sc_formater.instruction);
   }

   void EmitXForm(const uint8_t op,
                  const RegNumber rt,
                  const RegNumber ra,
                  const RegNumber rb,
                  const uint16_t xop,
                  const bool rc = 0){

     // GP Register cannot be greater than 31
     assert(static_cast<uint32_t>(rb) < 32);
     assert(static_cast<uint32_t>(ra) < 32);
     assert(static_cast<uint32_t>(rt) < 32);

      X_form_t x_formater {
                            rc,
                            xop,
                            static_cast<uint32_t>(rb),
                            static_cast<uint32_t>(ra),
                            static_cast<uint32_t>(rt),
                            op
                          };

      dword(x_formater.instruction);
   }

   void EmitXForm(const uint8_t op,
                  const uint32_t rt,
                  const uint32_t ra,
                  const uint32_t rb,
                  const uint16_t xop,
                  const bool rc = 0){

      X_form_t x_formater {
                            rc,
                            xop,
                            static_cast<uint32_t>(rb),
                            static_cast<uint32_t>(ra),
                            static_cast<uint32_t>(rt),
                            op
                          };

      dword(x_formater.instruction);
   }


   void EmitDSForm(const uint8_t op,
                   const RegNumber rt,
                   const RegNumber ra,
                   const uint16_t imm,
                   const uint16_t xop) {

     // GP Register cannot be greater than 31
     assert(static_cast<uint32_t>(ra) < 32);
     assert(static_cast<uint32_t>(rt) < 32);
     assert(static_cast<uint16_t>(imm << 14) == 0);

      DS_form_t ds_formater {
                             xop,
                             static_cast<uint32_t>(imm) >> 2,
                             static_cast<uint32_t>(ra),
                             static_cast<uint32_t>(rt),
                             op
                            };

      dword(ds_formater.instruction);
   }

   void EmitDQForm(const uint8_t op,
                   const RegNumber rtp,
                   const RegNumber ra,
                   uint16_t imm){

     // GP Register cannot be greater than 31
     assert(static_cast<uint32_t>(ra) < 32);
     assert(static_cast<uint16_t>(imm << 12) == 0);

      DQ_form_t dq_formater {
                             0x0, //Reserved
                             static_cast<uint32_t>(rtp),
                             static_cast<uint32_t>(ra),
                             static_cast<uint32_t>(imm) >> 4,
                             op
                            };

      dword(dq_formater.instruction);
   }


   void EmitXLForm(const uint8_t op,
                   const uint8_t bt,
                   const uint8_t ba,
                   const uint8_t bb,
                   const uint16_t xop,
                   const bool lk = 0) {

      XL_form_t xl_formater {
                             lk,
                             xop,
                             bb,
                             ba,
                             bt,
                             op
                            };

      dword(xl_formater.instruction);
   }

   void EmitAForm(const uint8_t op,
                  const RegNumber rt,
                  const RegNumber ra,
                  const RegNumber rb,
                  const RegNumber bc,
                  const uint16_t xop,
                  const bool rc = 0) {

     // GP Register cannot be greater than 31
     assert(static_cast<uint32_t>(rt) < 32);
     assert(static_cast<uint32_t>(ra) < 32);
     assert(static_cast<uint32_t>(rb) < 32);
     assert(static_cast<uint32_t>(bc) < 32);

      A_form_t a_formater {
                           rc,
                           xop,
                           static_cast<uint32_t>(bc),
                           static_cast<uint32_t>(rb),
                           static_cast<uint32_t>(ra),
                           static_cast<uint32_t>(rt),
                           op
                          };

      dword(a_formater.instruction);
   }

   void EmitMForm(const uint8_t op,
                  const RegNumber rs,
                  const RegNumber ra,
                  const RegNumber rb,
                  const uint8_t mb,
                  const uint8_t me,
                  const bool rc = 0) {

     // GP Register cannot be greater than 31
     assert(static_cast<uint32_t>(rb) < 32);
     assert(static_cast<uint32_t>(ra) < 32);
     assert(static_cast<uint32_t>(rb) < 32);

      M_form_t m_formater {
                           rc,
                           me,
                           mb,
                           static_cast<uint32_t>(rb),
                           static_cast<uint32_t>(ra),
                           static_cast<uint32_t>(rs),
                           op
                          };

      dword(m_formater.instruction);
   }

   void EmitMDForm(const uint8_t op,
                   const RegNumber rs,
                   const RegNumber ra,
                   const uint8_t sh,
                   const uint8_t mb,
                   const uint8_t xop,
                   const bool rc = 0) {

     // GP Register cannot be greater than 31
     assert(static_cast<uint32_t>(ra) < 32);
     assert(static_cast<uint32_t>(rs) < 32);

      MD_form_t md_formater {
        rc,
        static_cast<uint32_t>(sh >> 5),                         // sh5
        xop,
        static_cast<uint32_t>(((mb >> 5) | (mb << 1)) & 0x3F),  // me5 || me0:4
        static_cast<uint32_t>(sh & 0x1F),                       // sh0:4
        static_cast<uint32_t>(ra),
        static_cast<uint32_t>(rs),
        op
      };

      dword(md_formater.instruction);
   }

   void EmitMDSForm(const uint8_t op,
                    const RegNumber rs,
                    const RegNumber ra,
                    const RegNumber rb,
                    const uint8_t mb,
                    const uint8_t xop,
                    const bool rc = 0) {

     // GP Register cannot be greater than 31
     assert(static_cast<uint32_t>(rb) < 32);
     assert(static_cast<uint32_t>(ra) < 32);
     assert(static_cast<uint32_t>(rs) < 32);

      MDS_form_t mds_formater {
                               rc,
                               xop,
                               mb,
                               static_cast<uint32_t>(rb),
                               static_cast<uint32_t>(ra),
                               static_cast<uint32_t>(rs),
                               op
                              };

      dword(mds_formater.instruction);
   }

  void EmitXFXForm(const uint8_t op,
                   const RegNumber rs,
                   const SpecialReg spr,
                   const uint16_t xo,
                   const uint8_t rsv = 0) {

    // GP Register cannot be greater than 31
    assert(static_cast<uint32_t>(rs) < 32);

    XFX_form_t xfx_formater {
      rsv,
      xo,
      (static_cast<uint32_t>(spr) >> 5) & 0x1F,
      static_cast<uint32_t>(spr) & 0x1F,
      static_cast<uint32_t>(rs),
      op
    };

    dword(xfx_formater.instruction);
  }
  void EmitXFXForm(const uint8_t op,
                   const RegNumber rs,
                   const uint16_t mask,
                   const uint16_t xo,
                   const uint8_t rsv = 0) {

    // GP Register cannot be greater than 31
    assert(static_cast<uint32_t>(rs) < 32);

    XFX_form_t xfx_formater {
      rsv,
      xo,
      static_cast<uint32_t>((mask) & 0x1f),
      static_cast<uint32_t>(((mask) >> 5) & 0x1F),
      static_cast<uint32_t>(rs),
      op
    };

    dword(xfx_formater.instruction);
  }

  void EmitXX2Form(const uint8_t op,
                   const RegNumber t,
                   const uint8_t uim,
                   const RegNumber b,
                   const uint16_t xo,
                   const bool bx,
                   const bool tx)  {
    XX2_form_t xx2_formater {
      tx,
      bx,
      xo,
      static_cast<uint32_t>(b),
      static_cast<uint32_t>(uim & 0x3),
      static_cast<uint32_t>(t),
      op
    };
    dword(xx2_formater.instruction);
  }

  void EmitXX3Form(const uint8_t op,
                   const RegNumber t,
                   const RegNumber a,
                   const RegNumber b,
                   const uint16_t xo,
                   const bool ax,
                   const bool bx,
                   const bool tx) {
    XX3_form_t xx3_formater {
      tx,
      bx,
      ax,
      xo,
      static_cast<uint32_t>(b),
      static_cast<uint32_t>(a),
      static_cast<uint32_t>(t),
      op
    };
    dword(xx3_formater.instruction);
  }

  void EmitXX1Form(const uint8_t op,
                   const RegNumber s,
                   const RegNumber ra,
                   const RegNumber rb,
                   const uint16_t xo,
                   const bool tx) {

    // GP Register cannot be greater than 31
    assert(static_cast<uint32_t>(s) < 32);
    assert(static_cast<uint32_t>(ra) < 32);
    assert(static_cast<uint32_t>(rb) < 32);

    XX1_form_t xx1_formater {
      tx,
      xo,
      static_cast<uint32_t>(rb),
      static_cast<uint32_t>(ra),
      static_cast<uint32_t>(s),
      op
    };

    dword(xx1_formater.instruction);
  }

  void EmitVXForm(const uint8_t op,
                  const RegNumber rt,
                  const RegNumber ra,
                  const RegNumber rb,
                  const uint16_t xo) {

    assert(static_cast<uint32_t>(rt) < 32);
    assert(static_cast<uint32_t>(ra) < 32);
    assert(static_cast<uint32_t>(rb) < 32);

    VX_form_t vx_formater {
      xo,
      static_cast<uint32_t>(rb),
      static_cast<uint32_t>(ra),
      static_cast<uint32_t>(rt),
      op
    };

    dword(vx_formater.instruction);
  }
  //TODO(rcardoso): Unimplemented instruction formaters
  void EmitXSForm(const uint8_t op,
                  const RegNumber rt,
                  const RegNumber ra,
                  const uint8_t sh,
                  const uint16_t xop,
                  const bool rc = 0){

     // GP Register cannot be greater than 31
     assert(static_cast<uint32_t>(rt) < 32);
     assert(static_cast<uint32_t>(ra) < 32);

      XS_form_t xs_formater {
                            rc,
                            static_cast<uint32_t>(sh >> 5),
                            xop,
                            static_cast<uint32_t>(sh & 0x1F),
                            static_cast<uint32_t>(ra),
                            static_cast<uint32_t>(rt),
                            op
                          };

      dword(xs_formater.instruction);
   }

private:
  HPHP::CodeBlock& codeBlock;

  // Low-level emitter functions.
  void dword(uint32_t dw) {
    codeBlock.dword(dw);
  }

  template <typename T>
  RegNumber rn(T r) {
    return RegNumber(int(r));
  }
};

} // namespace ppc64_asm

#endif<|MERGE_RESOLUTION|>--- conflicted
+++ resolved
@@ -60,12 +60,7 @@
 // Currently it skips a "nop" or a "ld 2,24(1)"
 constexpr uint8_t call_skip_bytes_for_ret   = 1 * instr_size_in_bytes;
 
-<<<<<<< HEAD
-// Force usage of TOC on branches
-=======
-
 // Allow TOC usage on branches - disabled at the moment.
->>>>>>> 467ae633
 //#define USE_TOC_ON_BRANCH
 
 //////////////////////////////////////////////////////////////////////
@@ -812,23 +807,10 @@
   }
 
 //////////////////////////////////////////////////////////////////////
-<<<<<<< HEAD
-  // Auxiliary for loading immediates in the best way
-=======
 // Auxiliary for loading immediates in the best way
 
 private:
   void loadTOC(const Reg64& rt, const Reg64& rttoc, int64_t imm64,
-      uint64_t offset, bool fixedSize, bool fits32);
-
-public:
-  void limmediate(const Reg64& rt,
-                  int64_t imm64,
-                  ImmType immt = ImmType::AnyCompact);
->>>>>>> 467ae633
-
-private:
-  void loadTOC(const Reg64& rt, const Reg64& rttoc,  int64_t imm64,
       uint64_t offset, bool fixedSize, bool fits32);
 
 public:
