--- conflicted
+++ resolved
@@ -587,17 +587,10 @@
   // ld, addi, ld, mtlr
   static const uint8_t kCallEpilogueLen = instr_size_in_bytes * 4;
 
-<<<<<<< HEAD
-  // Jcc lenght
-  static const uint8_t kJccLen = instr_size_in_bytes * 9;
-
-  // Call lenght prologue + jcc
-=======
   // Jcc length
   static const uint8_t kJccLen = instr_size_in_bytes * 9;
 
   // Call length prologue + jcc
->>>>>>> a721993a
   static const uint8_t kCallLen = instr_size_in_bytes * 9;
 
   // Total ammount of bytes that a li64 function emits
