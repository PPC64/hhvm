--- conflicted
+++ resolved
@@ -1578,19 +1578,11 @@
   }
 
   /*
-<<<<<<< HEAD
-  * Disable optimizations for this constructor.  In release mode -O3 causes
-  * compilation to hang due the huge initialization list.  This is a static
-  * singleton constructor, it's only called once and, when trace is enabled so
-  * optimization here is not a big issue.
-  */
-=======
    * Disable optimizations for this constructor.  In release mode -O3 causes
    * compilation to hang due the huge initialization list.  This is a static
    * singleton constructor, it's only called once and, when trace is enabled so
    * optimization here is not a big issue.
    */
->>>>>>> f60e4a7f
   NO_OPT Decoder();
 
   ~Decoder() {
