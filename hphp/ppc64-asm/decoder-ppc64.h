--- conflicted
+++ resolved
@@ -1584,7 +1584,6 @@
   }
   bool isException() const;
   bool isNop() const;
-<<<<<<< HEAD
   bool isOffsetBranch(AllowCond ac = AllowCond::Any) const;
   bool isRegisterBranch(AllowCond ac = AllowCond::Any) const;
   bool isBranchWithLR() const;
@@ -1597,19 +1596,10 @@
   void setIp(PPC64Instr* ip) {
     setIp(reinterpret_cast<uint8_t*>(ip));
   }
-=======
   bool isLdTOC() const;
   bool isLwzTOC() const;
-  bool isOffsetBranch(bool allowCond = true) const;
-  bool isAbsoluteBranch(bool allowCond = true) const;
-  bool isRegisterBranch(bool allowCond = true) const;
-  bool isBranch(bool allowCond = true) const;
-  bool isClearSignBit() const;
-  bool isSpOffsetInstr() const;
-  int32_t offset() const;
   int16_t offsetDS() const;
   int16_t offsetD() const;
->>>>>>> 7d2665d4
 
 private:
   // opcode enumeration identifier
