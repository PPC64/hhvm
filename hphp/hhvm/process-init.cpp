--- conflicted
+++ resolved
@@ -67,10 +67,6 @@
 void ProcessInit() {
   // Create the global mcg object
   jit::mcg = new jit::MCGenerator();
-<<<<<<< HEAD
-  jit::mcg->initUniqueStubs();
-=======
->>>>>>> 80966886
 
   // Save the current options, and set things up so that
   // systemlib.php can be read from and stored in the
