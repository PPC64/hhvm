/*
   +----------------------------------------------------------------------+
   | HipHop for PHP                                                       |
   +----------------------------------------------------------------------+
   | Copyright (c) 2010-2015 Facebook, Inc. (http://www.facebook.com)     |
   +----------------------------------------------------------------------+
   | This source file is subject to version 3.01 of the PHP license,      |
   | that is bundled with this package in the file LICENSE, and is        |
   | available through the world-wide-web at the following url:           |
   | http://www.php.net/license/3_01.txt                                  |
   | If you did not receive a copy of the PHP license and are unable to   |
   | obtain it through the world-wide-web, please send a note to          |
   | license@php.net so we can mail you a copy immediately.               |
   +----------------------------------------------------------------------+
*/

#include "hphp/compiler/option.h"
#include "hphp/runtime/base/runtime-option.h"
#include "hphp/runtime/base/execution-context.h"
#include "hphp/runtime/base/program-functions.h"
#include "hphp/runtime/ext/ext.h"
#include "hphp/runtime/vm/unit.h"
#include "hphp/runtime/vm/bytecode.h"
#include "hphp/runtime/vm/repo.h"
#include "hphp/runtime/vm/runtime.h"
#include "hphp/runtime/ext_hhvm/ext_hhvm.h"
#include "hphp/runtime/vm/jit/translator.h"
#include "hphp/runtime/base/rds.h"
#include "hphp/runtime/vm/jit/fixup.h"
#include "hphp/runtime/vm/jit/mc-generator.h"
#include "hphp/runtime/base/unit-cache.h"
#include "hphp/system/systemlib.h"
#include "hphp/util/logger.h"

#include <folly/Singleton.h>

#include <libgen.h> // For dirname(3).
#include <string>

namespace HPHP {

///////////////////////////////////////////////////////////////////////////////

#define STRINGIZE_CLASS_NAME(cls) #cls
#define pinitSentinel __pinitSentinel
#define resource __resource

#define SYSTEM_CLASS_STRING(cls)                        \
  const StaticString s_##cls(STRINGIZE_CLASS_NAME(cls));
SYSTEMLIB_CLASSES(SYSTEM_CLASS_STRING)

#undef resource
#undef pinitSentinel
#undef STRINGIZE_CLASS_NAME

void tweak_variant_dtors();
void ProcessInit() {
  // Create the global mcg object
  jit::mcg = new jit::MCGenerator();
<<<<<<< HEAD
//#if !defined(__powerpc64__)
  jit::mcg->initUniqueStubs();
//#endif
=======
  // Do not initialize JIT stubs for PPC64 - port under development
#if !defined(__powerpc64__)
  jit::mcg->initUniqueStubs();
#endif
>>>>>>> 1736ad82

  // Save the current options, and set things up so that
  // systemlib.php can be read from and stored in the
  // normal repo.
  int db = RuntimeOption::EvalDumpBytecode;
  bool rp = RuntimeOption::AlwaysUseRelativePath;
  bool sf = RuntimeOption::SafeFileAccess;
  bool ah = RuntimeOption::EvalAllowHhas;
  bool wp = Option::WholeProgram;
  RuntimeOption::EvalDumpBytecode &= ~1;
  RuntimeOption::AlwaysUseRelativePath = false;
  RuntimeOption::SafeFileAccess = false;
  RuntimeOption::EvalAllowHhas = true;
  Option::WholeProgram = false;

  rds::requestInit();
  std::string hhas;
  auto const slib = get_systemlib(&hhas);

  if (slib.empty()) {
    // Die a horrible death.
    Logger::Error("Unable to find/load systemlib.php");
    _exit(1);
  }

  LitstrTable::init();
  LitstrTable::get().setWriting();
  Repo::get().loadGlobalData();

  // Save this in case the debugger needs it. Once we know if this
  // process does not have debugger support, we'll clear it.
  SystemLib::s_source = slib;

  SystemLib::s_unit = compile_systemlib_string(slib.c_str(), slib.size(),
                                               "systemlib.php");

  const StringData* msg;
  int line;
  if (SystemLib::s_unit->compileTimeFatal(msg, line)) {
    Logger::Error("An error has been introduced into the systemlib, "
                  "but we cannot give you a file and line number right now.");
    Logger::Error("Check all of your changes to hphp/system/php");
    Logger::Error("HipHop Parse Error: %s", msg->data());
    _exit(1);
  }

  if (!hhas.empty()) {
    SystemLib::s_hhas_unit = compile_string(hhas.c_str(), hhas.size(),
                                            "systemlib.hhas");
    if (SystemLib::s_hhas_unit->compileTimeFatal(msg, line)) {
      Logger::Error("An error has been introduced in the hhas portion of "
                    "systemlib.");
      Logger::Error("Check all of your changes to hhas files in "
                    "hphp/system/php");
      Logger::Error("HipHop Parse Error: %s", msg->data());
      _exit(1);
    }
  }

  // Load the systemlib unit to build the Class objects
  SystemLib::s_unit->merge();
  if (SystemLib::s_hhas_unit) {
    SystemLib::s_hhas_unit->merge();
  }

  SystemLib::s_nativeFuncUnit = build_native_func_unit(hhbc_ext_funcs,
                                                       hhbc_ext_funcs_count);
  SystemLib::s_nativeFuncUnit->merge();
  SystemLib::s_nullFunc =
    Unit::lookupFunc(makeStaticString("86null"));

  // We call a special bytecode emitter function to build the native
  // unit which will contain all of our cppext functions and classes.
  // Each function and method will have a bytecode body that will thunk
  // to the native implementation.
  Unit* nativeClassUnit = build_native_class_unit(hhbc_ext_classes,
                                                  hhbc_ext_class_count);
  SystemLib::s_nativeClassUnit = nativeClassUnit;

  LitstrTable::get().setReading();

  // Load the nativelib unit to build the Class objects
  SystemLib::s_nativeClassUnit->merge();

#define INIT_SYSTEMLIB_CLASS_FIELD(cls)                                 \
  {                                                                     \
    Class *cls = NamedEntity::get(s_##cls.get())->clsList();       \
    assert(!hhbc_ext_class_count || cls);                               \
    SystemLib::s_##cls##Class = cls;                                    \
  }

  // Stash a pointer to the VM Classes for stdclass, Exception,
  // pinitSentinel and resource
  SYSTEMLIB_CLASSES(INIT_SYSTEMLIB_CLASS_FIELD)

#undef INIT_SYSTEMLIB_CLASS_FIELD

  // Retrieve all of the class pointers
  for (long long i = 0; i < hhbc_ext_class_count; ++i) {
    const HhbcExtClassInfo* info = hhbc_ext_classes + i;
    const StringData* name = makeStaticString(info->m_name);
    const NamedEntity* ne = NamedEntity::get(name);
    Class* cls = Unit::lookupClass(ne);
    assert(cls);
    *(info->m_clsPtr) = cls;
  }

  ClassInfo::InitializeSystemConstants();
  Stack::ValidateStackSize();
  SystemLib::s_inited = true;

  RuntimeOption::AlwaysUseRelativePath = rp;
  RuntimeOption::SafeFileAccess = sf;
  RuntimeOption::EvalDumpBytecode = db;
  RuntimeOption::EvalAllowHhas = ah;
  Option::WholeProgram = wp;

  tweak_variant_dtors();

  folly::SingletonVault::singleton()->registrationComplete();
}

///////////////////////////////////////////////////////////////////////////////
}<|MERGE_RESOLUTION|>--- conflicted
+++ resolved
@@ -57,16 +57,7 @@
 void ProcessInit() {
   // Create the global mcg object
   jit::mcg = new jit::MCGenerator();
-<<<<<<< HEAD
-//#if !defined(__powerpc64__)
   jit::mcg->initUniqueStubs();
-//#endif
-=======
-  // Do not initialize JIT stubs for PPC64 - port under development
-#if !defined(__powerpc64__)
-  jit::mcg->initUniqueStubs();
-#endif
->>>>>>> 1736ad82
 
   // Save the current options, and set things up so that
   // systemlib.php can be read from and stored in the
