/*
   +----------------------------------------------------------------------+
   | HipHop for PHP                                                       |
   +----------------------------------------------------------------------+
   | Copyright (c) 2010-2016 Facebook, Inc. (http://www.facebook.com)     |
   +----------------------------------------------------------------------+
   | This source file is subject to version 3.01 of the PHP license,      |
   | that is bundled with this package in the file LICENSE, and is        |
   | available through the world-wide-web at the following url:           |
   | http://www.php.net/license/3_01.txt                                  |
   | If you did not receive a copy of the PHP license and are unable to   |
   | obtain it through the world-wide-web, please send a note to          |
   | license@php.net so we can mail you a copy immediately.               |
   +----------------------------------------------------------------------+
*/
#include "hphp/util/disasm.h"

#include <iomanip>
#include <stdlib.h>

#include "boost/algorithm/string.hpp"

#include <folly/Format.h>

#include "hphp/util/abi-cxx.h"
#include "hphp/util/text-color.h"

namespace HPHP {

#ifdef HAVE_LIBXED
// XED callback function to get a symbol from an address
static int addressToSymbol(xed_uint64_t  address,
                           char*         symbolBuffer,
                           xed_uint32_t  bufferLength,
                           xed_uint64_t* offset,
                           void*         context) {
  auto name = boost::trim_copy(getNativeFunctionName((void*)address));
  if (boost::starts_with(name, "0x")) {
    return 0;
  }
  auto pos = name.find_first_of('(');
  auto copyLength = pos != std::string::npos
    ? std::min(pos, size_t(bufferLength - 1))
    : bufferLength - 1;
  strncpy(symbolBuffer, name.c_str(), copyLength);
  symbolBuffer[copyLength] = '\0';
  *offset = 0;
  return 1;
}
#endif /* HAVE_LIBXED */

Disasm::Disasm(const Disasm::Options& opts)
    : m_opts(opts)
{
#ifdef HAVE_LIBXED
  xed_state_init(&m_xedState, XED_MACHINE_MODE_LONG_64,
                 XED_ADDRESS_WIDTH_64b, XED_ADDRESS_WIDTH_64b);
  xed_tables_init();
<<<<<<< HEAD
=======
#if XED_ENCODE_ORDER_MAX_ENTRIES == 28 // Older version of XED library
  xed_register_disassembly_callback(addressToSymbol);
#endif
>>>>>>> 5b6022fc
#endif // HAVE_LIBXED
}

#ifdef HAVE_LIBXED

#define MAX_INSTR_ASM_LEN 128

static const xed_syntax_enum_t s_xed_syntax =
  getenv("HHVM_INTEL_DISAS") ? XED_SYNTAX_INTEL : XED_SYNTAX_ATT;
#endif // HAVE_LIBXED

void Disasm::disasm(std::ostream& out, uint8_t* codeStartAddr,
                    uint8_t* codeEndAddr) {

#ifdef HAVE_LIBXED
  auto const endClr = m_opts.m_color.empty() ? "" : ANSI_COLOR_END;
  char codeStr[MAX_INSTR_ASM_LEN];
  xed_uint8_t *frontier;
  xed_decoded_inst_t xedd;
  uint64_t codeBase = uint64_t(codeStartAddr);
  uint64_t ip;

  // Decode and print each instruction
  for (frontier = codeStartAddr, ip = (uint64_t)codeStartAddr;
       frontier < codeEndAddr; ) {
    for (int i = 0; i < m_opts.m_indentLevel; ++i) {
      out << ' ';
    }

    xed_decoded_inst_zero_set_mode(&xedd, &m_xedState);
    xed_decoded_inst_set_input_chip(&xedd, XED_CHIP_INVALID);
    xed_error_enum_t xed_error = xed_decode(&xedd, frontier, 15);
    if (xed_error != XED_ERROR_NONE) {
      out << folly::format("xed_decode failed at address {}\n", frontier);
      return;
    }

    // Get disassembled instruction in codeStr
    auto const syntax = m_opts.m_forceAttSyntax ? XED_SYNTAX_ATT
                                                : s_xed_syntax;
    if (!xed_format_context(syntax, &xedd, codeStr,
<<<<<<< HEAD
                            MAX_INSTR_ASM_LEN, ip, nullptr, addressToSymbol)) {
=======
                            MAX_INSTR_ASM_LEN, ip, nullptr
#if XED_ENCODE_ORDER_MAX_ENTRIES != 28 // Newer version of XED library
                            , addressToSymbol
#endif
                           )) {
>>>>>>> 5b6022fc
      out << folly::format("xed_format_context failed at address {}\n",
                           frontier);
      return;
    }
    uint32_t instrLen = xed_decoded_inst_get_length(&xedd);

    // If it's a jump, we're printing relative offsets, and the dest
    // is within the range we're printing, add the dest as a relative
    // offset.
    std::string jmpComment;
    auto const cat = xed_decoded_inst_get_category(&xedd);
    if (cat == XED_CATEGORY_COND_BR || cat == XED_CATEGORY_UNCOND_BR) {
      if (m_opts.m_relativeOffset) {
        auto disp = uint64_t(frontier + instrLen +
                             xed_decoded_inst_get_branch_displacement(&xedd) -
                             codeBase);
        if (disp < uint64_t(codeEndAddr - codeStartAddr)) {
          jmpComment = folly::format(" # {:#x}", disp).str();
        }
      }
    }

    out << m_opts.m_color;
    if (m_opts.m_addresses) {
      const char* fmt = m_opts.m_relativeOffset ? "{:3x}: " : "{:#10x}: ";
      out << folly::format(fmt, ip - (m_opts.m_relativeOffset ? codeBase : 0));
    }
    if (m_opts.m_printEncoding) {
      // print encoding, like in objdump
      unsigned posi = 0;
      for (; posi < instrLen; ++posi) {
        out << folly::format("{:02x} ", (uint8_t)frontier[posi]);
      }
      for (; posi < 16; ++posi) {
        out << "   ";
      }
    }
    out << codeStr << jmpComment << endClr << '\n';
    frontier += instrLen;
    ip       += instrLen;
  }
#else
  out << "This binary was compiled without disassembly support\n";
#endif // HAVE_LIBXED
}

} // namespace HPHP<|MERGE_RESOLUTION|>--- conflicted
+++ resolved
@@ -56,12 +56,9 @@
   xed_state_init(&m_xedState, XED_MACHINE_MODE_LONG_64,
                  XED_ADDRESS_WIDTH_64b, XED_ADDRESS_WIDTH_64b);
   xed_tables_init();
-<<<<<<< HEAD
-=======
 #if XED_ENCODE_ORDER_MAX_ENTRIES == 28 // Older version of XED library
   xed_register_disassembly_callback(addressToSymbol);
 #endif
->>>>>>> 5b6022fc
 #endif // HAVE_LIBXED
 }
 
@@ -103,15 +100,11 @@
     auto const syntax = m_opts.m_forceAttSyntax ? XED_SYNTAX_ATT
                                                 : s_xed_syntax;
     if (!xed_format_context(syntax, &xedd, codeStr,
-<<<<<<< HEAD
-                            MAX_INSTR_ASM_LEN, ip, nullptr, addressToSymbol)) {
-=======
                             MAX_INSTR_ASM_LEN, ip, nullptr
 #if XED_ENCODE_ORDER_MAX_ENTRIES != 28 // Newer version of XED library
                             , addressToSymbol
 #endif
                            )) {
->>>>>>> 5b6022fc
       out << folly::format("xed_format_context failed at address {}\n",
                            frontier);
       return;
