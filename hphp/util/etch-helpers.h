#ifndef incl_ETCH_HELPERS_H
#define incl_ETCH_HELPERS_H

#if defined(__CYGWIN__) || defined(__MINGW__) || defined(_MSC_VER)
#define CFI(x)            .cfi_##x
#define CFI2(x, y)        .cfi_##x y
#define CFI3C(x, y, z)    .cfi_##x y##, z
#define ETCH_ALIGN16      .align 16
#define ETCH_ALIGN8       .align 8
#define ETCH_ALIGN4       .align 4
#define ETCH_SECTION(x)   .section .text.x
#define ETCH_SIZE(x)      /* Not used with PE/COFF on windows */
#define ETCH_NAME(x)      x
#define ETCH_LABEL(x)     .L##x
#define ETCH_TYPE(x, y)   /* Not used on Windows */
#define ETCH_NAME_REL(x)  $ x
#define ETCH_ARG1         %rcx
#define ETCH_ARG2         %rdx
#define ETCH_ARG3         %r8
#define ETCH_ARG4         %r9
#define ETCH_ARG5         %r10  /* Use r10 here */
#define ETCH_ARG6         %r11  /* Use r11 here */
/* Borrow scratch registers for the 5th and 6th args
 * since Windows only has four registers args in its ABI */
#define ETCH_GET_ARG5     mov 0x28(%rsp), %r10
#define ETCH_GET_ARG6     mov 0x30(%rsp), %r11
#define ETCH_RET1         %rax
<<<<<<< HEAD
#define ETCH_V_ONE        /*not used*/
#define ETCH_R_ONE        /*not used*/
/* VM Registers must match definition on abi-x64.h */
#define ETCH_R_VM_FP      %rbp
#define ETCH_R_VM_SP      %rbx
#define ETCH_R_VM_TL      %r12
=======
/* VM Registers must match definition on abi-x64.h */
#define ETCH_VMFP         %rbp
#define ETCH_VMSP         %rbx
#define ETCH_VMTL         %r12
>>>>>>> 23c7b9c1
/* Service Request Registers must match svcreq_args list on abi-x64.cpp */
#define ETCH_SVCREQ_REQ   %rdi
#define ETCH_SVCREQ_STUB  %r10
#define ETCH_SVCREQ_ARG1  %rsi
#define ETCH_SVCREQ_ARG2  %rdx
#define ETCH_SVCREQ_ARG3  %rcx
#define ETCH_SVCREQ_ARG4  %r8

#elif defined(__APPLE__)
#define CFI(x)            .cfi_##x
#define CFI2(x, y)        .cfi_##x y
#define CFI3C(x, y, z)    .cfi_##x y##, z
#define ETCH_ALIGN16      .align 4 // on OSX this is 2^value
#define ETCH_ALIGN8       .align 3
#define ETCH_ALIGN4       .align 2
#define ETCH_SECTION(x)   .text
#define ETCH_SIZE(x)      /* not used on OSX */
#define ETCH_NAME(x)      _##x
#define ETCH_LABEL(x)     .L##_##x
#define ETCH_TYPE(x, y)   /* not used on OSX */
#define ETCH_NAME_REL(x)  _##x@GOTPCREL(%rip)
#define ETCH_ARG1         %rdi
#define ETCH_ARG2         %rsi
#define ETCH_ARG3         %rdx
#define ETCH_ARG4         %rcx
#define ETCH_ARG5         %r8
#define ETCH_ARG6         %r9
#define ETCH_GET_ARG5     /* not used */
#define ETCH_GET_ARG6     /* not used */
#define ETCH_RET1         %rax
<<<<<<< HEAD
#define ETCH_V_ONE        /*not used*/
#define ETCH_R_ONE        /*not used*/
/* VM Registers must match definition on abi-x64.h */
#define ETCH_R_VM_FP      %rbp
#define ETCH_R_VM_SP      %rbx
#define ETCH_R_VM_TL      %r12
=======
/* VM Registers must match definition on abi-x64.h */
#define ETCH_VMFP         %rbp
#define ETCH_VMSP         %rbx
#define ETCH_VMTL         %r12
>>>>>>> 23c7b9c1
/* Service Request Registers must match svcreq_args list on abi-x64.cpp */
#define ETCH_SVCREQ_REQ   %rdi
#define ETCH_SVCREQ_STUB  %r10
#define ETCH_SVCREQ_ARG1  %rsi
#define ETCH_SVCREQ_ARG2  %rdx
#define ETCH_SVCREQ_ARG3  %rcx
#define ETCH_SVCREQ_ARG4  %r8
<<<<<<< HEAD

#elif defined(__powerpc64__)
#define CFI(x)            .cfi_##x
#define CFI2(x, y)        .cfi_##x y
#define CFI3C(x, y, z)    .cfi_##x y##, z
#define ETCH_ALIGN16      .align 16
#define ETCH_ALIGN8       .align 8
#define ETCH_ALIGN4       .align 4
#define ETCH_SECTION(x)   .section .text.x,"ax"
#define ETCH_SIZE(x)      .size x, .-x
#define ETCH_NAME(x)      x
#define ETCH_LABEL(x)     .L##x
#define ETCH_TYPE(x, y)   .type x, y
#define ETCH_NAME_REL(x)  $ x
#define ETCH_ARG1         %r3
#define ETCH_ARG2         %r4
#define ETCH_ARG3         %r5
#define ETCH_ARG4         %r6
#define ETCH_ARG5         %r7
#define ETCH_ARG6         %r8
#define ETCH_RET1         %r3
/* VM Registers must match definition on abi-ppc64.h */
#define ETCH_V_ONE        1
#define ETCH_R_ONE        %r28
#define ETCH_R_VM_FP      %r31
#define ETCH_R_VM_SP      %r29
#define ETCH_R_VM_TL      %r30
/* Service Request Registers must match svcreq_args list on abi-ppc64.cpp */
#define ETCH_SVCREQ_REQ   %r3
#define ETCH_SVCREQ_STUB  %r8
#define ETCH_SVCREQ_ARG1  %r4
#define ETCH_SVCREQ_ARG2  %r5
#define ETCH_SVCREQ_ARG3  %r6
#define ETCH_SVCREQ_ARG4  %r7
=======
>>>>>>> 23c7b9c1

#else /* Other x86 (e.g. linux) */
#define CFI(x)            .cfi_##x
#define CFI2(x, y)        .cfi_##x y
#define CFI3C(x, y, z)    .cfi_##x y##, z
#define ETCH_ALIGN16      .align 16
#define ETCH_ALIGN8       .align 8
#define ETCH_ALIGN4       .align 4
#define ETCH_SECTION(x)   .section .text.x,"ax"
#define ETCH_SIZE(x)      .size x, .-x
#define ETCH_NAME(x)      x
#define ETCH_LABEL(x)     .L##x
#define ETCH_TYPE(x, y)   .type x, y
#define ETCH_NAME_REL(x)  $ x
#define ETCH_ARG1         %rdi
#define ETCH_ARG2         %rsi
#define ETCH_ARG3         %rdx
#define ETCH_ARG4         %rcx
#define ETCH_ARG5         %r8
#define ETCH_ARG6         %r9
#define ETCH_GET_ARG5     /* not used */
#define ETCH_GET_ARG6     /* not used */
#define ETCH_RET1         %rax
<<<<<<< HEAD
#define ETCH_V_ONE        /*not used*/
#define ETCH_R_ONE        /*not used*/
/* VM Registers must match definition on abi-x64.h */
#define ETCH_R_VM_FP      %rbp
#define ETCH_R_VM_SP      %rbx
#define ETCH_R_VM_TL      %r12
=======
/* VM Registers must match definition on abi-x64.h */
#define ETCH_VMFP         %rbp
#define ETCH_VMSP         %rbx
#define ETCH_VMTL         %r12
>>>>>>> 23c7b9c1
/* Service Request Registers must match svcreq_args list on abi-x64.cpp */
#define ETCH_SVCREQ_REQ   %rdi
#define ETCH_SVCREQ_STUB  %r10
#define ETCH_SVCREQ_ARG1  %rsi
#define ETCH_SVCREQ_ARG2  %rdx
#define ETCH_SVCREQ_ARG3  %rcx
#define ETCH_SVCREQ_ARG4  %r8
#endif

#endif // incl_ETCH_HELPERS_H<|MERGE_RESOLUTION|>--- conflicted
+++ resolved
@@ -25,19 +25,10 @@
 #define ETCH_GET_ARG5     mov 0x28(%rsp), %r10
 #define ETCH_GET_ARG6     mov 0x30(%rsp), %r11
 #define ETCH_RET1         %rax
-<<<<<<< HEAD
-#define ETCH_V_ONE        /*not used*/
-#define ETCH_R_ONE        /*not used*/
-/* VM Registers must match definition on abi-x64.h */
-#define ETCH_R_VM_FP      %rbp
-#define ETCH_R_VM_SP      %rbx
-#define ETCH_R_VM_TL      %r12
-=======
 /* VM Registers must match definition on abi-x64.h */
 #define ETCH_VMFP         %rbp
 #define ETCH_VMSP         %rbx
 #define ETCH_VMTL         %r12
->>>>>>> 23c7b9c1
 /* Service Request Registers must match svcreq_args list on abi-x64.cpp */
 #define ETCH_SVCREQ_REQ   %rdi
 #define ETCH_SVCREQ_STUB  %r10
@@ -68,19 +59,10 @@
 #define ETCH_GET_ARG5     /* not used */
 #define ETCH_GET_ARG6     /* not used */
 #define ETCH_RET1         %rax
-<<<<<<< HEAD
-#define ETCH_V_ONE        /*not used*/
-#define ETCH_R_ONE        /*not used*/
-/* VM Registers must match definition on abi-x64.h */
-#define ETCH_R_VM_FP      %rbp
-#define ETCH_R_VM_SP      %rbx
-#define ETCH_R_VM_TL      %r12
-=======
 /* VM Registers must match definition on abi-x64.h */
 #define ETCH_VMFP         %rbp
 #define ETCH_VMSP         %rbx
 #define ETCH_VMTL         %r12
->>>>>>> 23c7b9c1
 /* Service Request Registers must match svcreq_args list on abi-x64.cpp */
 #define ETCH_SVCREQ_REQ   %rdi
 #define ETCH_SVCREQ_STUB  %r10
@@ -88,7 +70,6 @@
 #define ETCH_SVCREQ_ARG2  %rdx
 #define ETCH_SVCREQ_ARG3  %rcx
 #define ETCH_SVCREQ_ARG4  %r8
-<<<<<<< HEAD
 
 #elif defined(__powerpc64__)
 #define CFI(x)            .cfi_##x
@@ -113,9 +94,9 @@
 /* VM Registers must match definition on abi-ppc64.h */
 #define ETCH_V_ONE        1
 #define ETCH_R_ONE        %r28
-#define ETCH_R_VM_FP      %r31
-#define ETCH_R_VM_SP      %r29
-#define ETCH_R_VM_TL      %r30
+#define ETCH_VMFP         %r31
+#define ETCH_VMSP         %r29
+#define ETCH_VMTL         %r30
 /* Service Request Registers must match svcreq_args list on abi-ppc64.cpp */
 #define ETCH_SVCREQ_REQ   %r3
 #define ETCH_SVCREQ_STUB  %r8
@@ -123,8 +104,6 @@
 #define ETCH_SVCREQ_ARG2  %r5
 #define ETCH_SVCREQ_ARG3  %r6
 #define ETCH_SVCREQ_ARG4  %r7
-=======
->>>>>>> 23c7b9c1
 
 #else /* Other x86 (e.g. linux) */
 #define CFI(x)            .cfi_##x
@@ -148,19 +127,10 @@
 #define ETCH_GET_ARG5     /* not used */
 #define ETCH_GET_ARG6     /* not used */
 #define ETCH_RET1         %rax
-<<<<<<< HEAD
-#define ETCH_V_ONE        /*not used*/
-#define ETCH_R_ONE        /*not used*/
-/* VM Registers must match definition on abi-x64.h */
-#define ETCH_R_VM_FP      %rbp
-#define ETCH_R_VM_SP      %rbx
-#define ETCH_R_VM_TL      %r12
-=======
 /* VM Registers must match definition on abi-x64.h */
 #define ETCH_VMFP         %rbp
 #define ETCH_VMSP         %rbx
 #define ETCH_VMTL         %r12
->>>>>>> 23c7b9c1
 /* Service Request Registers must match svcreq_args list on abi-x64.cpp */
 #define ETCH_SVCREQ_REQ   %rdi
 #define ETCH_SVCREQ_STUB  %r10
