/*
   +----------------------------------------------------------------------+
   | HipHop for PHP                                                       |
   +----------------------------------------------------------------------+
   | Copyright (c) 2010-2016 Facebook, Inc. (http://www.facebook.com)     |
   +----------------------------------------------------------------------+
   | This source file is subject to version 3.01 of the PHP license,      |
   | that is bundled with this package in the file LICENSE, and is        |
   | available through the world-wide-web at the following url:           |
   | http://www.php.net/license/3_01.txt                                  |
   | If you did not receive a copy of the PHP license and are unable to   |
   | obtain it through the world-wide-web, please send a note to          |
   | license@php.net so we can mail you a copy immediately.               |
   +----------------------------------------------------------------------+
*/

#ifndef HPHP_UTIL_EH_FRAME_H_
#define HPHP_UTIL_EH_FRAME_H_

#include "hphp/util/data-block.h"
#include "hphp/util/dwarf-reg.h"

#include <boost/mpl/identity.hpp>
#include <folly/Memory.h>

#include <cstring>
#include <memory>
#include <utility>
#include <vector>

#ifndef _MSC_VER
#include <dwarf.h>
#include <libdwarf.h>
#else
#include "hphp/runtime/vm/debug/eh-frame-msvc.h"
#endif

namespace HPHP {

///////////////////////////////////////////////////////////////////////////////

/*
 * A handle to a dynamically-generated .eh_frame section.
 *
 * Contains an exclusive pointer to a buffer, as well as routines for
 * inspecting its contents.  When destructed, it deregisters the .eh_frame
 * sections and frees the buffer.
 */
struct EHFrameDesc {
  ~EHFrameDesc();

  EHFrameDesc() {}
  EHFrameDesc(EHFrameDesc&&) = default;

  /*
   * Shared component (the "header") of CIEs and FDEs.
   */
  struct Entry {
    const uint8_t* get() const;
    uint32_t length() const;
    uint32_t cie_off() const;

    Entry(const std::vector<uint8_t>& vec, size_t idx)
      : m_vec(vec)
      , m_idx(idx)
    {}
    const std::vector<uint8_t>& m_vec;
    size_t m_idx;
  };

  /*
   * Helper structs for reading CIE and FDE data.
   */
  struct CIE : Entry {
    private: using Entry::Entry;
  };
  struct FDE : Entry {
    CodeAddress start() const;
    size_t range() const;

    private: using Entry::Entry;
  };

  CIE cie() const;

  template<class F>
  void for_each_fde(F f) const;

private:
  friend struct EHFrameWriter;
  std::unique_ptr<std::vector<uint8_t>> m_buf;
};

/*
 * API for dynamically creating and registering new .eh_frame sections.
 *
 * An EHFrameWriter instance can be given (or asked to create) an exclusive
 * pointer to a buffer.  It permits writing exactly one CIE, contiguously
 * followed by any number of FDES, before registering any FDEs written and
 * returning an EHFrameDesc---which, when destructed, deregisters and frees its
 * contents.
 *
 * In a pinch, EHFrameWriter could also just be used to write DWARF call frame
 * instructions to a buffer, without the .eh_frame specifics, though there are
 * currently assertions preventing that.
 */
struct EHFrameWriter {
  /*
   * Constructors.
   *
   * Either allocate a fresh buffer, or take exclusive ownership of the
   * provided `buf'.
   */
  EHFrameWriter()
    : m_buf(folly::make_unique<std::vector<uint8_t>>())
  {}
  explicit EHFrameWriter(std::unique_ptr<std::vector<uint8_t>>&& buf)
    : m_buf(std::move(buf))
  {}

  /*
   * Register the FDE written to the buffer (if one was written), then release
   * the buffer.
   *
   * When all references to the returned value are lost, the buffer will delete
   * itself and deregister its FDE (if it exists).
   */
  EHFrameDesc register_and_release();

  /////////////////////////////////////////////////////////////////////////////

  /*
   * Write a CIE with the following fields:
   *
   *  length:       automatic
   *  CIE id:       0
   *  version:      1
   *  augment str:  personality ? "zPR" : "zR"
   *  code align:   1
   *  data align:   -8
   *  return reg:   rip
   *  augmentation: all pointer encodings DW_EH_PE_absptr
   *
   * Any initial call frame instructions should be written between the calls to
   * begin_cie() and end_cie().
   *
   * @see: https://refspecs.linuxfoundation.org/LSB_3.0.0/LSB-PDA/LSB-PDA/ehframechpt.html
   *       https://refspecs.linuxfoundation.org/LSB_3.0.0/LSB-PDA/LSB-PDA.junk/dwarfext.html
   */
  void begin_cie(uint8_t rip, const void* personality = nullptr);
  void end_cie();

  /*
   * Write an FDE with the following fields:
   *
   *  length:         automatic
   *  CIE pointer:    offset of `&m_buf[m_cie.idx]'
   *  initial PC:     `start'
   *  address range:  `size'
   *  augmentation:   0
   *
   * Any call frame instructions should be written between the calls to
   * begin_fde() and end_fde().
   */
  void begin_fde(CodeAddress start);
  void end_fde(size_t size);

  /*
   * Write an FDE with zero length.
   *
   * This is required at the end of an .eh_frame section, to indicate that
   * there are no more FDEs sharing their CIE.  (This requirement does not
   * appear to be documented, but failing to zero-terminate causes a segfault
   * in classify_object_over_fdes() in unwind-dw2-fde.c.
   */
  void null_fde();

  /*
   * Write a DWARF Expression with the following fields:
   *
   *  length:         automatic
   *  operations:     as defined by postfixed op_* calls
   *
   * All expressions should be written between the calls to begin_expr() and
   * end_expr().
   */
  void begin_expression(uint8_t reg);
  void end_expression();

  /////////////////////////////////////////////////////////////////////////////
  /*
   * Write a DWARF call frame instruction to the buffer.
   *
<<<<<<< HEAD
   * These all emit DW_CFA opcodes with the appropriate arguments.
   *
   * For documentation, see Chapter "6.4.2 Call Frame Instructions" on:
   * http://dwarfstd.org/doc/DWARF4.pdf
   */
  void def_cfa(uint8_t reg, uint64_t off);
  void def_cfa_offset(uint64_t off);
  void def_cfa_register(uint8_t reg);
=======
   * These all emit DW_CFA opcodes with the appropriate arguments.  For
   * documentation, see Chapter 6.4.2: Call Frame Instructions in
   * http://dwarfstd.org/doc/DWARF4.pdf
   */

  /*
   * Row creation instruction.
   *
   * Emit the appropriate advance_loc* instruction, or set_loc if we are
   * advancing more than 2^32 bytes.
   */
  void advance_loc_to(CodeAddress addr);

  /*
   * CFA definition instructions.
   */
  void def_cfa(uint8_t reg, uint64_t off);
  void def_cfa_register(uint8_t reg);
  void def_cfa_offset(uint64_t off);
  /*
   * Adjust the tracked CFA offset, and emit a def_cfa_offset for the new one.
   */
  void advance_cfa_offset(int64_t off);
>>>>>>> 2e144e49

  /*
   * Register rule instructions.
   */
  void same_value(uint8_t reg);
  void offset(uint8_t reg, uint64_t off);
  void offset_extended_sf(uint8_t reg, int64_t off);
  void restore(uint8_t reg);
  /*
   * Begin a DWARF expression which either:
   * - expression():     computes the memory location which contains the value
   *                     of `reg'; or
   * - val_expression(): computes the value of `reg'.
   *
   * The operations comprising the expression should be written between the
   * calls to begin_{,val_}expression() and end_expression() (which ends either
   * kind of expression).
   *
   * At present, we always use DW_FORM_block1, and attempting to write an
   * expression whose operations contain more than (2^8 - 1) bytes will fail an
   * assertion.
   */
  void begin_expression(uint8_t reg);
  void begin_val_expression(uint8_t reg);
  void end_expression();

  /*
   * Padding instruction.
   */
  void nop();

  /////////////////////////////////////////////////////////////////////////////
  /*
   * Write a DWARF operation to the buffer.
   *
   * These all emit DW_OP opcodes with the appropriate arguments.  For
   * documentation, see Chapter 2.5: DWARF Expressions
   * http://dwarfstd.org/doc/DWARF4.pdf
   */

  /*
   * Literal encodings.
   */
  void op_consts(int64_t cns);

  /*
   * Register based addressing.
   */
  void op_breg(uint8_t reg, int64_t off);

  /*
   * Stack operations.
   */
  void op_dup();
  void op_drop();
  void op_swap();
  void op_deref();

  /*
   * Arithmetic and logical operations.
   */
  void op_abs();
  void op_and();
  void op_div();
  void op_minus();
  void op_mod();
  void op_mul();
  void op_neg();
  void op_not();
  void op_or();
  void op_plus();


  /////////////////////////////////////////////////////////////////////////////

  /*
   * Write a DWARF expression to the buffer.
   *
   * All functions below emit DW_OP opcodes with the appropriate arguments.
   *
   * For documentation, see Chapter "2.5 DWARF Expressions" on:
   * http://dwarfstd.org/doc/DWARF4.pdf
   */
  void op_bregx(uint8_t reg, int64_t off);
  void op_deref();
  void op_consts(const int64_t c);
  void op_plus();

  /////////////////////////////////////////////////////////////////////////////

private:
  template<class T>
  void write(// Prevent template argument deduction:
             typename boost::mpl::identity<T>::type t) {
    auto& v = *m_buf;
    auto const idx = v.size();
    v.resize(idx + sizeof(T));
    auto caddr = &v[idx];
    std::memcpy(caddr, &t, sizeof t);
  }

  void dw_cfa(uint8_t);
  void dw_op(uint8_t);
  void write_uleb(uint64_t);
  void write_sleb(int64_t);

<<<<<<< HEAD
  static constexpr size_t kInvalid = -1ull;
=======
  void begin_expr_impl(uint8_t op, uint8_t reg);

  static constexpr size_t kInvalidIdx = -1ull;
>>>>>>> 2e144e49

  /////////////////////////////////////////////////////////////////////////////

private:
  // The managed buffer.
  std::unique_ptr<std::vector<uint8_t>> m_buf{nullptr};
<<<<<<< HEAD
  // Index of the FDE in m_buf; invalid if no FDE was written.
  size_t m_fde{kInvalid};
  // Index of the DW_CFA_Expression in m_buf; invalid if no expression was
  // written.
  size_t m_expression{kInvalid};
=======

  // Metadata for the emitted CIE.
  struct {
    // Index of the CIE in m_buf.
    size_t idx{kInvalidIdx};
    // The CIE's data_alignment_factor.
    int64_t data_align{-8};
    // CFA offset at the end of the CIE's call frame instructions.
    uint64_t offset{0};
  } m_cie;

  // Index in m_buf of the FDE currently being written.
  size_t m_fde{kInvalidIdx};
  // Current CFI table row address.
  CodeAddress m_loc{nullptr};
  // Current CFA offset.
  uint64_t m_off{0};

  // Index in m_buf of the expression currently being written.
  size_t m_expr{kInvalidIdx};
>>>>>>> 2e144e49
};

///////////////////////////////////////////////////////////////////////////////

}

#include "hphp/util/eh-frame-inl.h"

#endif<|MERGE_RESOLUTION|>--- conflicted
+++ resolved
@@ -175,32 +175,10 @@
    */
   void null_fde();
 
-  /*
-   * Write a DWARF Expression with the following fields:
-   *
-   *  length:         automatic
-   *  operations:     as defined by postfixed op_* calls
-   *
-   * All expressions should be written between the calls to begin_expr() and
-   * end_expr().
-   */
-  void begin_expression(uint8_t reg);
-  void end_expression();
-
   /////////////////////////////////////////////////////////////////////////////
   /*
    * Write a DWARF call frame instruction to the buffer.
    *
-<<<<<<< HEAD
-   * These all emit DW_CFA opcodes with the appropriate arguments.
-   *
-   * For documentation, see Chapter "6.4.2 Call Frame Instructions" on:
-   * http://dwarfstd.org/doc/DWARF4.pdf
-   */
-  void def_cfa(uint8_t reg, uint64_t off);
-  void def_cfa_offset(uint64_t off);
-  void def_cfa_register(uint8_t reg);
-=======
    * These all emit DW_CFA opcodes with the appropriate arguments.  For
    * documentation, see Chapter 6.4.2: Call Frame Instructions in
    * http://dwarfstd.org/doc/DWARF4.pdf
@@ -224,7 +202,6 @@
    * Adjust the tracked CFA offset, and emit a def_cfa_offset for the new one.
    */
   void advance_cfa_offset(int64_t off);
->>>>>>> 2e144e49
 
   /*
    * Register rule instructions.
@@ -300,21 +277,6 @@
 
   /////////////////////////////////////////////////////////////////////////////
 
-  /*
-   * Write a DWARF expression to the buffer.
-   *
-   * All functions below emit DW_OP opcodes with the appropriate arguments.
-   *
-   * For documentation, see Chapter "2.5 DWARF Expressions" on:
-   * http://dwarfstd.org/doc/DWARF4.pdf
-   */
-  void op_bregx(uint8_t reg, int64_t off);
-  void op_deref();
-  void op_consts(const int64_t c);
-  void op_plus();
-
-  /////////////////////////////////////////////////////////////////////////////
-
 private:
   template<class T>
   void write(// Prevent template argument deduction:
@@ -331,26 +293,15 @@
   void write_uleb(uint64_t);
   void write_sleb(int64_t);
 
-<<<<<<< HEAD
-  static constexpr size_t kInvalid = -1ull;
-=======
   void begin_expr_impl(uint8_t op, uint8_t reg);
 
   static constexpr size_t kInvalidIdx = -1ull;
->>>>>>> 2e144e49
 
   /////////////////////////////////////////////////////////////////////////////
 
 private:
   // The managed buffer.
   std::unique_ptr<std::vector<uint8_t>> m_buf{nullptr};
-<<<<<<< HEAD
-  // Index of the FDE in m_buf; invalid if no FDE was written.
-  size_t m_fde{kInvalid};
-  // Index of the DW_CFA_Expression in m_buf; invalid if no expression was
-  // written.
-  size_t m_expression{kInvalid};
-=======
 
   // Metadata for the emitted CIE.
   struct {
@@ -371,7 +322,6 @@
 
   // Index in m_buf of the expression currently being written.
   size_t m_expr{kInvalidIdx};
->>>>>>> 2e144e49
 };
 
 ///////////////////////////////////////////////////////////////////////////////
