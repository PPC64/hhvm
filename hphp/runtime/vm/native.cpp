/*
   +----------------------------------------------------------------------+
   | HipHop for PHP                                                       |
   +----------------------------------------------------------------------+
   | Copyright (c) 2010-2015 Facebook, Inc. (http://www.facebook.com)     |
   +----------------------------------------------------------------------+
   | This source file is subject to version 3.01 of the PHP license,      |
   | that is bundled with this package in the file LICENSE, and is        |
   | available through the world-wide-web at the following url:           |
   | http://www.php.net/license/3_01.txt                                  |
   | If you did not receive a copy of the PHP license and are unable to   |
   | obtain it through the world-wide-web, please send a note to          |
   | license@php.net so we can mail you a copy immediately.               |
   +----------------------------------------------------------------------+
*/

#include "hphp/runtime/vm/native.h"
#include "hphp/runtime/vm/runtime.h"
#include "hphp/runtime/vm/func-emitter.h"
#include "hphp/runtime/vm/unit.h"

namespace HPHP { namespace Native {
//////////////////////////////////////////////////////////////////////////////

BuiltinFunctionMap s_builtinFunctions;
ConstantMap s_constant_map;
ClassConstantMapMap s_class_constant_map;

static size_t numGPRegArgs() {
#ifdef __AARCH64EL__
  return 8; // r0-r7
#elif defined(__powerpc64__)
  return 31;
#else // amd64
  if (UNLIKELY(RuntimeOption::EvalSimulateARM)) {
    return 8;
  }
  return 6; // rdi, rsi, rdx, rcx, r8, r9
#endif
}

// Note: This number should generally not be modified
// as it depends on the CPU's ABI.
// If an update is needed, however, update and run
// make_native-func-caller.php as well
const size_t kNumSIMDRegs = 8;

/////////////////////////////////////////////////////////////////////////////
#include "hphp/runtime/vm/native-func-caller.h"

static void nativeArgHelper(const Func* func, int i,
                            const MaybeDataType& type,
                            TypedValue& arg,
                            int64_t* GP_args, int& GP_count) {
  auto val = arg.m_data.num;
  if (!type) {
    if (func->byRef(i)) {
      if (arg.m_type != KindOfRef) {
        // For OutputArgs, if the param is not a KindOfRef,
        // we give it a nullptr
        val = 0;
      }
    } else {
      GP_args[GP_count++] = val;
      assert((GP_count + 1) < kMaxBuiltinArgs);
      val = arg.m_type;
    }
  }
  GP_args[GP_count++] = val;
}

/* Shuffle args into two vectors.
 *
 * SIMD_args contains at most 8 elements for the first 8 double args in the
 * call which will end up in xmm0-xmm7 (or v0-v7)
 *
 * GP_args contains all remaining args optionally with padding to ensure the
 * GP regs only contain integer arguments (when there are less than
 * numGPRegArgs INT args)
 */
static void populateArgs(const Func* func,
                         TypedValue* args, const int numArgs,
                         int64_t* GP_args, int& GP_count,
                         double* SIMD_args, int& SIMD_count) {
  auto numGP = numGPRegArgs();
  int64_t tmp[kMaxBuiltinArgs];
  int ntmp = 0;

  for (size_t i = 0; i < numArgs; ++i) {
    const auto& pi = func->params()[i];
    MaybeDataType type = pi.builtinType;
    if (type == KindOfDouble) {
      if (SIMD_count < kNumSIMDRegs) {
        SIMD_args[SIMD_count++] = args[-i].m_data.dbl;
<<<<<<< HEAD
      } else if (GP_count > numGP) {
=======
#if defined(__powerpc64__)
      // According with ABI, the GP index must be incremented after
      // a floating point function argument
      if (GP_count < numGP)
        GP_args[GP_count++] = 0;
#endif
      } else if (GP_count < numGP) {
>>>>>>> 1736ad82
        // We have enough double args to hit the stack
        // but we haven't finished filling the GP regs yet.
        // Stack these in tmp (autoboxed to int64_t)
        // until we fill the GP regs, or we run out of args
        // (in which case we'll pad them).
        tmp[ntmp++] = args[-i].m_data.num;
      } else {
        // Additional SIMD args wind up on the stack
        // and can autobox with integer types
        GP_args[GP_count++] = args[-i].m_data.num;
      }
    } else {
      assert((GP_count + 1) < kMaxBuiltinArgs);
      if (pi.nativeArg) {
        nativeArgHelper(func, i, type, args[-i], GP_args, GP_count);
      } else if (!type) {
        GP_args[GP_count++] = (int64_t)(args - i);
      } else if (isBuiltinByRef(type)) {
        GP_args[GP_count++] = (int64_t)&args[-i].m_data;
      } else {
        GP_args[GP_count++] = args[-i].m_data.num;
      }
      if ((GP_count == numGP) && ntmp) {
        // GP regs are now full, bring tmp back to fill the initial stack
        assert((GP_count + ntmp) <= kMaxBuiltinArgs);
        memcpy(GP_args + GP_count, tmp, ntmp * sizeof(int64_t));
        GP_count += ntmp;
        ntmp = 0;
      }
    }
  }
  if (ntmp) {
    assert((GP_count + ntmp) <= kMaxBuiltinArgs);
    // We had more than kNumSIMDRegs doubles,
    // but less than numGPRegArgs INTs.
    // Push out the count and leave garbage behind.
    if (GP_count < numGP) {
      GP_count = numGP;
    }
    memcpy(GP_args + GP_count, tmp, ntmp * sizeof(int64_t));
    GP_count += ntmp;
  }
}

/* A much simpler version of the above specialized for GP-arg-only methods */
static void populateArgsNoDoubles(const Func* func,
                                  TypedValue* args, int numArgs,
                                  int64_t* GP_args, int& GP_count) {
  assert(numArgs >= 0);
  for (int i = 0; i < numArgs; ++i) {
    auto const& pi = func->params()[i];
    auto dt = pi.builtinType;
    assert(dt != KindOfDouble);
    if (pi.nativeArg) {
      nativeArgHelper(func, i, dt, args[-i], GP_args, GP_count);
    } else if (!dt) {
      GP_args[GP_count++] = (int64_t)(args - i);
    } else if (isBuiltinByRef(dt)) {
      GP_args[GP_count++] = (int64_t)&(args[-i].m_data);
    } else {
      GP_args[GP_count++] = args[-i].m_data.num;
    }
  }
}

template<bool usesDoubles>
void callFunc(const Func* func, void *ctx,
              TypedValue *args, int32_t numNonDefault,
              TypedValue& ret) {
  int64_t GP_args[kMaxBuiltinArgs];
  double SIMD_args[kNumSIMDRegs];
  int GP_count = 0, SIMD_count = 0;

  auto const numArgs = func->numParams();
  auto retType = func->returnType();

  if (!func->isReturnByValue()) {
    if (!retType) {
      GP_args[GP_count++] = (int64_t)&ret;
    } else if (isBuiltinByRef(retType)) {
      GP_args[GP_count++] = (int64_t)&ret.m_data;
    }
  }

  if (ctx) {
    GP_args[GP_count++] = (int64_t)ctx;
  }

  if (func->attrs() & AttrNumArgs) {
    GP_args[GP_count++] = (int64_t)numNonDefault;
  }

  if (usesDoubles) {
    populateArgs(func, args, numArgs,
                           GP_args, GP_count, SIMD_args, SIMD_count);
  } else {
    populateArgsNoDoubles(func, args, numArgs, GP_args, GP_count);
  }

  BuiltinFunction f = func->nativeFuncPtr();

  if (!retType) {
    // A folly::none return signifies Variant.
    if (func->isReturnByValue()) {
      ret = callFuncTVImpl(f, GP_args, GP_count, SIMD_args, SIMD_count);
    } else {
      callFuncInt64Impl(f, GP_args, GP_count, SIMD_args, SIMD_count);
      if (ret.m_type == KindOfUninit) {
        ret.m_type = KindOfNull;
      }
    }
    return;
  }

  ret.m_type = *retType;

  switch (*retType) {
    case KindOfNull:
    case KindOfBoolean:
      ret.m_data.num =
        callFuncInt64Impl(f, GP_args, GP_count, SIMD_args, SIMD_count) & 1;
      return;

    case KindOfInt64:
      ret.m_data.num =
        callFuncInt64Impl(f, GP_args, GP_count, SIMD_args, SIMD_count);
      return;

    case KindOfDouble:
      ret.m_data.dbl =
        callFuncDoubleImpl(f, GP_args, GP_count, SIMD_args, SIMD_count);
      return;

    case KindOfStaticString:
    case KindOfString:
    case KindOfArray:
    case KindOfObject:
    case KindOfResource:
    case KindOfRef: {
      assert(isBuiltinByRef(ret.m_type));
      auto val = callFuncInt64Impl(f, GP_args, GP_count, SIMD_args, SIMD_count);
      if (func->isReturnByValue()) ret.m_data.num = val;
      if (ret.m_data.num == 0) {
        ret.m_type = KindOfNull;
      }
      return;
    }

    case KindOfUninit:
    case KindOfClass:
      break;
  }

  not_reached();
}

//////////////////////////////////////////////////////////////////////////////

#define COERCE_OR_CAST(kind, warn_kind)                 \
  if (paramCoerceMode) {                                \
    if (!tvCoerceParamTo##kind##InPlace(&args[-i])) {   \
      raise_param_type_warning(                         \
        func->name()->data(),                           \
        i+1,                                            \
        KindOf##warn_kind,                              \
        args[-i].m_type                                 \
      );                                                \
      return false;                                     \
    }                                                   \
  } else {                                              \
    tvCastTo##kind##InPlace(&args[-i]);                 \
  }

#define CASE(kind)                                      \
  case KindOf##kind:                                    \
    COERCE_OR_CAST(kind, kind)                          \
    break; /* end of case */

bool coerceFCallArgs(TypedValue* args,
                     int32_t numArgs, int32_t numNonDefault,
                     const Func* func) {
  assert(numArgs == func->numParams());

  bool paramCoerceMode = func->isParamCoerceMode();

  for (int32_t i = 0; (i < numNonDefault) && (i < numArgs); i++) {
    const Func::ParamInfo& pi = func->params()[i];

    auto tc = pi.typeConstraint;
    auto targetType = pi.builtinType;
    if (tc.isNullable() && !func->byRef(i)) {
      if (isNullType(args[-i].m_type)) {
        // No need to coerce when passed a null for a nullable type
        continue;
      }
      // Arg isn't null, so treat it like the underlying type for coersion
      // purposes.  The ABI-passed type will still be mixed/Variant.
      targetType = tc.underlyingDataType();
    }

    // Skip tvCoerceParamTo*() call if we're already the right type
    if (args[-i].m_type == targetType ||
        (isStringType(args[-i].m_type) &&
         isStringType(targetType))) {
      continue;
    }

    // No coercion or cast for Variants.
    if (!targetType) continue;

    switch (*targetType) {
      CASE(Boolean)
      CASE(Int64)
      CASE(Double)
      CASE(String)
      CASE(Array)
      CASE(Resource)

      case KindOfObject: {
        auto mpi = func->methInfo() ? func->methInfo()->parameters[i] : nullptr;
        if (pi.hasDefaultValue() || (mpi && mpi->valueLen > 0)) {
          COERCE_OR_CAST(NullableObject, Object);
        } else {
          COERCE_OR_CAST(Object, Object);
        }
        break;
      }

      case KindOfUninit:
      case KindOfNull:
      case KindOfStaticString:
      case KindOfRef:
      case KindOfClass:
        not_reached();
    }
  }

  return true;
}

#undef CASE
#undef COERCE_OR_CAST

static inline int32_t minNumArgs(ActRec* ar) {
  auto func = ar->m_func;
  auto numArgs = func->numNonVariadicParams();
  int32_t num = numArgs;
  const Func::ParamInfoVec& paramInfo = func->params();
  while (num &&
         (paramInfo[num-1].funcletOff != InvalidAbsoluteOffset)) {
    --num;
  }
  return num;
}

const StringData* getInvokeName(ActRec* ar) {
  if (ar->magicDispatch()) {
    return ar->getInvName();
  }
  return ar->func()->fullName();
}

bool nativeWrapperCheckArgs(ActRec* ar) {
  auto func = ar->m_func;
  auto numArgs = func->numNonVariadicParams();
  auto numNonDefault = ar->numArgs();

  if (numNonDefault < numArgs) {
    const Func::ParamInfoVec& paramInfo = func->params();
    for (auto i = numNonDefault; i < numArgs; ++i) {
      if (InvalidAbsoluteOffset == paramInfo[i].funcletOff) {
        // There's at least one non-default param which wasn't passed
        throw_wrong_arguments_nr(getInvokeName(ar)->data(),
              numNonDefault, minNumArgs(ar), numArgs, 1);
        return false;
      }
    }
  } else if (numNonDefault > numArgs && !func->hasVariadicCaptureParam()) {
    // Too many arguments passed, raise a warning ourselves this time
    throw_wrong_arguments_nr(getInvokeName(ar)->data(),
      numNonDefault, minNumArgs(ar), numArgs, 1);
    return false;
  }
  // Looks good
  return true;
}

template<bool usesDoubles>
TypedValue* functionWrapper(ActRec* ar) {
  assert(ar);
  auto func = ar->m_func;
  auto numArgs = func->numParams();
  auto numNonDefault = ar->numArgs();
  TypedValue* args = ((TypedValue*)ar) - 1;
  TypedValue rv;
  rv.m_type = KindOfNull;

  if (((numNonDefault == numArgs) ||
       (nativeWrapperCheckArgs(ar))) &&
      (coerceFCallArgs(args, numArgs, numNonDefault, func))) {
    callFunc<usesDoubles>(func, nullptr, args, numNonDefault, rv);
  } else if (func->attrs() & AttrParamCoerceModeFalse) {
    rv.m_type = KindOfBoolean;
    rv.m_data.num = 0;
  }

  assert(rv.m_type != KindOfUninit);
  frame_free_locals_no_this_inl(ar, func->numLocals(), &rv);
  tvCopy(rv, ar->m_r);
  return &ar->m_r;
}

template<bool usesDoubles>
TypedValue* methodWrapper(ActRec* ar) {
  assert(ar);
  auto func = ar->m_func;
  auto numArgs = func->numParams();
  auto numNonDefault = ar->numArgs();
  bool isStatic = func->isStatic();
  TypedValue* args = ((TypedValue*)ar) - 1;
  TypedValue rv;
  rv.m_type = KindOfNull;

  if (((numNonDefault == numArgs) ||
       (nativeWrapperCheckArgs(ar))) &&
      (coerceFCallArgs(args, numArgs, numNonDefault, func))) {
    // Prepend a context arg for methods
    // KindOfClass when it's being called statically Foo::bar()
    // KindOfObject when it's being called on an instance $foo->bar()
    void* ctx;  // ObjectData* or Class*
    if (ar->hasThis()) {
      if (isStatic) {
        throw_instance_method_fatal(getInvokeName(ar)->data());
      }
      ctx = ar->getThis();
    } else {
      if (!isStatic) {
        throw_instance_method_fatal(getInvokeName(ar)->data());
      }
      ctx = ar->getClass();
    }

    callFunc<usesDoubles>(func, ctx, args, numNonDefault, rv);
  } else if (func->attrs() & AttrParamCoerceModeFalse) {
    rv.m_type = KindOfBoolean;
    rv.m_data.num = 0;
  }

  assert(rv.m_type != KindOfUninit);
  if (isStatic) {
    frame_free_locals_no_this_inl(ar, func->numLocals(), &rv);
  } else {
    frame_free_locals_inl(ar, func->numLocals(), &rv);
  }
  tvCopy(rv, ar->m_r);
  return &ar->m_r;
}

BuiltinFunction getWrapper(bool method, bool usesDoubles) {
  if (method) {
    if ( usesDoubles) return methodWrapper<true>;
    if (!usesDoubles) return methodWrapper<false>;
  } else {
    if ( usesDoubles) return functionWrapper<true>;
    if (!usesDoubles) return functionWrapper<false>;
  }
  not_reached();
  return nullptr;
}

TypedValue* unimplementedWrapper(ActRec* ar) {
  auto func = ar->m_func;
  auto cls = func->cls();
  if (cls) {
    raise_error("Call to unimplemented native method %s::%s()",
                cls->name()->data(), func->name()->data());
    ar->m_r.m_type = KindOfNull;
    if (func->isStatic()) {
      frame_free_locals_no_this_inl(ar, func->numParams(), &ar->m_r);
    } else {
      frame_free_locals_inl(ar, func->numParams(), &ar->m_r);
    }
  } else {
    raise_error("Call to unimplemented native function %s()",
                func->name()->data());
    ar->m_r.m_type = KindOfNull;
    frame_free_locals_no_this_inl(ar, func->numParams(), &ar->m_r);
  }
  return &ar->m_r;
}

//////////////////////////////////////////////////////////////////////////////

static bool tcCheckNative(const TypeConstraint& tc, const NativeSig::Type ty) {
  using T = NativeSig::Type;

  if (!tc.hasConstraint() || tc.isNullable() || tc.isCallable() ||
      tc.isArrayKey() || tc.isNumber()) {
    return ty == T::Mixed || ty == T::MixedTV;
  }

  if (!tc.underlyingDataType()) {
    return false;
  }

  switch (*tc.underlyingDataType()) {
    case KindOfDouble:       return ty == T::Double;
    case KindOfBoolean:      return ty == T::Bool;
    case KindOfObject:       return ty == T::Object   || ty == T::ObjectArg;
    case KindOfStaticString:
    case KindOfString:       return ty == T::String   || ty == T::StringArg;
    case KindOfArray:        return ty == T::Array    || ty == T::ArrayArg;
    case KindOfResource:     return ty == T::Resource || ty == T::ResourceArg;
    case KindOfUninit:
    case KindOfNull:         return ty == T::Void;
    case KindOfRef:          return ty == T::Mixed    || ty == T::OutputArg;
    case KindOfInt64:        return ty == T::Int64    || ty == T::Int32;
    case KindOfClass:        break;
  }
  not_reached();
}

const char* kInvalidReturnTypeMessage = "Invalid return type detected";
const char* kInvalidArgTypeMessage = "Invalid argument type detected";
const char* kInvalidArgCountMessage = "Invalid argument count detected";
const char* kInvalidNumArgsMessage =
  "\"NumArgs\" builtins must take an int64_t as their first declared argument";
const char* kNeedStaticContextMessage =
  "Static class functions must take a Class* as their first argument";
const char* kNeedObjectContextMessage =
  "Instance methods must take an ObjectData* as their first argument";
const char* kInvalidZendFuncMessage =
  "PHP5 compatibility layer functions must be registered using "
  "registerBuiltinZendFunction";
const char* kInvalidActRecFuncMessage =
  "Functions declared as ActRec must return a TypedValue* and take an ActRec* "
  "as their sole argument";

const char* checkTypeFunc(const NativeSig& sig,
                          const TypeConstraint& retType,
                          const Func* func) {
  using T = NativeSig::Type;

  if (sig.ret == T::Zend) {
    return sig.args.empty()
      ? nullptr
      : kInvalidZendFuncMessage;
  }

  if (!func->nativeFuncPtr()) {
    return
      sig.ret == T::ARReturn &&
      sig.args.size() == 1 &&
      sig.args[0] == T::VarArgs
        ? nullptr
        : kInvalidActRecFuncMessage;
  }

  if (!tcCheckNative(retType, sig.ret)) return kInvalidReturnTypeMessage;

  auto argIt = sig.args.begin();
  auto endIt = sig.args.end();
  if (func->preClass()) { // called from the verifier so m_cls is not set yet
    if (argIt == endIt) return kInvalidArgCountMessage;
    auto const ctxTy = *argIt++;
    if (func->attrs() & HPHP::AttrStatic) {
      if (ctxTy != T::Class) return kNeedStaticContextMessage;
    } else {
      if (ctxTy != T::This) return kNeedObjectContextMessage;
    }
  }

  if (func->attrs() & AttrNumArgs) {
    if (*argIt++ != T::Int64) return kInvalidNumArgsMessage;
  }

  int index = 0;
  for (auto const& pInfo : func->params()) {
    if (argIt == endIt) return kInvalidArgCountMessage;

    auto const argTy = *argIt++;

    if (func->byRef(index++)) {
      if (argTy != T::MixedRef &&
          argTy != T::OutputArg) {
        return kInvalidArgTypeMessage;
      }
      continue;
    }

    if (pInfo.variadic) {
      if (argTy != T::Array) return kInvalidArgTypeMessage;
      continue;
    }

    if (!tcCheckNative(pInfo.typeConstraint, argTy)) {
      return kInvalidArgTypeMessage;
    }
  }

  return argIt == endIt ? nullptr : kInvalidArgCountMessage;
}

static std::string nativeTypeString(NativeSig::Type ty) {
  using T = NativeSig::Type;
  switch (ty) {
  case T::Int32:
  case T::Int64:      return "int";
  case T::Double:     return "double";
  case T::Bool:       return "bool";
  case T::Object:     return "object";
  case T::String:     return "string";
  case T::Array:      return "array";
  case T::Resource:   return "resource";
  case T::ObjectArg:  return "object";
  case T::StringArg:  return "string";
  case T::ArrayArg:   return "array";
  case T::ResourceArg:return "resource";
  case T::OutputArg:  return "mixed&";
  case T::Mixed:      return "mixed";
  case T::MixedTV:    return "mixed";
  case T::ARReturn:   return "[TypedValue*]";
  case T::MixedRef:   return "mixed&";
  case T::VarArgs:    return "...";
  case T::This:       return "this";
  case T::Class:      return "class";
  case T::Void:       return "void";
  case T::Zend:       return "[zend]";
  }
  not_reached();
}

std::string NativeSig::toString(const char* classname,
                                const char* fname) const {
  using T = NativeSig::Type;

  auto str   = folly::to<std::string>(nativeTypeString(ret), " ");
  auto argIt = args.begin();
  auto endIt = args.end();

  if (argIt != endIt) {
    if (classname) str += classname;
    if (*argIt == T::This) {
      str += "->";
      ++argIt;
    } else if (*argIt == T::Class) {
      str += "::";
      ++argIt;
    }
  }
  str += folly::to<std::string>(fname,
                                "(",
                                argIt != endIt ? nativeTypeString(*argIt++)
                                               : "void");

  for (;argIt != endIt; ++argIt) {
    str += folly::to<std::string>(", ", nativeTypeString(*argIt));
  }
  str += ")";

  return str;
}

/////////////////////////////////////////////////////////////////////////////

bool registerConstant(const StringData* cnsName,
                      NativeConstantCallback callback) {
  if (!Unit::defSystemConstantCallback(cnsName, callback)) {
    return false;
  }
  TypedValue tv;
  tv.m_type = KindOfUninit;
  tv.m_data.pref = reinterpret_cast<RefData*>(callback);
  s_constant_map[cnsName] = tv;
  return true;
}

//////////////////////////////////////////////////////////////////////////////
}} // namespace HPHP::Native<|MERGE_RESOLUTION|>--- conflicted
+++ resolved
@@ -92,9 +92,6 @@
     if (type == KindOfDouble) {
       if (SIMD_count < kNumSIMDRegs) {
         SIMD_args[SIMD_count++] = args[-i].m_data.dbl;
-<<<<<<< HEAD
-      } else if (GP_count > numGP) {
-=======
 #if defined(__powerpc64__)
       // According with ABI, the GP index must be incremented after
       // a floating point function argument
@@ -102,7 +99,6 @@
         GP_args[GP_count++] = 0;
 #endif
       } else if (GP_count < numGP) {
->>>>>>> 1736ad82
         // We have enough double args to hit the stack
         // but we haven't finished filling the GP regs yet.
         // Stack these in tmp (autoboxed to int64_t)
