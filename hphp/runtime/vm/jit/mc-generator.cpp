/*
   +----------------------------------------------------------------------+
   | HipHop for PHP                                                       |
   +----------------------------------------------------------------------+
   | Copyright (c) 2010-2016 Facebook, Inc. (http://www.facebook.com)     |
   +----------------------------------------------------------------------+
   | This source file is subject to version 3.01 of the PHP license,      |
   | that is bundled with this package in the file LICENSE, and is        |
   | available through the world-wide-web at the following url:           |
   | http://www.php.net/license/3_01.txt                                  |
   | If you did not receive a copy of the PHP license and are unable to   |
   | obtain it through the world-wide-web, please send a note to          |
   | license@php.net so we can mail you a copy immediately.               |
   +----------------------------------------------------------------------+
*/

#include "hphp/runtime/vm/jit/mc-generator.h"
#include "hphp/runtime/vm/jit/vtune-jit.h"

#include <cinttypes>
#include <assert.h>
#include <stdarg.h>
#include <stdint.h>
#include <stdio.h>
#include <sys/mman.h>
#include <unistd.h>
#ifndef _MSC_VER
#include <unwind.h>
#endif

#include <algorithm>
#include <exception>
#include <memory>
#include <queue>
#include <string>
#include <strstream>
#include <unordered_set>
#include <vector>

#include <folly/Format.h>
#include <folly/MapUtil.h>
#include <folly/Optional.h>
#include <folly/String.h>

#include "hphp/util/abi-cxx.h"
#include "hphp/util/asm-x64.h"
#include "hphp/util/bitops.h"
#include "hphp/util/cycles.h"
#include "hphp/util/debug.h"
#include "hphp/util/disasm.h"
#include "hphp/util/eh-frame.h"
#include "hphp/util/logger.h"
#include "hphp/util/maphuge.h"
#include "hphp/util/meta.h"
#include "hphp/util/process.h"
#include "hphp/util/rank.h"
#include "hphp/util/build-info.h"
#include "hphp/util/ringbuffer.h"
#include "hphp/util/safe-cast.h"
#include "hphp/util/service-data.h"
#include "hphp/util/struct-log.h"
#include "hphp/util/timer.h"
#include "hphp/util/trace.h"

#include "hphp/runtime/base/arch.h"
#include "hphp/runtime/base/execution-context.h"
#include "hphp/runtime/base/rds.h"
#include "hphp/runtime/base/runtime-option.h"
#include "hphp/runtime/base/stats.h"
#include "hphp/runtime/base/strings.h"
#include "hphp/runtime/base/zend-string.h"
#include "hphp/runtime/vm/blob-helper.h"
#include "hphp/runtime/vm/bytecode.h"
#include "hphp/runtime/vm/debug/debug.h"
#include "hphp/runtime/vm/func.h"
#include "hphp/runtime/vm/hhbc-codec.h"
#include "hphp/runtime/vm/member-operations.h"
#include "hphp/runtime/vm/php-debug.h"
#include "hphp/runtime/vm/repo.h"
#include "hphp/runtime/vm/runtime.h"
#include "hphp/runtime/vm/srckey.h"
#include "hphp/runtime/vm/treadmill.h"
#include "hphp/runtime/vm/type-profile.h"
#include "hphp/runtime/vm/unwind.h"

#include "hphp/runtime/vm/jit/align.h"
#include "hphp/runtime/vm/jit/cg-meta.h"
#include "hphp/runtime/vm/jit/check.h"
#include "hphp/runtime/vm/jit/code-cache.h"
#include "hphp/runtime/vm/jit/code-gen-helpers.h"
#include "hphp/runtime/vm/jit/debug-guards.h"
#include "hphp/runtime/vm/jit/func-guard.h"
#include "hphp/runtime/vm/jit/func-prologue.h"
#include "hphp/runtime/vm/jit/inlining-decider.h"
#include "hphp/runtime/vm/jit/irgen.h"
#include "hphp/runtime/vm/jit/irlower.h"
#include "hphp/runtime/vm/jit/normalized-instruction.h"
#include "hphp/runtime/vm/jit/perf-counters.h"
#include "hphp/runtime/vm/jit/print.h"
#include "hphp/runtime/vm/jit/prof-data.h"
#include "hphp/runtime/vm/jit/punt.h"
#include "hphp/runtime/vm/jit/recycle-tc.h"
#include "hphp/runtime/vm/jit/region-selection.h"
#include "hphp/runtime/vm/jit/relocation.h"
#include "hphp/runtime/vm/jit/service-requests.h"
#include "hphp/runtime/vm/jit/smashable-instr.h"
#include "hphp/runtime/vm/jit/srcdb.h"
#include "hphp/runtime/vm/jit/tc-info.h"
#include "hphp/runtime/vm/jit/timer.h"
#include "hphp/runtime/vm/jit/translate-region.h"
#include "hphp/runtime/vm/jit/translator-inline.h"
#include "hphp/runtime/vm/jit/unwind-itanium.h"
#include "hphp/runtime/vm/jit/vasm-gen.h"
#include "hphp/runtime/vm/jit/vasm-instr.h"

#include "hphp/runtime/ext/generator/ext_generator.h"
#include "hphp/runtime/ext/std/ext_std_function.h"
#include "hphp/runtime/server/http-server.h"
#include "hphp/runtime/server/source-root-info.h"

#include "hphp/ppc64-asm/decoded-instr-ppc64.h"

namespace HPHP { namespace jit {

///////////////////////////////////////////////////////////////////////////////

TRACE_SET_MOD(mcg);

using namespace Trace;

// The global MCGenerator object.
MCGenerator* mcg;

static __thread size_t s_initialTCSize;
static ServiceData::ExportedCounter* s_jitMaturityCounter;

///////////////////////////////////////////////////////////////////////////////

namespace {
/*
 * Convenience class for creating TransLocs and TransRecs for new translations.
 *
 * Records the beginning and end of a translation and stores the size of the
 * cold and frozen regions in the first 4 bytes of their respective regions.
 */
struct TransLocMaker {
  explicit TransLocMaker(CodeCache::View c) : cache(c) {}

  /*
   * Record the start of a translation, and reserve space at the top of cold
   * and frozen (if they aren't the same) to record sizes.
   */
  void markStart() {
    loc.setMainStart(cache.main().frontier());
    loc.setColdStart(cache.cold().frontier());
    loc.setFrozenStart(cache.frozen().frontier());
    dataStart = cache.data().frontier();

    cache.cold().dword(0);
    if (&cache.cold() != &cache.frozen()) cache.frozen().dword(0);
  }

  /*
   * If loc contains a valid location, reset the frontiers of all code and data
   * blocks to the positions recorded by the last call to markStart().
   */
  void rollback() {
    if (loc.empty()) return;

    cache.main().setFrontier(loc.mainStart());
    cache.cold().setFrontier(loc.coldStart());
    cache.frozen().setFrontier(loc.frozenStart());
    cache.data().setFrontier(dataStart);
  }

  /*
   * Record the end of a translation, storing the size of cold and frozen,
   * returns a TransLoc representing the translation.
   */
  TransLoc markEnd() {
    uint32_t* coldSize   = (uint32_t*)loc.coldStart();
    uint32_t* frozenSize = (uint32_t*)loc.frozenStart();
    *coldSize   = cache  .cold().frontier() - loc.coldStart();
    *frozenSize = cache.frozen().frontier() - loc.frozenStart();
    loc.setMainSize(cache.main().frontier() - loc.mainStart());

    return loc;
  }

  /*
   * Create a TransRec for the translation, markEnd() should be called prior to
   * calling rec().
   */
  TransRec rec(
      SrcKey                      sk,
      TransKind                   kind,
      RegionDescPtr               region  = RegionDescPtr(),
      std::vector<TransBCMapping> bcmap   = std::vector<TransBCMapping>(),
      Annotations&&               annot   = Annotations(),
      bool                        llvm    = false,
      bool                        hasLoop = false) const {
    auto& cold = cache.cold();
    auto& frozen = cache.frozen();
    TCA coldStart = cold.frontier();
    TCA frozenStart = frozen.frontier();
    size_t coldSize = 0;
    size_t frozenSize = 0;

    if (&cache.cold() == &cold) {
      coldStart = loc.coldCodeStart();
      coldSize  = loc.coldCodeSize();
    }
    if (&cache.frozen() == &frozen) {
      frozenStart = loc.frozenCodeStart();
      frozenSize  = loc.frozenCodeSize();
    }

    return TransRec(sk, kind,
                    loc.mainStart(), loc.mainSize(),
                    coldStart, coldSize,
                    frozenStart, frozenSize,
                    std::move(region), std::move(bcmap),
                    std::move(annot), llvm, hasLoop);
  }

private:
  CodeCache::View cache;
  TransLoc loc;
  Address dataStart;
};
}

///////////////////////////////////////////////////////////////////////////////

bool shouldPGOFunc(const Func& func) {
  if (!RuntimeOption::EvalJitPGO) return false;

  // JITing pseudo-mains requires extra checks that blow the IR.  PGO
  // can significantly increase the size of the regions, so disable it for
  // pseudo-mains (so regions will be just tracelets).
  if (func.isPseudoMain()) return false;

  if (!RuntimeOption::EvalJitPGOHotOnly) return true;
  return func.attrs() & AttrHot;
}

bool MCGenerator::profileSrcKey(SrcKey sk) const {
  if (!shouldPGOFunc(*sk.func())) return false;
  if (m_tx.profData()->optimized(sk.funcID())) return false;
  if (m_tx.profData()->profiling(sk.funcID())) return true;

  // Don't start profiling new functions if the size of either main or
  // prof is already above Eval.JitAMaxUsage.
  auto tcUsage = std::max(m_code.main().used(), m_code.prof().used());
  if (tcUsage >= CodeCache::AMaxUsage) {
    return false;
  }

  return requestCount() <= RuntimeOption::EvalJitProfileRequests;
}

/*
 * Invalidate the SrcDB entries for func's SrcKeys that have any
 * Profile translation.
 */
void MCGenerator::invalidateFuncProfSrcKeys(const Func* func) {
  assertx(RuntimeOption::EvalJitPGO);
  FuncId funcId = func->getFuncId();
  for (auto tid : m_tx.profData()->funcProfTransIDs(funcId)) {
    invalidateSrcKey(m_tx.profData()->transRec(tid)->srcKey());
  }
}

TCA MCGenerator::retranslate(const TranslArgs& args) {
  auto sr = m_tx.getSrcDB().find(args.sk);
  always_assert(sr);
  bool locked = sr->tryLock();
  SCOPE_EXIT {
    if (locked) sr->freeLock();
  };
  if (isDebuggerAttachedProcess() && m_tx.isSrcKeyInBL(args.sk)) {
    // We are about to translate something known to be blacklisted by
    // debugger, exit early
    SKTRACE(1, args.sk, "retranslate abort due to debugger\n");
    return nullptr;
  }
  LeaseHolder writer(Translator::WriteLease());
  if (!writer || !shouldTranslate(args.sk.func(), args.kind)) return nullptr;
  if (!locked) {
    // Even though we knew above that we were going to skip
    // doing another translation, we wait until we get the
    // write lease, to avoid spinning through the tracelet
    // guards again and again while another thread is writing
    // to it.
    return sr->getTopTranslation();
  }
  if (sr->translations().size() > RuntimeOption::EvalJitMaxTranslations) {
    always_assert(sr->translations().size() ==
                  RuntimeOption::EvalJitMaxTranslations + 1);
    return sr->getTopTranslation();
  }
  SKTRACE(1, args.sk, "retranslate\n");

  auto newArgs = args;
  newArgs.kind = profileSrcKey(args.sk) ? TransKind::Profile : TransKind::Live;
  auto start = translate(newArgs);

  // In PGO mode, we free all the profiling data once the TC is full.
  if (RuntimeOption::EvalJitPGO &&
      m_code.main().used() >= CodeCache::AMaxUsage) {
    m_tx.profData()->free();
  }

  return start;
}

TCA MCGenerator::retranslateOpt(TransID transId, bool align) {
  LeaseHolder writer(Translator::WriteLease());
  if (!writer) return nullptr;
  if (isDebuggerAttachedProcess()) return nullptr;

  TRACE(1, "retranslateOpt: transId = %u\n", transId);

  auto rec = m_tx.profData()->transRec(transId);
  if (!rec) return nullptr;

  always_assert(rec->region() != nullptr);

  auto func   = rec->func();
  auto funcId = func->getFuncId();
  auto sk     = rec->srcKey();

  if (m_tx.profData()->optimized(funcId)) return nullptr;
  m_tx.profData()->setOptimized(funcId);

  bool setFuncBody = func->getDVFunclets().size() == 0;

  func->setFuncBody(ustubs().funcBodyHelperThunk);

  // Invalidate SrcDB's entries for all func's SrcKeys.
  invalidateFuncProfSrcKeys(func);

  // Regenerate the prologues and DV funclets before the actual function body.
  TCA start = regeneratePrologues(func, sk);

  // Regionize func and translate all its regions.
  std::vector<RegionDescPtr> regions;
  regionizeFunc(func, this, regions);

  for (auto region : regions) {
    always_assert(!region->empty());
    auto regionSk = region->start();
    auto translArgs = TranslArgs{regionSk, align};
    translArgs.region = region;
    translArgs.kind = TransKind::Optimize;

    if (setFuncBody && regionSk.offset() == func->base()) {
      translArgs.setFuncBody = true;
      setFuncBody = false;
    }
    auto regionStart = translate(translArgs);
    if (start == nullptr && regionSk == sk) {
      start = regionStart;
    }
  }

  // In PGO mode, we free all the profiling data once the TC is full.
  if (RuntimeOption::EvalJitPGO &&
      m_code.main().used() >= CodeCache::AMaxUsage) {
    m_tx.profData()->free();
  }

  return start;
}

static bool liveFrameIsPseudoMain() {
  auto const ar = vmfp();
  if (!(ar->func()->attrs() & AttrMayUseVV)) return false;
  return ar->hasVarEnv() && ar->getVarEnv()->isGlobalScope();
}

/*
 * Find or create a translation for sk. Returns TCA of "best" current
 * translation. May return NULL if it is currently impossible to create
 * a translation.
 */
TCA
MCGenerator::getTranslation(const TranslArgs& args) {
  auto sk = args.sk;
  sk.func()->validate();
  SKTRACE(2, sk,
          "getTranslation: curUnit %s funcId %x offset %d\n",
          sk.unit()->filepath()->data(),
          sk.funcID(),
          sk.offset());
  SKTRACE(2, sk, "   funcId: %x \n", sk.func()->getFuncId());

  if (liveFrameIsPseudoMain() && !RuntimeOption::EvalJitPseudomain) {
    SKTRACE(2, sk, "punting on pseudoMain\n");
    return nullptr;
  }
  if (const SrcRec* sr = m_tx.getSrcDB().find(sk)) {
    TCA tca = sr->getTopTranslation();
    if (tca) {
      SKTRACE(2, sk, "getTranslation: found %p\n", tca);
      return tca;
    }
  }
  return createTranslation(args);
}

int MCGenerator::numTranslations(SrcKey sk) const {
  if (const SrcRec* sr = m_tx.getSrcDB().find(sk)) {
    return sr->translations().size();
  }
  return 0;
}

const StaticString
  s_php_errormsg("php_errormsg"),
  s_http_response_header("http_response_header");

bool MCGenerator::shouldTranslateNoSizeLimit(const Func* func) const {
  // If we've hit Eval.JitGlobalTranslationLimit, then we stop translating.
  if (m_numTrans >= RuntimeOption::EvalJitGlobalTranslationLimit) {
    return false;
  }

  // Do not translate functions from units marked as interpret-only.
  if (func->unit()->isInterpretOnly()) {
    return false;
  }

  /*
   * We don't support JIT compiling functions that use some super-dynamic php
   * variables.
   */
  if (func->lookupVarId(s_php_errormsg.get()) != -1 ||
      func->lookupVarId(s_http_response_header.get()) != -1) {
    return false;
  }

  return true;
}

bool MCGenerator::shouldTranslate(const Func* func, TransKind kind) const {
  if (!shouldTranslateNoSizeLimit(func)) return false;
  // Otherwise, follow the Eval.JitAMaxUsage limit.  However, we do
  // allow Optimize translations past that limit.
  return m_code.main().used() < CodeCache::AMaxUsage ||
    kind == TransKind::Optimize;
}


static void populateLiveContext(RegionContext& ctx) {
  typedef RegionDesc::Location L;

  const ActRec*     const fp {vmfp()};
  const TypedValue* const sp {vmsp()};

  always_assert(ctx.func == fp->m_func);

  for (uint32_t i = 0; i < fp->m_func->numLocals(); ++i) {
    ctx.liveTypes.push_back(
      { L::Local{i}, typeFromTV(frame_local(fp, i)) }
    );
  }

  int32_t stackOff = 0;
  visitStackElems(
    fp, sp, ctx.bcOffset,
    [&](const ActRec* ar, Offset) {
      // TODO(#2466980): when it's a Cls, we should pass the Class* in
      // the Type.
      auto const objOrCls =
        ar->hasThis()  ? Type::SubObj(ar->getThis()->getVMClass()) :
        ar->hasClass() ? TCls
                       : TNullptr;

      ctx.preLiveARs.push_back({
        stackOff,
        ar->m_func,
        objOrCls
      });
      FTRACE(2, "added prelive ActRec {}\n", show(ctx.preLiveARs.back()));
      stackOff += kNumActRecCells;
    },
    [&](const TypedValue* tv) {
      ctx.liveTypes.push_back(
        { L::Stack{ctx.spOffset - stackOff}, typeFromTV(tv) }
      );
      stackOff++;
      FTRACE(2, "added live type {}\n", show(ctx.liveTypes.back()));
    }
  );
}

TCA
MCGenerator::createTranslation(const TranslArgs& args) {
  if (!shouldTranslate(args.sk.func(), args.kind)) return nullptr;

  /*
   * Try to become the writer. We delay this until we *know* we will have
   * a need to create new translations, instead of just trying to win the
   * lottery at the dawn of time. Hopefully lots of requests won't require
   * any new translation.
   */
  auto sk = args.sk;
  LeaseHolder writer(Translator::WriteLease());
  if (!writer || !shouldTranslate(args.sk.func(), args.kind)) return nullptr;

  if (auto sr = m_tx.getSrcDB().find(sk)) {
    TCA tca = sr->getTopTranslation();
    if (tca) {
      // Handle extremely unlikely race; someone may have just already
      // added the first instance of this SrcRec while we did a
      // non-blocking wait on the write lease.
      return tca;
    }

    // Since we are holding the write lease, we know that sk is properly
    // initialized, except that it has no translations (due to
    // replaceOldTranslations)
    return retranslate(args);
  }

  if (RuntimeOption::EvalFailJitPrologs && sk.op() == Op::FCallAwait) {
    return nullptr;
  }
  auto const srcRecSPOff = [&] () -> folly::Optional<FPInvOffset> {
    if (sk.resumed()) return folly::none;
    return liveSpOff();
  }();

  // We put retranslate requests at the end of our slab to more frequently
  // allow conditional jump fall-throughs
  auto code = m_code.view();
  TCA astart      = code.main().frontier();
  TCA coldStart   = code.cold().frontier();
  TCA frozenStart = code.frozen().frontier();
  TCA req;
  if (!RuntimeOption::EvalEnableReusableTC) {
    req = svcreq::emit_persistent(code.cold(),
                                  srcRecSPOff,
                                  REQ_RETRANSLATE,
                                  sk.offset(),
                                  TransFlags().packed);
  } else {
    auto const stubsize = svcreq::stub_size();
    auto newStart = code.cold().allocInner(stubsize);
    if (!newStart) {
      newStart = code.cold().frontier();
    }
    // Ensure that the anchor translation is a known size so that it can be
    // reclaimed when the function is freed
    req = svcreq::emit_ephemeral(code.cold(),
                                 (TCA)newStart,
                                 srcRecSPOff,
                                 REQ_RETRANSLATE,
                                 sk.offset(),
                                 TransFlags().packed);
  }
  SKTRACE(1, sk, "inserting anchor translation for (%p,%d) at %p\n",
          sk.unit(), sk.offset(), req);
  SrcRec* sr = m_tx.getSrcRec(sk);
  sr->setFuncInfo(sk.func());
  sr->setAnchorTranslation(req);

  //if (srcRecSPOff) always_assert(sr->nonResumedSPOff() == *srcRecSPOff);
  // TODO PPC64

  size_t asize      = code.main().frontier()   - astart;
  size_t coldSize   = code.cold().frontier()   - coldStart;
  size_t frozenSize = code.frozen().frontier() - frozenStart;
  assertx(asize == 0);
  if (coldSize && RuntimeOption::EvalDumpTCAnchors) {
    TransRec tr(sk,
                TransKind::Anchor,
                astart, asize, coldStart, coldSize,
                frozenStart, frozenSize);
    m_tx.addTranslation(tr);
    if (RuntimeOption::EvalJitUseVtuneAPI) {
      reportTraceletToVtune(sk.unit(), sk.func(), tr);
    }

    assertx(!m_tx.isTransDBEnabled() ||
           m_tx.getTransRec(coldStart)->kind == TransKind::Anchor);
  }

  return retranslate(args);
}

TCA
MCGenerator::lookupTranslation(SrcKey sk) const {
  if (SrcRec* sr = m_tx.getSrcDB().find(sk)) {
    return sr->getTopTranslation();
  }
  return nullptr;
}

TCA
MCGenerator::translate(const TranslArgs& args) {
  INC_TPC(translate);

  assert(args.kind != TransKind::Invalid);
  assertx(((uintptr_t)vmsp() & (sizeof(Cell) - 1)) == 0);
  assertx(((uintptr_t)vmfp() & (sizeof(Cell) - 1)) == 0);

  if (!shouldTranslate(args.sk.func(), args.kind)) return nullptr;

  auto start = translateWork(args);

  if (args.setFuncBody) {
    const_cast<Func*>(args.sk.func())->setFuncBody(start);
  }
  SKTRACE(1, args.sk, "translate moved head from %p to %p\n",
          getTopTranslation(args.sk), start);
  return start;
}

TCA MCGenerator::getFuncBody(Func* func) {
  TCA tca = func->getFuncBody();
  if (tca != ustubs().funcBodyHelperThunk) return tca;

  DVFuncletsVec dvs = func->getDVFunclets();

  if (dvs.size()) {
    LeaseHolder writer(Translator::WriteLease());
    if (!writer) return nullptr;
    tca = func->getFuncBody();
    if (tca != ustubs().funcBodyHelperThunk) return tca;
    tca = genFuncBodyDispatch(func, dvs, m_code.view());
    func->setFuncBody(tca);
  } else {
    SrcKey sk(func, func->base(), false);
    auto args = TranslArgs{sk, false};
    args.setFuncBody = true;
    tca = mcg->getTranslation(args);
  }

  return tca;
}

/*
 * funcPrologue --
 *
 * Given a callee and a number of args, match up to the callee's
 * argument expectations and dispatch.
 *
 * Call/return hand-shaking is a bit funny initially. At translation time,
 * we don't necessarily know what function we're calling. For instance,
 *
 *   f(g());
 *
 * Will lead to a set of basic blocks like:
 *
 * b1: pushfuncd "f"
 *     pushfuncd "g"
 *     fcall
 * b2: fcall
 *
 * The fcall labelled "b2" above may not be statically bindable in our
 * execution model.
 *
 * We decouple the call work into a per-callsite portion, responsible
 * for recording the return address, and a per-(callee, numArgs) portion,
 * responsible for fixing up arguments and dispatching to remaining
 * code. We call the per-callee portion a "prologue."
 *
 * Also, we are called from two distinct environments. From REQ_BIND_CALL,
 * we're running "between" basic blocks, with all VM registers sync'ed.
 * However, we're also called in the middle of basic blocks, when dropping
 * entries into func->m_prologues. So don't go around using the
 * translation-time values of vmfp()/vmsp(), since they have an
 * unpredictable relationship to the source.
 */
bool
MCGenerator::checkCachedPrologue(const Func* func, int paramIdx,
                                 TCA& prologue) const {
  prologue = (TCA)func->getPrologue(paramIdx);
  if (prologue != ustubs().fcallHelperThunk) {
    TRACE(1, "cached prologue %s(%d) -> cached %p\n",
          func->fullName()->data(), paramIdx, prologue);
    assertx(m_code.isValidCodeAddress(prologue));
    return true;
  }
  return false;
}

TCA MCGenerator::emitFuncPrologue(Func* func, int argc) {
  const int nparams = func->numNonVariadicParams();
  const int paramIndex = argc <= nparams ? argc : nparams + 1;

  auto const funcBody = SrcKey{func, func->getEntryForNumArgs(argc), false};
  auto const kind = profileSrcKey(funcBody) ? TransKind::Proflogue
                                            : TransKind::Prologue;

  profileSetHotFuncAttr();
  auto code = m_code.view(func->attrs() & AttrHot, kind);
  TCA mainOrig = code.main().frontier();
  CGMeta fixups;

  // If we're close to a cache line boundary, just burn some space to
  // try to keep the func and its body on fewer total lines.
  align(code.main(), &fixups, Alignment::CacheLineRoundUp, AlignContext::Dead);

  TransLocMaker maker(code);
  maker.markStart();

  // Careful: this isn't necessarily the real entry point. For funcIsMagic
  // prologues, this is just a possible prologue.
  TCA aStart = code.main().frontier();

  // Give the prologue a TransID if we have profiling data.
  auto transID = m_tx.profData()
    ? m_tx.profData()->addTransProflogue(funcBody, paramIndex)
    : kInvalidTransID;

  TCA start = genFuncPrologue(transID, kind, func, argc, code, fixups);

  auto loc = maker.markEnd();
  if (RuntimeOption::EvalEnableReusableTC) {
    TCA UNUSED ms = loc.mainStart(), me = loc.mainEnd(),
               cs = loc.coldStart(), ce = loc.coldEnd(),
               fs = loc.frozenStart(), fe = loc.frozenEnd(),
               oldStart = start;
    bool did_relocate = relocateNewTranslation(loc, code, fixups, &start);

    if (did_relocate) {
      FTRACE_MOD(reusetc, 1,
                 "Relocated prologue for func {} (id = {}) "
                 "from M[{}, {}], C[{}, {}], F[{}, {}] to M[{}, {}] "
                 "C[{}, {}] F[{}, {}] orig start @ {} new start @ {}\n",
                 func->fullName()->data(), func->getFuncId(),
                 ms, me, cs, ce, fs, fe, loc.mainStart(), loc.mainEnd(),
                 loc.coldStart(), loc.coldEnd(), loc.frozenStart(),
                 loc.frozenEnd(), oldStart, start);
    } else {
      FTRACE_MOD(reusetc, 1,
                 "Created prologue for func {} (id = {}) at "
                 "M[{}, {}], C[{}, {}], F[{}, {}] start @ {}\n",
                 func->fullName()->data(), func->getFuncId(),
                 ms, me, cs, ce, fs, fe, oldStart);
    }

    recordFuncPrologue(func, loc);
    if (loc.mainStart() != aStart) {
      code.main().setFrontier(mainOrig); // we may have shifted to align
    }
  }
  if (RuntimeOption::EvalPerfRelocate) {
    GrowableVector<IncomingBranch> incomingBranches;
    recordPerfRelocMap(loc.mainStart(), loc.mainEnd(),
                       loc.coldCodeStart(), loc.coldEnd(),
                       funcBody, paramIndex,
                       incomingBranches,
                       fixups);
  }
  fixups.process(nullptr);

  assertx(funcGuardMatches(funcGuardFromPrologue(start, func), func));
  assertx(m_code.isValidCodeAddress(start));

  TRACE(2, "funcPrologue mcg %p %s(%d) setting prologue %p\n",
        this, func->fullName()->data(), argc, start);
  func->setPrologue(paramIndex, start);

  assertx(kind == TransKind::Prologue || kind == TransKind::Proflogue);

  auto tr = maker.rec(funcBody, kind);
  m_tx.addTranslation(tr);
  if (RuntimeOption::EvalJitUseVtuneAPI) {
    reportTraceletToVtune(func->unit(), func, tr);
  }


  recordGdbTranslation(funcBody, func, code.main(), aStart, false, true);
  recordBCInstr(OpFuncPrologue, loc.mainStart(), loc.mainEnd(), false);

  m_numTrans++;
  assertx(m_numTrans <= RuntimeOption::EvalJitGlobalTranslationLimit);

  return start;
}

TCA MCGenerator::getFuncPrologue(Func* func, int nPassed, ActRec* ar,
                                 bool forRegeneratePrologue) {
  func->validate();
  TRACE(1, "funcPrologue %s(%d)\n", func->fullName()->data(), nPassed);
  int const numParams = func->numNonVariadicParams();
  int paramIndex = nPassed <= numParams ? nPassed : numParams + 1;

  // Do a quick test before grabbing the write lease
  TCA prologue;
  if (checkCachedPrologue(func, paramIndex, prologue)) return prologue;

  LeaseHolder writer(Translator::WriteLease());
  if (!writer) return nullptr;

  // If we're regenerating a prologue, and we want to check shouldTranslate()
  // but ignore the code size limits.  We still want to respect the global
  // translation limit and other restrictions, though.
  if (forRegeneratePrologue) {
    if (!shouldTranslateNoSizeLimit(func)) return nullptr;
  } else {
    if (!shouldTranslate(func, TransKind::Prologue)) return nullptr;
  }

  // Double check the prologue array now that we have the write lease
  // in case another thread snuck in and set the prologue already.
  if (checkCachedPrologue(func, paramIndex, prologue)) return prologue;

  try {
    return emitFuncPrologue(func, nPassed);
  } catch (const DataBlockFull& dbFull) {

    // Fail hard if the block isn't code.hot.
    always_assert_flog(dbFull.name == "hot",
                       "data block = {}\nmessage: {}\n",
                       dbFull.name, dbFull.what());

    // Otherwise, fall back to code.main and retry.
    m_code.disableHot();
    try {
      return emitFuncPrologue(func, nPassed);
    } catch (const DataBlockFull& dbFull) {
      always_assert_flog(0, "data block = {}\nmessage: {}\n",
                         dbFull.name, dbFull.what());
    }
  }
}

/**
 * Given the proflogueTransId for a TransProflogue translation,
 * regenerate the prologue (as a TransPrologue).  Returns the starting
 * address for the translation corresponding to triggerSk, if such
 * translation is generated; otherwise returns nullptr.
 */
TCA MCGenerator::regeneratePrologue(TransID prologueTransId, SrcKey triggerSk) {
  auto rec = m_tx.profData()->transRec(prologueTransId);
  auto func = rec->func();
  auto nArgs = rec->prologueArgs();

  // Regenerate the prologue.
  func->resetPrologue(nArgs);
  auto const start = getFuncPrologue(
    func,
    nArgs,
    nullptr /* ActRec */,
    true /* regeneratePrologue */
  );
  if (!start) return nullptr;

  func->setPrologue(nArgs, start);

  // Smash callers of the old prologue with the address of the new one.
  for (auto toSmash : rec->mainCallers()) {
    smashCall(toSmash, start);
  }

  // If the prologue has a matching guard, then smash its guard-callers as
  // well.
  auto const guard = funcGuardFromPrologue(start, func);
  if (funcGuardMatches(guard, func)) {
    for (auto toSmash : rec->guardCallers()) {
      smashCall(toSmash, guard);
    }
  }
  rec->clearAllCallers();

  // If this prologue has a DV funclet, then generate a translation for the DV
  // funclet right after the prologue.
  TCA triggerSkStart = nullptr;
  if (nArgs < func->numNonVariadicParams()) {
    auto paramInfo = func->params()[nArgs];
    if (paramInfo.hasDefaultValue()) {
      SrcKey funcletSK(func, paramInfo.funcletOff, false);
      auto funcletTransId = m_tx.profData()->dvFuncletTransId(func, nArgs);
      if (funcletTransId != kInvalidTransID) {
        invalidateSrcKey(funcletSK);
        auto args = TranslArgs{funcletSK, false};
        args.transId = funcletTransId;
        args.kind = TransKind::Optimize;
        auto dvStart = translate(args);
        if (dvStart && !triggerSkStart && funcletSK == triggerSk) {
          triggerSkStart = dvStart;
        }
        // Flag that this translation has been retranslated, so that
        // it's not retranslated again along with the function body.
        m_tx.profData()->setOptimized(funcletSK);
      }
    }
  }

  return triggerSkStart;
}

/**
 * Regenerate all prologues of func that were previously generated.
 * The prologues are sorted in ascending order of profile counters.
 * For prologues with corresponding DV funclets, their corresponding
 * DV funclet will be regenerated right after them.  The idea is to
 * generate the function body right after calling this function, so
 * that all prologues are placed right before it, and with the hottest
 * prologues closer to it.
 *
 * Returns the starting address for the translation corresponding to
 * triggerSk, if such translation is generated; otherwise returns
 * nullptr.
 */
TCA MCGenerator::regeneratePrologues(Func* func, SrcKey triggerSk) {
  TCA triggerStart = nullptr;
  std::vector<TransID> prologTransIDs;

  for (int nArgs = 0; nArgs < func->numPrologues(); nArgs++) {
    TransID tid = m_tx.profData()->proflogueTransId(func, nArgs);
    if (tid != kInvalidTransID) {
      prologTransIDs.push_back(tid);
    }
  }

  std::sort(prologTransIDs.begin(), prologTransIDs.end(),
          [&](TransID t1, TransID t2) -> bool {
            // This will sort in ascending order.
            return m_tx.profData()->transCounter(t2) >
                   m_tx.profData()->transCounter(t1);
          });

  // Next, we're going to regenerate each prologue along with its DV
  // funclet.  We consider the option of either including the DV
  // funclets in the same region as the function body or not.
  // Including them in the same region enables some type information
  // to flow and thus can eliminate some stores and type checks, but
  // it can also increase the code size by duplicating the whole
  // function body.  Therefore, we keep the DV inits separate if both
  // (a) the function has multiple proflogues, and (b) the size of the
  // function is above a certain threshold.
  //
  // The mechanism used to keep the function body separate from the DV
  // init is to temporarily mark the SrcKey for the function body as
  // already optimized.  (The region selectors break a region whenever
  // they hit a SrcKey that has already been optimized.)
  SrcKey funcBodySk(func, func->base(), false);
  if (prologTransIDs.size() > 1 &&
      func->past() - func->base() > RuntimeOption::EvalJitPGOMaxFuncSizeDupBody)
  {
    m_tx.profData()->setOptimized(funcBodySk);
  }
  SCOPE_EXIT{ m_tx.profData()->clearOptimized(funcBodySk); };

  for (TransID tid : prologTransIDs) {
    TCA start = regeneratePrologue(tid, triggerSk);
    if (triggerStart == nullptr && start != nullptr) {
      triggerStart = start;
    }
  }

  return triggerStart;
}

/*
 * bindJmp --
 *
 *   Runtime service handler that patches a jmp to the translation of
 *   u:dest from toSmash.
 */
TCA
MCGenerator::bindJmp(TCA toSmash, SrcKey destSk, ServiceRequest req,
                     TransFlags trflags, bool& smashed) {
  auto args = TranslArgs{destSk, false};
  args.flags = trflags;
  auto tDest = getTranslation(args);
  if (!tDest) return nullptr;

  LeaseHolder writer(Translator::WriteLease());
  if (!writer) return tDest;

  SrcRec* sr = m_tx.getSrcRec(destSk);
  // The top translation may have changed while we waited for the
  // write lease, so read it again.  If it was replaced with a new
  // translation, then bind to the new one.  If it was invalidated,
  // then don't bind the jump.
  tDest = sr->getTopTranslation();
  if (tDest == nullptr) return nullptr;

  if (req == REQ_BIND_ADDR) {
    auto addr = reinterpret_cast<TCA*>(toSmash);
    if (*addr == tDest) {
      // Already smashed
      return tDest;
    }
    sr->chainFrom(IncomingBranch::addr(addr));
    smashed = true;
    return tDest;
  }
<<<<<<< HEAD
  #if defined(__powerpc64__)
  ppc64_asm::DecodedInstruction di(toSmash);
  #elif defined(__x86_64__)
  x64::DecodedInstruction di(toSmash);
  #else
  not_implemented();
  #endif
=======

  x64::DecodedInstruction di(toSmash);
>>>>>>> 2e144e49
  if (di.isBranch() && !di.isJmp()) {
    auto const target = smashableJccTarget(toSmash);
    assertx(target);

    // Return if already smashed.
    if (target == tDest) return tDest;
    sr->chainFrom(IncomingBranch::jccFrom(toSmash));
  } else {
    auto const target = smashableJmpTarget(toSmash);
    assertx(target);

    // Return if already smashed.
    if (!target || target == tDest) return tDest;
    sr->chainFrom(IncomingBranch::jmpFrom(toSmash));
  }

  smashed = true;
  return tDest;
}

/*
 * When we end a tracelet with a conditional jump, emitCondJmp first emits:
 *
 *   1:         j<CC> stubJmpccFirst
 *              jmp   stubJmpccFirst
 *
 * Our "taken" argument tells us whether the branch at 1: was taken or
 * not; and therefore which of offTaken and offNotTaken to continue executing.
 * If we did take the branch, we now rewrite the code so that the branch is
 * straightened. This predicts that subsequent executions will go the same way
 * as the first execution.
 *
 *              jn<CC> stubJmpccSecond:offNotTaken
 *              nop5   ; fallthru, or jmp if there's already a translation.
 * offTaken:
 *
 * If we did not take the branch, we leave the sense of the condition
 * intact, while patching it up to go to the unexplored code:
 *
 *              j<CC> stubJmpccSecond:offTaken
 *              nop5
 * offNotTaken:
 */
TCA
MCGenerator::bindJccFirst(TCA jccAddr, SrcKey skTaken, SrcKey skNotTaken,
                          bool taken, bool& smashed) {
  LeaseHolder writer(Translator::WriteLease());
  if (!writer) return nullptr;

  auto const skWillExplore = taken ? skTaken : skNotTaken;
  auto const skWillDefer = taken ? skNotTaken : skTaken;
  auto const dest = skWillExplore;
  auto cc = smashableJccCond(jccAddr);

  TRACE(3, "bindJccFirst: explored %d, will defer %d; "
           "overwriting cc%02x taken %d\n",
        skWillExplore.offset(), skWillDefer.offset(), cc, taken);
  always_assert(skTaken.resumed() == skNotTaken.resumed());

  // We want the branch to point to whichever side has not been explored yet.
  if (taken) cc = ccNegate(cc);

  auto& cb = m_code.blockFor(jccAddr);

  // It's not clear where the IncomingBranch should go to if cb is frozen.
  assertx(&cb != &m_code.frozen());

  auto const jmpAddr = jccAddr + smashableJccLen();
  auto const afterAddr = jmpAddr + smashableJmpLen();

  // Can we just directly fall through?
  bool const fallThru = afterAddr == cb.frontier() &&
                        !m_tx.getSrcDB().find(dest);

  auto const tDest = getTranslation(TranslArgs{dest, !fallThru});
  if (!tDest) return nullptr;

  auto const jmpTarget = smashableJmpTarget(jmpAddr);
  if (jmpTarget != smashableJccTarget(jccAddr)) {
    // Someone else already smashed this one.  Ideally we would just re-execute
    // from jccAddr---except the status flags will have been trashed.
    return tDest;
  }

  CGMeta fixups;

  auto const stub = svcreq::emit_bindjmp_stub(
    m_code.view().frozen(),
    fixups,
    liveSpOff(),
    jccAddr,
    skWillDefer,
    TransFlags{}
  );

  fixups.process(nullptr);
  smashed = true;
  assertx(Translator::WriteLease().amOwner());

  /*
   * Roll over the jcc and the jmp/fallthru. E.g., from:
   *
   *     toSmash:    jcc   <jmpccFirstStub>
   *     toSmash+6:  jmp   <jmpccFirstStub>
   *     toSmash+11: <probably the new translation == tDest>
   *
   * to:
   *
   *     toSmash:    j[n]z <jmpccSecondStub>
   *     toSmash+6:  nop5
   *     toSmash+11: newHotness
   */
  smashJcc(jccAddr, stub, cc);
  m_tx.getSrcRec(dest)->chainFrom(IncomingBranch::jmpFrom(jmpAddr));

  TRACE(5, "bindJccFirst: overwrote with cc%02x taken %d\n", cc, taken);
  return tDest;
}

namespace {

struct FreeRequestStubTrigger {
  explicit FreeRequestStubTrigger(TCA stub) : m_stub(stub) {
    TRACE(3, "FreeStubTrigger @ %p, stub %p\n", this, m_stub);
  }
  void operator()() {
    TRACE(3, "FreeStubTrigger: Firing @ %p , stub %p\n", this, m_stub);
    if (mcg->freeRequestStub(m_stub) != true) {
      // If we can't free the stub, enqueue again to retry.
      TRACE(3, "FreeStubTrigger: write lease failed, requeueing %p\n", m_stub);
      Treadmill::enqueue(FreeRequestStubTrigger(m_stub));
    }
  }
private:
  TCA m_stub;
};

}

#ifdef DEBUG

struct DepthGuard {
  static __thread int m_depth;
  DepthGuard()  { m_depth++; TRACE(2, "DepthGuard: %d {\n", m_depth); }
  ~DepthGuard() { TRACE(2, "DepthGuard: %d }\n", m_depth); m_depth--; }

  bool depthOne() const { return m_depth == 1; }
};
__thread int DepthGuard::m_depth;

#else

struct DepthGuard { bool depthOne() const { return false; } };

#endif

void
MCGenerator::enterTC(TCA start, ActRec* stashedAR) {
  if (debug) {
    fflush(stdout);
    fflush(stderr);
  }
  DepthGuard d;

  assertx(m_code.isValidCodeAddress(start));
  assertx(((uintptr_t)vmsp() & (sizeof(Cell) - 1)) == 0);
  assertx(((uintptr_t)vmfp() & (sizeof(Cell) - 1)) == 0);

  Translator::WriteLease().gremlinUnlock();
  assertx(!Translator::WriteLease().amOwner());

  INC_TPC(enter_tc);
  if (Trace::moduleEnabled(Trace::ringbuffer, 1)) {
    auto skData = SrcKey{liveFunc(), vmpc(), liveResumed()}.toAtomicInt();
    Trace::ringbufferEntry(RBTypeEnterTC, skData, (uint64_t)start);
  }

  tl_regState = VMRegState::DIRTY;
  enterTCImpl(start, stashedAR);
  tl_regState = VMRegState::CLEAN;
  assertx(isValidVMStackAddress(vmsp()));

  if (debug) {
    // Debugging code: cede the write lease half the time.
    if (RuntimeOption::EvalJitStressLease) {
      if (d.depthOne() && (rand() % 2) == 0) {
        Translator::WriteLease().gremlinLock();
      }
    }
  }

  vmfp() = nullptr;
}

TCA MCGenerator::handleServiceRequest(svcreq::ReqInfo& info) noexcept {
  FTRACE(1, "handleServiceRequest {}\n", svcreq::to_name(info.req));

  assert_native_stack_aligned();
  tl_regState = VMRegState::CLEAN; // partially a lie: vmpc() isn't synced

  if (Trace::moduleEnabled(Trace::ringbuffer, 1)) {
    Trace::ringbufferEntry(
      RBTypeServiceReq, (uint64_t)info.req, (uint64_t)info.args[0].tca
    );
  }

  TCA start = nullptr;
  SrcKey sk;
  auto smashed = false;

  switch (info.req) {
    case REQ_BIND_JMP:
    case REQ_BIND_ADDR: {
      auto const toSmash = info.args[0].tca;
      sk = SrcKey::fromAtomicInt(info.args[1].sk);
      auto const trflags = info.args[2].trflags;
      start = bindJmp(toSmash, sk, info.req, trflags, smashed);
      break;
    }

    case REQ_BIND_JCC_FIRST: {
      auto toSmash = info.args[0].tca;
      auto skTaken = SrcKey::fromAtomicInt(info.args[1].sk);
      auto skNotTaken = SrcKey::fromAtomicInt(info.args[2].sk);
      auto taken = info.args[3].boolVal;
      sk = taken ? skTaken : skNotTaken;
      start = bindJccFirst(toSmash, skTaken, skNotTaken, taken, smashed);
      break;
    }

    case REQ_RETRANSLATE: {
      INC_TPC(retranslate);
      sk = SrcKey{liveFunc(), info.args[0].offset, liveResumed()};
      auto trflags = info.args[1].trflags;
      auto args = TranslArgs{sk, true};
      args.flags = trflags;
      start = retranslate(args);
      SKTRACE(2, sk, "retranslated @%p\n", start);
      break;
    }

    case REQ_RETRANSLATE_OPT: {
      sk = SrcKey::fromAtomicInt(info.args[0].sk);
      auto transID = info.args[1].transID;
      start = retranslateOpt(transID, false);
      SKTRACE(2, sk, "retranslated-OPT: transId = %d  start: @%p\n", transID,
              start);
      break;
    }

    case REQ_POST_INTERP_RET: {
      // This is only responsible for the control-flow aspect of the Ret:
      // getting to the destination's translation, if any.
      auto ar = info.args[0].ar;
      auto caller = info.args[1].ar;
      assertx(caller == vmfp());
      // If caller is a resumable (aka a generator) then whats likely happened
      // here is that we're resuming a yield from. That expression happens to
      // cause an assumption that we made earlier to be violated (that `ar` is
      // on the stack), so if we detect this situation we need to fix up the
      // value of `ar`.
      if (UNLIKELY(caller->resumed() &&
                   caller->func()->isNonAsyncGenerator())) {
        auto gen = frame_generator(caller);
        if (gen->m_delegate.m_type == KindOfObject) {
          auto delegate = gen->m_delegate.m_data.pobj;
          // We only checked that our delegate is an object, but we can't get
          // into this situation if the object itself isn't a Generator
          assert(delegate->getVMClass() == Generator::getClass());
          // Ok so we're in a `yield from` situation, we know our ar is garbage.
          // The ar that we're looking for is the ar of the delegate generator,
          // so grab that here.
          ar = Generator::fromObject(delegate)->actRec();
        }
      }
      Unit* destUnit = caller->func()->unit();
      // Set PC so logging code in getTranslation doesn't get confused.
      vmpc() = destUnit->at(caller->m_func->base() + ar->m_soff);
      if (ar->isFCallAwait()) {
        // If there was an interped FCallAwait, and we return via the
        // jit, we need to deal with the suspend case here.
        assert(ar->m_r.m_aux.u_fcallAwaitFlag < 2);
        if (ar->m_r.m_aux.u_fcallAwaitFlag) {
          start = ustubs().fcallAwaitSuspendHelper;
          break;
        }
      }
      sk = SrcKey{caller->func(), vmpc(), caller->resumed()};
      start = getTranslation(TranslArgs{sk, true});
      TRACE(3, "REQ_POST_INTERP_RET: from %s to %s\n",
            ar->m_func->fullName()->data(),
            caller->m_func->fullName()->data());
      break;
    }

    case REQ_POST_DEBUGGER_RET: {
      auto fp = vmfp();
      auto caller = fp->func();
      vmpc() = caller->unit()->at(caller->base() +
                                  g_unwind_rds->debuggerReturnOff);
      FTRACE(3, "REQ_DEBUGGER_RET: pc {} in {}\n",
             vmpc(), fp->func()->fullName()->data());
      sk = SrcKey{fp->func(), vmpc(), fp->resumed()};
      start = getTranslation(TranslArgs{sk, true});
      break;
    }
  }

  if (smashed && info.stub) {
    Treadmill::enqueue(FreeRequestStubTrigger(info.stub));
  }

  if (start == nullptr) {
    vmpc() = sk.unit()->at(sk.offset());
    start = ustubs().interpHelperSyncedPC;
  }

  if (Trace::moduleEnabled(Trace::ringbuffer, 1)) {
    auto skData = sk.valid() ? sk.toAtomicInt() : uint64_t(-1LL);
    Trace::ringbufferEntry(RBTypeResumeTC, skData, (uint64_t)start);
  }

  tl_regState = VMRegState::DIRTY;
  return start;
}

TCA MCGenerator::handleBindCall(TCA toSmash,
                                ActRec* calleeFrame,
                                bool isImmutable) {
  Func* func = const_cast<Func*>(calleeFrame->m_func);
  int nArgs = calleeFrame->numArgs();
  TRACE(2, "bindCall %s, ActRec %p\n", func->fullName()->data(), calleeFrame);
  TCA start = getFuncPrologue(func, nArgs);
  TRACE(2, "bindCall -> %p\n", start);
  if (start && !isImmutable) {
    // We dont know we're calling the right function, so adjust start to point
    // to the dynamic check of ar->m_func.
    start = funcGuardFromPrologue(start, func);
  } else {
    TRACE(2, "bindCall immutably %s -> %p\n", func->fullName()->data(), start);
  }

  if (start && !RuntimeOption::EvalFailJitPrologs) {
    LeaseHolder writer(Translator::WriteLease());
    if (writer) {
      // Someone else may have changed the func prologue while we waited for
      // the write lease, so read it again.
      start = getFuncPrologue(func, nArgs);
      if (start && !isImmutable) start = funcGuardFromPrologue(start, func);

      if (start && smashableCallTarget(toSmash) != start) {
        assertx(smashableCallTarget(toSmash));
        TRACE(2, "bindCall smash %p -> %p\n", toSmash, start);
        smashCall(toSmash, start);

        bool is_profiled = false;
        // For functions to be PGO'ed, if their current prologues are still
        // profiling ones (living in code.prof()), then save toSmash as a
        // caller to the prologue, so that it can later be smashed to call a
        // new prologue when it's generated.
        int calleeNumParams = func->numNonVariadicParams();
        int calledPrologNumArgs = (nArgs <= calleeNumParams ?
                                   nArgs :  calleeNumParams + 1);
        if (m_code.prof().contains(start) && !m_tx.profData()->freed()) {
          auto rec = m_tx.profData()->prologueTransRec(
            func,
            calledPrologNumArgs
          );
          if (isImmutable) {
            rec->addMainCaller(toSmash);
          } else {
            rec->addGuardCaller(toSmash);
          }
          is_profiled = true;
        }

        // We need to be able to reclaim the function prologues once the unit
        // associated with this function is treadmilled-- so record all of the
        // callers that will need to be re-smashed
        if (RuntimeOption::EvalEnableReusableTC) {
          if (debug || !isImmutable) {
            recordFuncCaller(func, toSmash, isImmutable,
                             is_profiled, calledPrologNumArgs);
          }
        }
      }
    }
  } else {
    // We couldn't get a prologue address. Return a stub that will finish
    // entering the callee frame in C++, then call handleResume at the callee's
    // entry point.
    start = ustubs().fcallHelperThunk;
  }

  return start;
}

TCA MCGenerator::handleFCallAwaitSuspend() {
  assert_native_stack_aligned();
  FTRACE(1, "handleFCallAwaitSuspend\n");

  tl_regState = VMRegState::CLEAN;

  vmJitCalledFrame() = vmfp();
  SCOPE_EXIT { vmJitCalledFrame() = nullptr; };

  auto start = suspendStack(vmpc());
  tl_regState = VMRegState::DIRTY;
  return start ? start : ustubs().resumeHelper;
}

TCA MCGenerator::handleResume(bool interpFirst) {
  assert_native_stack_aligned();
  FTRACE(1, "handleResume({})\n", interpFirst);

  if (!vmRegsUnsafe().pc) return ustubs().callToExit;

  tl_regState = VMRegState::CLEAN;

  auto sk = SrcKey{liveFunc(), vmpc(), liveResumed()};
  TCA start;
  if (interpFirst) {
    start = nullptr;
    INC_TPC(interp_bb_force);
  } else {
    start = getTranslation(TranslArgs(sk, true));
  }

  vmJitCalledFrame() = vmfp();
  SCOPE_EXIT { vmJitCalledFrame() = nullptr; };

  // If we can't get a translation at the current SrcKey, interpret basic
  // blocks until we end up somewhere with a translation (which we may have
  // created, if the lease holder dropped it).
  while (!start) {
    INC_TPC(interp_bb);
    if (auto retAddr = HPHP::dispatchBB()) {
      start = retAddr;
      break;
    }

    assertx(vmpc());
    sk = SrcKey{liveFunc(), vmpc(), liveResumed()};
    start = getTranslation(TranslArgs{sk, true});
  }

  if (Trace::moduleEnabled(Trace::ringbuffer, 1)) {
    auto skData = sk.valid() ? sk.toAtomicInt() : uint64_t(-1LL);
    Trace::ringbufferEntry(RBTypeResumeTC, skData, (uint64_t)start);
  }

  tl_regState = VMRegState::DIRTY;
  return start;
}

///////////////////////////////////////////////////////////////////////////////

/*
 * Support for the stub freelist.
 */
TCA FreeStubList::maybePop() {
  StubNode* ret = m_list;
  if (ret) {
    TRACE(1, "alloc stub %p\n", ret);
    m_list = ret->m_next;
    ret->m_freed = ~kStubFree;
  }
  return (TCA)ret;
}

void FreeStubList::push(TCA stub) {
  /*
   * A freed stub may be released by Treadmill more than once if multiple
   * threads execute the service request before it is freed. We detect
   * duplicates by marking freed stubs
   */
  StubNode* n = reinterpret_cast<StubNode*>(stub);
  if (n->m_freed == kStubFree) {
    TRACE(1, "already freed stub %p\n", stub);
    return;
  }
  n->m_freed = kStubFree;
  n->m_next = m_list;
  TRACE(1, "free stub %p (-> %p)\n", stub, m_list);
  m_list = n;
}

bool
MCGenerator::freeRequestStub(TCA stub) {
  LeaseHolder writer(Translator::WriteLease());
  /*
   * If we can't acquire the write lock, the caller
   * (FreeRequestStubTrigger) retries
   */
  if (!writer) return false;
  assertx(m_code.frozen().contains(stub));
  m_debugInfo.recordRelocMap(stub, 0, "FreeStub");
  m_freeStubs.push(stub);
  return true;
}

TCA MCGenerator::getFreeStub(CodeBlock& frozen, CGMeta* fixups,
                             bool* isReused) {
  TCA ret = m_freeStubs.maybePop();
  if (isReused) *isReused = ret;

  if (ret) {
    Stats::inc(Stats::Astub_Reused);
    always_assert(m_freeStubs.peek() == nullptr ||
                  m_code.isValidCodeAddress(m_freeStubs.peek()));
    TRACE(1, "recycle stub %p\n", ret);
  } else {
    ret = frozen.frontier();
    Stats::inc(Stats::Astub_New);
    TRACE(1, "alloc new stub %p\n", ret);
  }

  if (fixups) {
    fixups->reusedStubs.emplace_back(ret);
  }
  return ret;
}

void MCGenerator::syncWork() {
  assertx(tl_regState != VMRegState::CLEAN);
  m_fixupMap.fixup(g_context.getNoCheck());
  tl_regState = VMRegState::CLEAN;
  Stats::inc(Stats::TC_Sync);
}

// Get the address of the literal val in the global data section.
// If it's not there, add it to the map in m_fixups, which will
// be committed to literals when m_fixups.process() is called.
const uint64_t*
MCGenerator::allocLiteral(uint64_t val, CGMeta& fixups) {
  auto it = m_literals.find(val);
  if (it != m_literals.end()) {
    assertx(*it->second == val);
    return it->second;
  }
  auto& pending = fixups.literals;
  it = pending.find(val);
  if (it != pending.end()) {
    assertx(*it->second == val);
    return it->second;
  }
  auto addr = allocData<uint64_t>(sizeof(uint64_t), 1);
  *addr = val;
  return pending[val] = addr;
}

static bool reachedTranslationLimit(SrcKey sk, const SrcRec& srcRec) {
  if (srcRec.translations().size() != RuntimeOption::EvalJitMaxTranslations) {
    return false;
  }
  INC_TPC(max_trans);

  if (debug && Trace::moduleEnabled(Trace::mcg, 2)) {
    const auto& tns = srcRec.translations();
    TRACE(1, "Too many (%zd) translations: %s, BC offset %d\n",
          tns.size(), sk.unit()->filepath()->data(),
          sk.offset());
    SKTRACE(2, sk, "{\n");
    TCA topTrans = srcRec.getTopTranslation();
    for (size_t i = 0; i < tns.size(); ++i) {
      auto const rec = mcg->tx().getTransRec(tns[i].mainStart());
      assertx(rec);
      SKTRACE(2, sk, "%zd %p\n", i, tns[i].mainStart());
      if (tns[i].mainStart() == topTrans) {
        SKTRACE(2, sk, "%zd: *Top*\n", i);
      }
      if (rec->kind == TransKind::Anchor) {
        SKTRACE(2, sk, "%zd: Anchor\n", i);
      } else {
        SKTRACE(2, sk, "%zd: guards {\n", i);
        for (unsigned j = 0; j < rec->guards.size(); ++j) {
          FTRACE(2, "{}\n", rec->guards[j]);
        }
        SKTRACE(2, sk, "%zd } guards\n", i);
      }
    }
    SKTRACE(2, sk, "} /* Too many translations */\n");
  }
  return true;
}

namespace {

/*
 * Analyze the given TranslArgs and return the region to translate, or nullptr
 * if one could not be selected.
 */
RegionDescPtr prepareRegion(const TranslArgs& args) {
  if (args.kind == TransKind::Optimize) {
    assertx(RuntimeOption::EvalJitPGO);
    if (args.region) return args.region;

    assertx(isValidTransID(args.transId));
    return selectHotRegion(args.transId, mcg);
  }

  // Attempt to create a region at this SrcKey
  assertx(args.kind == TransKind::Profile || args.kind == TransKind::Live);
  auto const sk = args.sk;
  RegionContext rContext { sk.func(), sk.offset(), liveSpOff(),
                           sk.resumed() };
  FTRACE(2, "populating live context for region\n");
  populateLiveContext(rContext);
  return selectRegion(rContext, args.kind);
}

/*
 * Attempt to emit code for the given IRUnit to `code'. Returns true on
 * success, false if codegen failed.
 */
bool mcGenUnit(const IRUnit& unit, CodeCache::View code, CGMeta& fixups) {
  try {
    irlower::genCode(unit, code, fixups);
  } catch (const DataBlockFull& dbFull) {
    if (dbFull.name == "hot") {
      mcg->code().disableHot();
      return false;
    } else {
      always_assert_flog(0, "data block = {}\nmessage: {}\n",
                         dbFull.name, dbFull.what());
    }
  } catch (const FailedTraceGen& e) {
    // Codegen failed for some other reason, most likely because xls wanted too
    // many spill slots.
    FTRACE(1, "codegen failed with {}\n", e.what());
    return false;
  }

  auto const startSk = unit.context().srcKey();
  if (unit.context().kind == TransKind::Profile) {
    mcg->tx().profData()->setProfiling(startSk.func()->getFuncId());
  }

  return true;
}

/*
 * If TC reuse is enabled, attempt to relocate the newly-emitted translation to
 * a hole reclaimed from dead code. Returns true if the translation was
 * relocated and false otherwise.
 */
bool tryRelocateNewTranslation(SrcKey sk, TransLoc& loc,
                               CodeCache::View code, CGMeta& fixups) {
  if (!RuntimeOption::EvalEnableReusableTC) return false;

  TCA UNUSED ms = loc.mainStart(), me = loc.mainEnd(),
             cs = loc.coldStart(), ce = loc.coldEnd(),
             fs = loc.frozenStart(), fe = loc.frozenEnd();
  bool did_relocate = relocateNewTranslation(loc, code, fixups);

  if (did_relocate) {
    FTRACE_MOD(reusetc, 1,
               "Relocated translation for func {} (id = {})  @ sk({}) "
               "from M[{}, {}], C[{}, {}], F[{}, {}] to M[{}, {}] "
               "C[{}, {}] F[{}, {}]\n",
               sk.func()->fullName()->data(), sk.func()->getFuncId(),
               sk.offset(), ms, me, cs, ce, fs, fe, loc.mainStart(),
               loc.mainEnd(), loc.coldStart(), loc.coldEnd(),
               loc.frozenStart(), loc.frozenEnd());
  } else {
    FTRACE_MOD(reusetc, 1,
               "Created translation for func {} (id = {}) "
               " @ sk({}) at M[{}, {}], C[{}, {}], F[{}, {}]\n",
               sk.func()->fullName()->data(), sk.func()->getFuncId(),
               sk.offset(), ms, me, cs, ce, fs, fe);
  }

  assertx(did_relocate == (loc.mainStart() != ms));
  return did_relocate;
}

/*
 * If live code relocation is enabled, record metadata for the current
 * translation.
 */
void recordRelocationMetaData(SrcKey sk, SrcRec& srcRec,
                              const TransLoc& loc, CGMeta& fixups) {
  if (!RuntimeOption::EvalPerfRelocate) return;

  recordPerfRelocMap(loc.mainStart(), loc.mainEnd(),
                     loc.coldCodeStart(), loc.coldEnd(),
                     sk, -1,
                     srcRec.tailFallbackJumps(),
                     fixups);
}

/*
 * If the jit maturity counter is enabled, update it with the current amount of
 * emitted code.
 */
void reportJitMaturity(const CodeCache& code) {
  int32_t after = code.main().used() * 100 / CodeCache::AMaxUsage;
  if (after > 100) after = 100;
  if (s_jitMaturityCounter) {
    int32_t before = s_jitMaturityCounter->getValue();
    if (after > before) {
      s_jitMaturityCounter->setValue(after);
      constexpr int32_t kThreshold = 15;
      if (StructuredLog::enabled() &&
          before < kThreshold && kThreshold <= after) {
        std::map<std::string, int64_t> cols;
        cols["jit_mature_sec"] = time(nullptr) - HttpServer::StartTime;
        StructuredLog::log("hhvm_warmup", cols);
      }
    }
  }
}
}

TCA MCGenerator::translateWork(const TranslArgs& args) {
  Timer _t(Timer::translate);

  auto const sk = args.sk;
  assertx(m_tx.getSrcDB().find(sk));
  SrcRec& srcRec = *m_tx.getSrcRec(sk);

  setUseLLVM(
    RuntimeOption::EvalJitLLVM > 1 ||
    (RuntimeOption::EvalJitLLVM && args.kind == TransKind::Optimize)
  );
  SCOPE_EXIT { setUseLLVM(false); };

  auto region = reachedTranslationLimit(sk, srcRec) ? nullptr
                                                    : prepareRegion(args);
  auto const initSpOffset = region ? region->entry()->initialSpOffset()
                                   : liveSpOff();

  std::unique_ptr<IRUnit> unit;
  PostConditions pconds;
  Annotations annotations;

  // First, lower the RegionDesc to an IRUnit.
  if (region) {
    auto const profTransID = RuntimeOption::EvalJitPGO
      ? m_tx.profData()->curTransID()
      : kInvalidTransID;
    auto const transContext =
      TransContext{profTransID, args.kind, args.flags, args.sk, initSpOffset};

    unit = irGenRegion(*region, transContext, pconds, annotations);
  }

  // Next, lower the IRUnit to vasm and emit machine code from that.
  profileSetHotFuncAttr();
  auto code = m_code.view(args.sk.func()->attrs() & AttrHot, args.kind);
  auto const preAlignMain = code.main().frontier();

  if (args.align) {
    // Align without registering fixups. Codegen may fail and cause us to clear
    // the partially-populated fixups, so we wait until after that to manually
    // add the alignment fixup.
    align(code.main(), nullptr, Alignment::CacheLine, AlignContext::Dead);
  }

  CGMeta fixups;
  TransLocMaker maker{code};
  maker.markStart();

  if (unit && !mcGenUnit(*unit, code, fixups)) {
    // mcGenUnit() failed. Roll back, drop the unit and region, and clear
    // fixups.
    maker.rollback();
    maker.markStart();
    unit.reset();
    region.reset();
    fixups.clear();
  }

  auto kind = args.kind;
  if (unit) {
    m_numTrans++;
    assertx(m_numTrans <= RuntimeOption::EvalJitGlobalTranslationLimit);
  } else {
    kind = TransKind::Interp;
    FTRACE(1, "emitting dispatchBB interp request for failed "
           "translation (spOff = {})\n", initSpOffset.offset);
    vwrap(code.main(), fixups,
          [&] (Vout& v) { emitInterpReq(v, sk, initSpOffset); },
          CodeKind::Helper);
  }

  auto loc = maker.markEnd();

  if (args.align) {
    fixups.alignments.emplace(
      loc.mainStart(),
      std::make_pair(Alignment::CacheLine, AlignContext::Dead)
    );
  }

  if (tryRelocateNewTranslation(sk, loc, code, fixups)) {
    code.main().setFrontier(preAlignMain);
  }

  // Finally, record various metadata about the translation and add it to the
  // SrcRec.
  if (RuntimeOption::EvalProfileBC) {
    auto const vmUnit = sk.unit();
    TransBCMapping prev{};
    for (auto& cur : fixups.bcMap) {
      if (!cur.aStart) continue;
      if (prev.aStart) {
        if (prev.bcStart < vmUnit->bclen()) {
          recordBCInstr(uint32_t(vmUnit->getOp(prev.bcStart)),
                        prev.aStart, cur.aStart, false);
        }
      } else {
        recordBCInstr(OpTraceletGuard, loc.mainStart(), cur.aStart, false);
      }
      prev = cur;
    }
  }

  recordRelocationMetaData(sk, srcRec, loc, fixups);
  recordGdbTranslation(sk, sk.func(), code.main(), loc.mainStart(),
                       false, false);
  recordGdbTranslation(sk, sk.func(), code.cold(), loc.coldStart(),
                       false, false);
  if (RuntimeOption::EvalJitPGO && kind == TransKind::Profile) {
    always_assert(region);
    m_tx.profData()->addTransProfile(region, pconds);
  }

  auto tr = maker.rec(sk, kind, region, fixups.bcMap,
                      std::move(annotations), useLLVM(),
                      unit && cfgHasLoop(*unit));
  m_tx.addTranslation(tr);
  if (RuntimeOption::EvalJitUseVtuneAPI) {
    reportTraceletToVtune(sk.unit(), sk.func(), tr);
  }

  GrowableVector<IncomingBranch> inProgressTailBranches;
  fixups.process(&inProgressTailBranches);

  // SrcRec::newTranslation() makes this code reachable. Do this last;
  // otherwise there's some chance of hitting in the reader threads whose
  // metadata is not yet visible.
  TRACE(1, "newTranslation: %p  sk: (func %d, bcOff %d)\n",
        loc.mainStart(), sk.funcID(), sk.offset());
  srcRec.newTranslation(loc, inProgressTailBranches);

  TRACE(1, "mcg: %zd-byte tracelet\n", (ssize_t)loc.mainSize());
  if (Trace::moduleEnabledRelease(Trace::tcspace, 1)) {
    Trace::traceRelease("%s", getTCSpace().c_str());
  }

  reportJitMaturity(m_code);

  return loc.mainStart();
}

MCGenerator::MCGenerator()
  : m_numTrans(0)
  , m_catchTraceMap(128)
  , m_useLLVM(false)
{
  TRACE(1, "MCGenerator@%p startup\n", this);
  mcg = this;

  g_unwind_rds.bind();

  static bool profileUp = false;
  if (!profileUp) {
    profileInit();
    profileUp = true;
  }

  if (Trace::moduleEnabledRelease(Trace::printir) &&
      !RuntimeOption::EvalJit) {
    Trace::traceRelease("TRACE=printir is set but the jit isn't on. "
                        "Did you mean to run with -vEval.Jit=1?\n");
  }
  if (Trace::moduleEnabledRelease(Trace::llvm_count, 1) ||
      RuntimeOption::EvalJitLLVMCounters) {
    g_bytecodesVasm.bind();
    g_bytecodesLLVM.bind();
  }

  s_jitMaturityCounter = ServiceData::createCounter("jit.maturity");

  // Do not initialize JIT stubs for PPC64 - port under development
#if !defined(__powerpc64__)
  m_ustubs.emitAll(m_code, m_debugInfo);
#endif

  // Write an .eh_frame section that covers the whole TC.
  EHFrameWriter ehfw;
  write_tc_cie(ehfw);
  ehfw.begin_fde(m_code.base());
  ehfw.end_fde(m_code.codeSize());
  ehfw.null_fde();

  m_ehFrames.push_back(ehfw.register_and_release());
}

folly::Optional<TCA> MCGenerator::getCatchTrace(CTCA ip) const {
  TCA* found = m_catchTraceMap.find(ip);
  if (found && *found != kInvalidCatchTrace) return *found;
  return folly::none;
}

void codeEmittedThisRequest(size_t& requestEntry, size_t& now) {
  requestEntry = s_initialTCSize;
  now = mcg->code().totalUsed();
}

namespace {
__thread std::unordered_map<const ActRec*, TCA>* tl_debuggerCatches{nullptr};
}

void stashDebuggerCatch(const ActRec* fp) {
  if (!tl_debuggerCatches) {
    tl_debuggerCatches = new std::unordered_map<const ActRec*, TCA>();
  }

  auto optCatchBlock = mcg->getCatchTrace(TCA(fp->m_savedRip));
  always_assert(optCatchBlock && *optCatchBlock);
  auto catchBlock = *optCatchBlock;
  FTRACE(1, "Pushing debugger catch {} with fp {}\n", catchBlock, fp);
  tl_debuggerCatches->emplace(fp, catchBlock);
}

TCA unstashDebuggerCatch(const ActRec* fp) {
  always_assert(tl_debuggerCatches);
  auto const it = tl_debuggerCatches->find(fp);
  always_assert(it != tl_debuggerCatches->end());
  auto const catchBlock = it->second;
  tl_debuggerCatches->erase(it);
  FTRACE(1, "Popped debugger catch {} for fp {}\n", catchBlock, fp);
  return catchBlock;
}

void MCGenerator::requestInit() {
  tl_regState = VMRegState::CLEAN;
  Timer::RequestInit();
  memset(&tl_perf_counters, 0, sizeof(tl_perf_counters));
  Stats::init();
  s_initialTCSize = m_code.totalUsed();
}

void MCGenerator::requestExit() {
  always_assert(!Translator::WriteLease().amOwner());
  TRACE_MOD(txlease, 2, "%" PRIx64 " write lease stats: %15" PRId64
            " kept, %15" PRId64 " grabbed\n",
            Process::GetThreadIdForTrace(), Translator::WriteLease().m_hintKept,
            Translator::WriteLease().m_hintGrabbed);
  Stats::dump();
  Stats::clear();
  Timer::RequestExit();

  if (Trace::moduleEnabledRelease(Trace::mcgstats, 1)) {
    Trace::traceRelease("MCGenerator perf counters for %s:\n",
                        g_context->getRequestUrl(50).c_str());
    for (int i = 0; i < tpc_num_counters; i++) {
      Trace::traceRelease("%-20s %10" PRId64 "\n",
                          kPerfCounterNames[i], tl_perf_counters[i]);
    }
    Trace::traceRelease("\n");
  }

  if (Trace::moduleEnabledRelease(Trace::llvm_count, 1)) {
    auto llvm = *g_bytecodesLLVM;
    auto total = llvm + *g_bytecodesVasm;
    Trace::ftraceRelease(
      "{:9} / {:9} bytecodes ({:6.2f}%) handled by LLVM backend for {}\n",
      llvm, total, llvm * 100.0 / total, g_context->getRequestUrl(50)
    );
  }

  delete tl_debuggerCatches;
  tl_debuggerCatches = nullptr;
}

MCGenerator::~MCGenerator() {
}

static Debug::TCRange rangeFrom(const CodeBlock& cb, const TCA addr,
                                bool isAcold) {
  assertx(cb.contains(addr));
  return Debug::TCRange(addr, cb.frontier(), isAcold);
}

void MCGenerator::recordBCInstr(uint32_t op,
                                const TCA addr,
                                const TCA end,
                                bool cold) {
  if (addr != end) {
    m_debugInfo.recordBCInstr(
      Debug::TCRange(addr, end, cold), op);
  }
}

void MCGenerator::recordGdbTranslation(SrcKey sk,
                                       const Func* srcFunc,
                                       const CodeBlock& cb,
                                       const TCA start,
                                       bool exit,
                                       bool inPrologue) {
  if (start != cb.frontier()) {
    assertx(Translator::WriteLease().amOwner());
    if (!RuntimeOption::EvalJitNoGdb) {
      m_debugInfo.recordTracelet(rangeFrom(cb, start, &cb == &m_code.cold()),
                                 srcFunc,
                                 srcFunc->unit() ?
                                   srcFunc->unit()->at(sk.offset()) : nullptr,
                                 exit, inPrologue);
    }
    if (RuntimeOption::EvalPerfPidMap) {
      m_debugInfo.recordPerfMap(rangeFrom(cb, start, &cb == &m_code.cold()),
                                srcFunc, exit, inPrologue);
    }
  }
}

bool MCGenerator::addDbgGuards(const Unit* unit) {
  // TODO refactor
  // It grabs the write lease and iterates through whole SrcDB...
  struct timespec tsBegin, tsEnd;
  {
    BlockingLeaseHolder writer(Translator::WriteLease());
    auto& main = m_code.view().main();
    if (!writer) {
      return false;
    }

    HPHP::Timer::GetMonotonicTime(tsBegin);
    // Doc says even find _could_ invalidate iterator, in pactice it should
    // be very rare, so go with it now.
    CGMeta fixups;
    for (SrcDB::const_iterator it = m_tx.getSrcDB().begin();
         it != m_tx.getSrcDB().end(); ++it) {
      SrcKey const sk = SrcKey::fromAtomicInt(it->first);
      // We may have a SrcKey to a deleted function. NB: this may miss a
      // race with deleting a Func. See task #2826313.
      if (!Func::isFuncIdValid(sk.funcID())) continue;
      SrcRec* sr = it->second;
      if (sr->unitMd5() == unit->md5() &&
          !sr->hasDebuggerGuard() &&
          m_tx.isSrcKeyInBL(sk)) {
        addDbgGuardImpl(sk, sr, main, fixups);
      }
    }
    fixups.process(nullptr);
  }
  HPHP::Timer::GetMonotonicTime(tsEnd);
  int64_t elapsed = gettime_diff_us(tsBegin, tsEnd);
  if (Trace::moduleEnabledRelease(Trace::mcg, 5)) {
    Trace::traceRelease("addDbgGuards got lease for %" PRId64 " us\n", elapsed);
  }
  return true;
}

bool MCGenerator::addDbgGuard(const Func* func, Offset offset, bool resumed) {
  SrcKey sk(func, offset, resumed);
  {
    if (SrcRec* sr = m_tx.getSrcDB().find(sk)) {
      if (sr->hasDebuggerGuard()) {
        return true;
      }
    } else {
      // no translation yet
      return true;
    }
  }
  if (debug) {
    if (!m_tx.isSrcKeyInBL(sk)) {
      TRACE(5, "calling addDbgGuard on PC that is not in blacklist");
      return false;
    }
  }
  BlockingLeaseHolder writer(Translator::WriteLease());
  if (!writer) {
    return false;
  }

  CGMeta fixups;
  if (SrcRec* sr = m_tx.getSrcDB().find(sk)) {
    addDbgGuardImpl(sk, sr, m_code.view().main(), fixups);
  }
  fixups.process(nullptr);
  return true;
}

bool MCGenerator::dumpTCCode(const char* filename) {
#define OPEN_FILE(F, SUFFIX)                                    \
  std::string F ## name = std::string(filename).append(SUFFIX); \
  FILE* F = fopen(F ## name .c_str(),"wb");                     \
  if (F == nullptr) return false;                               \
  SCOPE_EXIT{ fclose(F); };

  OPEN_FILE(ahotFile,       "_ahot");
  OPEN_FILE(aFile,          "_a");
  OPEN_FILE(aprofFile,      "_aprof");
  OPEN_FILE(acoldFile,      "_acold");
  OPEN_FILE(afrozenFile,    "_afrozen");
  OPEN_FILE(helperAddrFile, "_helpers_addrs.txt");

#undef OPEN_FILE

  // dump starting from the hot region
  auto result = true;
  auto writeBlock = [&](const CodeBlock& cb, FILE* file) {
    if (result) {
      auto const count = cb.used();
      result = fwrite(cb.base(), 1, count, file) == count;
    }
  };

  writeBlock(m_code.hot(), ahotFile);
  writeBlock(m_code.main(), aFile);
  writeBlock(m_code.prof(), aprofFile);
  writeBlock(m_code.cold(), acoldFile);
  writeBlock(m_code.frozen(), afrozenFile);
  return result;
}

bool MCGenerator::dumpTC(bool ignoreLease /* = false */) {
  folly::Optional<BlockingLeaseHolder> writer;
  if (!ignoreLease) {
    writer.emplace(Translator::WriteLease());
    if (!*writer) return false;
  }
  return dumpTCData() && dumpTCCode("/tmp/tc_dump");
}

// Returns true on success
bool MCGenerator::dumpTCData() {
  gzFile tcDataFile = gzopen("/tmp/tc_data.txt.gz", "w");
  if (!tcDataFile) return false;

  if (!gzprintf(tcDataFile,
                "repo_schema      = %s\n"
                "ahot.base        = %p\n"
                "ahot.frontier    = %p\n"
                "a.base           = %p\n"
                "a.frontier       = %p\n"
                "aprof.base       = %p\n"
                "aprof.frontier   = %p\n"
                "acold.base       = %p\n"
                "acold.frontier   = %p\n"
                "afrozen.base     = %p\n"
                "afrozen.frontier = %p\n\n",
                repoSchemaId(),
                m_code.hot().base(), m_code.hot().frontier(),
                m_code.main().base(), m_code.main().frontier(),
                m_code.prof().base(), m_code.prof().frontier(),
                m_code.cold().base(), m_code.cold().frontier(),
                m_code.frozen().base(), m_code.frozen().frontier())) {
    return false;
  }

  if (!gzprintf(tcDataFile, "total_translations = %zu\n\n",
                m_tx.getCurrentTransID())) {
    return false;
  }

  for (TransID t = 0; t < m_tx.getCurrentTransID(); t++) {
    if (gzputs(tcDataFile,
               m_tx.getTransRec(t)->print(m_tx.getTransCounter(t)).c_str()) ==
        -1) {
      return false;
    }
  }

  gzclose(tcDataFile);
  return true;
}

void MCGenerator::invalidateSrcKey(SrcKey sk) {
  assertx(!RuntimeOption::RepoAuthoritative || RuntimeOption::EvalJitPGO);
  assertx(Translator::WriteLease().amOwner());
  /*
   * Reroute existing translations for SrcKey to an as-yet indeterminate
   * new one.
   */
  SrcRec* sr = m_tx.getSrcDB().find(sk);
  assertx(sr);
  /*
   * Since previous translations aren't reachable from here, we know we
   * just created some garbage in the TC. We currently have no mechanism
   * to reclaim this.
   */
  FTRACE_MOD(reusetc, 1, "Replacing translations from func {} (id = {}) "
             "@ sk({}) in SrcRec addr={}\n",
             sk.func()->fullName()->data(), sk.func()->getFuncId(), sk.offset(),
             (void*)sr);
  Trace::Indent _i;
  sr->replaceOldTranslations();
}

///////////////////////////////////////////////////////////////////////////////

}}<|MERGE_RESOLUTION|>--- conflicted
+++ resolved
@@ -993,7 +993,6 @@
     smashed = true;
     return tDest;
   }
-<<<<<<< HEAD
   #if defined(__powerpc64__)
   ppc64_asm::DecodedInstruction di(toSmash);
   #elif defined(__x86_64__)
@@ -1001,10 +1000,6 @@
   #else
   not_implemented();
   #endif
-=======
-
-  x64::DecodedInstruction di(toSmash);
->>>>>>> 2e144e49
   if (di.isBranch() && !di.isJmp()) {
     auto const target = smashableJccTarget(toSmash);
     assertx(target);
@@ -1891,9 +1886,7 @@
   s_jitMaturityCounter = ServiceData::createCounter("jit.maturity");
 
   // Do not initialize JIT stubs for PPC64 - port under development
-#if !defined(__powerpc64__)
   m_ustubs.emitAll(m_code, m_debugInfo);
-#endif
 
   // Write an .eh_frame section that covers the whole TC.
   EHFrameWriter ehfw;
