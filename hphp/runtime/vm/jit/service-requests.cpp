/*
   +----------------------------------------------------------------------+
   | HipHop for PHP                                                       |
   +----------------------------------------------------------------------+
   | Copyright (c) 2010-2015 Facebook, Inc. (http://www.facebook.com)     |
   +----------------------------------------------------------------------+
   | This source file is subject to version 3.01 of the PHP license,      |
   | that is bundled with this package in the file LICENSE, and is        |
   | available through the world-wide-web at the following url:           |
   | http://www.php.net/license/3_01.txt                                  |
   | If you did not receive a copy of the PHP license and are unable to   |
   | obtain it through the world-wide-web, please send a note to          |
   | license@php.net so we can mail you a copy immediately.               |
   +----------------------------------------------------------------------+
*/

#include "hphp/runtime/vm/jit/service-requests.h"

#include "hphp/runtime/base/arch.h"

#include "hphp/runtime/vm/jit/types.h"
#include "hphp/runtime/vm/jit/abi.h"
#include "hphp/runtime/vm/jit/back-end.h"
#include "hphp/runtime/vm/jit/back-end-x64.h"
#include "hphp/runtime/vm/jit/mc-generator.h"
#include "hphp/runtime/vm/jit/stack-offsets.h"
#include "hphp/runtime/vm/jit/translator-inline.h"
#include "hphp/runtime/vm/jit/vasm-gen.h"
#include "hphp/runtime/vm/jit/vasm-instr.h"
#include "hphp/runtime/vm/jit/vasm-unit.h"

#include "hphp/util/data-block.h"
#include "hphp/util/trace.h"

#include "hphp/vixl/a64/macro-assembler-a64.h"

#include <folly/Optional.h>

<<<<<<< HEAD
void only_x64() {
  switch (arch()) {
  case Arch::ARM: always_assert_flog(false, "not implemented");
  case Arch::X64: break;
  case Arch::PPC64: break;
=======
namespace HPHP { namespace jit { namespace svcreq {

///////////////////////////////////////////////////////////////////////////////

TRACE_SET_MOD(servicereq);

///////////////////////////////////////////////////////////////////////////////

namespace detail {

///////////////////////////////////////////////////////////////////////////////

/*
 * Service request stub emitter.
 *
 * Emit a service request stub of type `sr' at `start' in `cb'.
 */
void emit_svcreq(CodeBlock& cb,
                 TCA start,
                 bool persist,
                 folly::Optional<FPInvOffset> spOff,
                 ServiceRequest sr,
                 const ArgVec& argv) {
  FTRACE(2, "svcreq @{} {}(", start, to_name(sr));

  auto const is_reused = start != cb.frontier();

  CodeBlock stub;
  stub.init(start, stub_size(), "svcreq_stub");

  { Vauto vasm{stub};
    auto& v = vasm.main();

    // If we have an spOff, materialize rvmsp() so that handleSRHelper() can do
    // a VM reg sync.  (When we don't have an spOff, the caller of the service
    // request was responsible for making sure rvmsp already contained the top
    // of the stack.)
    if (spOff) {
      v << lea{rvmfp()[-cellsToBytes(spOff->offset)], rvmsp()};
    }

    auto live_out = leave_trace_regs();

    assert(argv.size() <= kMaxArgs);

    // Pick up CondCode arguments first---vasm may optimize immediate loads
    // into operations which clobber status flags.
    for (auto i = 0; i < argv.size(); ++i) {
      auto const& arg = argv[i];
      if (arg.kind != Arg::Kind::CondCode) continue;

      FTRACE(2, "c({}), ", cc_names[arg.cc]);
      v << setcc{arg.cc, r_svcreq_sf(), rbyte(r_svcreq_arg(i))};
    }

    for (auto i = 0; i < argv.size(); ++i) {
      auto const& arg = argv[i];
      auto const r = r_svcreq_arg(i);

      switch (arg.kind) {
        case Arg::Kind::Immed:
          FTRACE(2, "{}, ", arg.imm);
          v << copy{v.cns(arg.imm), r};
          break;
        case Arg::Kind::Address:
          FTRACE(2, "{}(%rip), ", arg.imm);
          v << leap{reg::rip[arg.imm], r};
          break;
        case Arg::Kind::CondCode:
          break;
      }
      live_out |= r;
    }
    FTRACE(2, ") : stub@{}");

    if (persist) {
      FTRACE(2, "<none>");
      v << copy{v.cns(0), r_svcreq_stub()};
    } else {
      FTRACE(2, "{}", stub.base());
      v << leap{reg::rip[int64_t(stub.base())], r_svcreq_stub()};
    }
    v << copy{v.cns(sr), r_svcreq_req()};

    live_out |= r_svcreq_stub();
    live_out |= r_svcreq_req();

    v << jmpi{TCA(handleSRHelper), live_out};

    // We pad ephemeral stubs unconditionally.  This is required for
    // correctness by the x64 code relocator.
    vasm.unit().padding = !persist;
>>>>>>> d9f8c540
  }

  if (!is_reused) cb.skip(stub.used());
}

///////////////////////////////////////////////////////////////////////////////

}

///////////////////////////////////////////////////////////////////////////////

TCA emit_bindjmp_stub(CodeBlock& cb, FPInvOffset spOff, TCA jmp,
                      SrcKey target, TransFlags trflags) {
  return emit_ephemeral(
    cb,
    mcg->getFreeStub(cb, &mcg->cgFixups()),
    target.resumed() ? folly::none : folly::make_optional(spOff),
    REQ_BIND_JMP,
    jmp,
    target.toAtomicInt(),
    trflags.packed
  );
}

TCA emit_bindjcc1st_stub(CodeBlock& cb, FPInvOffset spOff, TCA jcc,
                         SrcKey taken, SrcKey next, ConditionCode cc) {
  always_assert_flog(taken.resumed() == next.resumed(),
                     "bind_jcc_1st was confused about resumables");
  return emit_ephemeral(
    cb,
    mcg->getFreeStub(cb, &mcg->cgFixups()),
    taken.resumed() ? folly::none : folly::make_optional(spOff),
    REQ_BIND_JCC_FIRST,
    jcc,
    taken.toAtomicInt(),
    next.toAtomicInt(),
    cc
  );
}

TCA emit_bindaddr_stub(CodeBlock& cb, FPInvOffset spOff, TCA* addr,
                       SrcKey target, TransFlags trflags) {
  return emit_ephemeral(
    cb,
    mcg->getFreeStub(cb, &mcg->cgFixups()),
    target.resumed() ? folly::none : folly::make_optional(spOff),
    REQ_BIND_ADDR,
    addr,
    target.toAtomicInt(),
    trflags.packed
  );
}

TCA emit_retranslate_stub(CodeBlock& cb, FPInvOffset spOff,
                          SrcKey target, TransFlags trflags) {
  return emit_persistent(
    cb,
    target.resumed() ? folly::none : folly::make_optional(spOff),
    REQ_RETRANSLATE,
    target.offset(),
    trflags.packed
  );
}

TCA emit_retranslate_opt_stub(CodeBlock& cb, FPInvOffset spOff,
                              SrcKey target, TransID transID) {
  return emit_persistent(
    cb,
    target.resumed() ? folly::none : folly::make_optional(spOff),
    REQ_RETRANSLATE_OPT,
    target.toAtomicInt(),
    transID
  );
}

///////////////////////////////////////////////////////////////////////////////

namespace x64 {
  static constexpr int kMovLen = 10;
  static constexpr int kLeaVmSpLen = 7;
}

size_t stub_size() {
  // The extra args are the request type and the stub address.
  constexpr auto kTotalArgs = kMaxArgs + 2;

  switch (arch()) {
    case Arch::X64:
      return kTotalArgs * x64::kMovLen + x64::kLeaVmSpLen;
    case Arch::ARM:
      not_implemented();
  }
  not_reached();
}

///////////////////////////////////////////////////////////////////////////////

FPInvOffset extract_spoff(TCA stub) {
  switch (arch()) {
    case Arch::X64:
      { DecodedInstruction instr(stub);

        // If it's not a lea, vasm optimized a lea{rvmfp, rvmsp} to a mov, so
        // the offset was 0.
        if (!instr.isLea()) return FPInvOffset{0};

        auto const offBytes = safe_cast<int32_t>(instr.offset());
        always_assert((offBytes % sizeof(Cell)) == 0);
        return FPInvOffset{-(offBytes / int32_t{sizeof(Cell)})};
      }

    case Arch::ARM:
      not_implemented();
  }
  not_reached();
}

///////////////////////////////////////////////////////////////////////////////

}}}<|MERGE_RESOLUTION|>--- conflicted
+++ resolved
@@ -36,13 +36,6 @@
 
 #include <folly/Optional.h>
 
-<<<<<<< HEAD
-void only_x64() {
-  switch (arch()) {
-  case Arch::ARM: always_assert_flog(false, "not implemented");
-  case Arch::X64: break;
-  case Arch::PPC64: break;
-=======
 namespace HPHP { namespace jit { namespace svcreq {
 
 ///////////////////////////////////////////////////////////////////////////////
@@ -135,7 +128,6 @@
     // We pad ephemeral stubs unconditionally.  This is required for
     // correctness by the x64 code relocator.
     vasm.unit().padding = !persist;
->>>>>>> d9f8c540
   }
 
   if (!is_reused) cb.skip(stub.used());
