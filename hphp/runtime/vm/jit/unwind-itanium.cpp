--- conflicted
+++ resolved
@@ -334,16 +334,6 @@
   ehfw.begin_cie(dw_reg::IP,
                  reinterpret_cast<const void*>(tc_unwind_personality));
 
-<<<<<<< HEAD
-  // The part of the ActRec that mirrors the native frame record is the
-  // previous part from the m_func element, which incorporates the backchain
-  // and the return address, at least.
-  auto const record_size = AROFF(m_func);
-  ehfw.def_cfa(dw_reg::FP, record_size);
-
-  // The following calculation is related to the "top" of the record. There is
-  // an implicit -8 factor as defined by EHFrameWriter::m_cie.data_align
-=======
   // The part of the ActRec that mirrors the native frame record is the part
   // below ActRec::m_func, which at a minimum includes the saved frame pointer
   // and the return address.
@@ -352,7 +342,6 @@
 
   // The following calculation is related to the "top" of the record.  There is
   // an implicit -8 factor as defined by EHFrameWriter::m_cie.data_align.
->>>>>>> f5f22313
   ehfw.offset_extended_sf(dw_reg::IP, (record_size - AROFF(m_savedRip)) / 8);
   ehfw.offset_extended_sf(dw_reg::FP, (record_size - AROFF(m_sfp)) / 8);
 
