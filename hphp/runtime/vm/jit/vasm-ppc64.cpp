/*
   +----------------------------------------------------------------------+
   | HipHop for PHP                                                       |
   +----------------------------------------------------------------------+
   | (c) Copyright IBM Corporation 2015-2016                              |
   +----------------------------------------------------------------------+
   | This source file is subject to version 3.01 of the PHP license,      |
   | that is bundled with this package in the file LICENSE, and is        |
   | available through the world-wide-web at the following url:           |
   | http://www.php.net/license/3_01.txt                                  |
   | If you did not receive a copy of the PHP license and are unable to   |
   | obtain it through the world-wide-web, please send a note to          |
   | license@php.net so we can mail you a copy immediately.               |
   +----------------------------------------------------------------------+
*/

#include "hphp/runtime/base/runtime-option.h"

#include "hphp/runtime/vm/jit/vasm-emit.h"

#include "hphp/runtime/vm/jit/abi-ppc64.h"
#include "hphp/runtime/vm/jit/block.h"
#include "hphp/runtime/vm/jit/code-gen-helpers.h"
#include "hphp/runtime/vm/jit/func-guard-ppc64.h"
#include "hphp/runtime/vm/jit/print.h"
#include "hphp/runtime/vm/jit/prof-data.h"
#include "hphp/runtime/vm/jit/service-requests.h"
#include "hphp/runtime/vm/jit/smashable-instr-ppc64.h"
#include "hphp/runtime/vm/jit/target-cache.h"
#include "hphp/runtime/vm/jit/timer.h"
#include "hphp/runtime/vm/jit/vasm.h"
#include "hphp/runtime/vm/jit/vasm-instr.h"
#include "hphp/runtime/vm/jit/vasm-internal.h"
#include "hphp/runtime/vm/jit/vasm-lower.h"
#include "hphp/runtime/vm/jit/vasm-print.h"
#include "hphp/runtime/vm/jit/vasm-unit.h"
#include "hphp/runtime/vm/jit/vasm-util.h"
#include "hphp/runtime/vm/jit/vasm-visit.h"

#include "hphp/util/arch.h"

#include <algorithm>
#include <tuple>

// TODO(lbianc): This is a temporary solution for compiling in different
// archs. The correct way of doing that is do not compile arch specific
// files of a different one, but currently it is not possible, since
// some common files use arch specific methods without eclusion.
// The macro bellow returns the dummy field for x86 as it will not be used
// in x64 arch.
#ifdef __powerpc64__
#define SAVED_TOC() m_savedToc
#else
#define SAVED_TOC() m_savedRip
#endif

TRACE_SET_MOD(vasm);

namespace HPHP { namespace jit {

///////////////////////////////////////////////////////////////////////////////

using namespace ppc64;
using namespace ppc64_asm;
using Assembler = ppc64_asm::Assembler;

namespace {

struct Vgen {
  explicit Vgen(Venv& env)
    : env(env)
    , text(env.text)
    , a(*env.cb)
    , current(env.current)
    , next(env.next)
    , jmps(env.jmps)
    , jccs(env.jccs)
    , catches(env.catches)
  {}

  static void patch(Venv& env) {
    for (auto& p : env.jmps) {
      assertx(env.addrs[p.target]);
      Assembler::patchBranch(p.instr, env.addrs[p.target]);
    }
    for (auto& p : env.jccs) {
      assertx(env.addrs[p.target]);
      Assembler::patchBranch(p.instr, env.addrs[p.target]);
    }
  }

  static void pad(CodeBlock& cb) {
    Assembler a {cb};
    while (a.available() >= 4) a.trap();
    assertx(a.available() == 0);
  }

  /////////////////////////////////////////////////////////////////////////////

  template<class Inst> void emit(const Inst& i) {
    always_assert_flog(false, "unimplemented instruction: {} in B{}\n",
                       vinst_names[Vinstr(i).op], size_t(current));
  }

  // intrinsics
  void emit(const copy& i) {
    if (i.s == i.d) return;
    if (i.s.isGP()) {
      if (i.d.isGP()) {                     // GP => GP
        a.mr(i.d, i.s);
      } else {                              // GP => XMM
        assertx(i.d.isSIMD());
        a.std(i.s, rsp()[-8]);
        a.lfd(i.d, rsp()[-8]);
      }
    } else {
      assertx(i.s.isSIMD());
      if (i.d.isGP()) {                     // XMM => GP
        a.stfd(i.s, rsp()[-8]);
        a.ld(i.d, rsp()[-8]);
      } else {                              // XMM => XMM
        assertx(i.d.isSIMD());
        a.fmr(i.d, i.s);
      }
    }
  }
  void emit(const copy2& i) {
    assertx(i.s0.isValid() && i.s1.isValid() &&
            i.d0.isValid() && i.d1.isValid());
    auto s0 = i.s0, s1 = i.s1, d0 = i.d0, d1 = i.d1;
    assertx(d0 != d1);
    if (d0 == s1) {
      if (d1 == s0) {
        a.mr(rAsm, s1);
        a.mr(d0, s0);
        a.mr(d1, rAsm);
      } else {
        // could do this in a simplify pass
        if (s1 != d1) a.mr(d1, s1); // save s1 first; d1 != s0
        if (s0 != d0) a.mr(d0, s0);
      }
    } else {
      // could do this in a simplify pass
      if (s0 != d0) a.mr(d0, s0);
      if (s1 != d1) a.mr(d1, s1);
    }
  }
  void emit(const addl& i) {
    a.addo(Reg64(i.d), Reg64(i.s1), Reg64(i.s0), true);
  }
  void emit(const nothrow& i) {
    // skip the "ld 2,24(1)" or "nop" emitted by "Assembler::call" at the end
    TCA saved_pc = a.frontier() - call_skip_bytes_for_ret;
    env.meta.catches.emplace_back(saved_pc, nullptr);
  }

  // instructions
  void emit(const addq& i) { a.addo(i.d, i.s0, i.s1, true); }
  void emit(const addsd& i) { a.fadd(i.d, i.s0, i.s1); }
  void emit(const andb& i) {
    a.and(Reg64(i.d), Reg64(i.s0), Reg64(i.s1), true);
  }
  void emit(const andl& i) {
    a.and(Reg64(i.d), Reg64(i.s0), Reg64(i.s1), true);
  }
  void emit(const andq& i) { a.and(i.d, i.s0, i.s1, true); }
  void emit(const andqi& i) { a.andi(i.d, i.s1, i.s0); } // andi changes CR0
  void emit(const cmpd& i) { a.cmpd(i.s1, i.s0); }
  void emit(const cmpdi& i) { a.cmpdi(i.s1, i.s0); }
  void emit(const cmpw& i) { a.cmpw(Reg64(i.s1), Reg64(i.s0)); }
  void emit(const cmpld& i) { a.cmpld(i.s1, i.s0, Assembler::CR::CR1); }
  void emit(const cmpldi& i) { a.cmpldi(i.s1, i.s0, Assembler::CR::CR1); }
  void emit(const cmplw& i) {
    a.cmplw(Reg64(i.s1), Reg64(i.s0), Assembler::CR::CR1);
  }
  void emit(const cmplwi& i) {
    a.cmplwi(Reg64(i.s1), i.s0, Assembler::CR::CR1);
  }
  void emit(const cmpwi& i) {
    a.cmpwi(i.s1, i.s0);
  }
  void emit(const copycr& i) {
    a.mfcr(rAsm);
    a.sradi(rAsm, rAsm, 4);
    a.mtocrf(0x40, rAsm);
  }
  void emit(const decl& i) { a.subfo(Reg64(i.d), rone(), Reg64(i.s), true); }
  void emit(const decq& i) { a.subfo(i.d, rone(), i.s, true); }
  void emit(const divint& i) { a.divd(i.d,  i.s0, i.s1, false); }
  void emit(const divsd& i) { a.fdiv(i.d, i.s1, i.s0); }
  void emit(const extsb& i) { a.extsb(i.d, Reg64(i.s)); }
  void emit(const extsl& i) { a.extsw(i.d, Reg64(i.s)); }
  void emit(const fallthru& i) {}
  void emit(const fcmpo& i) {
    a.fcmpo(i.sf, i.s0, i.s1);
    emit(copycr{});//todo: guarding this broke 3 tests
  }
  void emit(const fcmpu& i) {
    a.fcmpu(i.sf, i.s0, i.s1);
    emit(copycr{});
  }
  void emit(const imul& i) { a.mulldo(i.d, i.s1, i.s0, true); }
  void emit(const incl& i) { a.addo(Reg64(i.d), Reg64(i.s), rone(), true); }
  void emit(const incq& i) { a.addo(i.d, i.s, rone(), true); }
  void emit(const incw& i) { a.addo(Reg64(i.d), Reg64(i.s), rone(), true); }
  void emit(const jmpi& i) { a.branchAuto(i.target); }
  void emit(const landingpad&) {}
  void emit(const ldimmw& i) { a.li(Reg64(i.d), i.s); }
  void emit(const loadups& i) {
    // A lowering would be handy here, but the Vptr's displacement is only
    // later added at the optimizeCopies optimization
    Vptr p(i.s);
    if ((!p.base.isValid()) || (p.base == 0)) {
      p.base = ppc64_asm::reg::r0; // use zero not r0
    }
    if (!p.index.isValid()) {
      a.li(rAsm, p.disp);
      p.index = rAsm;
      p.disp = 0;
    } else if (p.disp) {
      a.addi(rAsm, p.index, p.disp);
      p.index = rAsm;
      p.disp = 0;
    }
    a.lxvd2x(i.d, p);
  }
  void emit(const leap& i) {
    // It can happen that when rellocating, the TOC will need to store the new
    // pointer and it doesn't fit on a single instruction as the TOC is too big
    // now. Therefore, emit this limmediate as fixed_size to avoid overlapping.
    bool toc_may_grow = RuntimeOption::EvalJitRelocationSize != 0;
    auto imm_type = toc_may_grow ? ImmType::TocOnly : ImmType::AnyCompact;
    a.limmediate(i.d, i.s.r.disp, imm_type);
  }
  void emit(const lead& i) { a.limmediate(i.d, (int64_t)i.s.get()); }
  void emit(const mflr& i) { a.mflr(i.d); }
  void emit(const mtlr& i) { a.mtlr(i.s); }
  void emit(const mulsd& i) { a.fmul(i.d, i.s1, i.s0); }
  void emit(const neg& i) { a.neg(i.d, i.s, true); }
  void emit(const nop& i) { a.nop(); } // no-op form
  void emit(const not& i) { a.nor(i.d, i.s, i.s, false); }
  void emit(const orq& i) { a.or(i.d, i.s0, i.s1, true); }
  void emit(const ret& i) { a.blr(); }
  void emit(const roundsd& i) { a.xsrdpi(i.d, i.s); }
  void emit(const sar& i) { a.srad(i.d, i.s1, i.s0, true); }
  void emit(const sarqi& i) { a.sradi(i.d, i.s1, i.s0.b(), true); }
  void emit(const shl& i) { a.sld(i.d, i.s1, i.s0, true); }
  void emit(const shlli& i) {
    a.slwi(Reg64(i.d), Reg64(i.s1), i.s0.b(), true);
  }
  void emit(const shlqi& i) { a.sldi(i.d, i.s1, i.s0.b(), true); }
  void emit(const shrli& i) { a.srwi(Reg64(i.d), Reg64(i.s1), i.s0.b(), true); }
  void emit(const shrqi& i) { a.srdi(i.d, i.s1, i.s0.b(), true); }
  void emit(const sqrtsd& i) { a.xssqrtdp(i.d,i.s); }
  void emit(const storeups& i) {
    Vptr p(i.m);
    if ((!p.base.isValid()) || (p.base == 0)) {
      p.base = ppc64_asm::reg::r0;
    }
    if (!p.index.isValid()) {
      a.li(rAsm, p.disp);
      p.index = rAsm;
      p.disp = 0;
    } else if (p.disp) {
      a.addi(rAsm, p.index, p.disp);
      p.index = rAsm;
      p.disp = 0;
    }
    a.stxvw4x(i.s, p);
  }

  // Subtractions: d = s1 - s0
  void emit(const subq& i) { a.subfo(i.d, i.s0, i.s1, true); }
  void emit(const subsd& i) { a.fsub(i.d, i.s1, i.s0, false); }
  void emit(const ud2& i) { a.trap(); }
  void emit(const xorb& i) {
    a.xor(Reg64(i.d), Reg64(i.s0), Reg64(i.s1), true);
  }
  void emit(const xorl& i) {
    a.xor(Reg64(i.d), Reg64(i.s0), Reg64(i.s1), true);
  }
<<<<<<< HEAD
  void emit(const xorq& i) { a.xor(i.d, i.s0, i.s1, true); }

=======
>>>>>>> 85a3d1e3
  void emit(const fctidz& i) {
    a.mtfsb0(23); // clear VXCVI
    a.fctidz(i.d, i.s, false);
    a.mcrfs(0,5);
  }

  // Move instructions. Unlike x86_64 on ppc64 we always zero upper bits
  void emit(const movb& i) { a.rlwinm(Reg64(i.d), Reg64(i.s), 0, 24, 31); }
  void emit(const movl& i) { a.rlwinm(Reg64(i.d), Reg64(i.s), 0, 0, 31); }
  void emit(const movw& i) { a.rlwinm(Reg64(i.d), Reg64(i.s), 0, 16, 31); }

  // Move and zero upper bits
  void emit(const movzbl& i) { a.rlwinm(Reg64(i.d), Reg64(i.s), 0, 24, 31); }
  void emit(const movzbq& i) { a.rlwinm(i.d, Reg64(i.s), 0, 24, 31); }
  void emit(const movzwl& i) { a.rlwinm(Reg64(i.d), Reg64(i.s), 0, 16, 31); }
  void emit(const movzwq& i) { a.rlwinm(i.d, Reg64(i.s), 0, 16, 31); }
  void emit(const movzlq& i) { a.rlwinm(i.d, Reg64(i.s), 0, 0, 31); }
  void emit(const orqi& i) {
    a.limmediate(rAsm, i.s0.l());
    a.or(i.d, i.s1, rAsm, true /** or. implies Rc = 1 **/);
  }
  // macro for commonlizing X-/D-form of load/store instructions
#define X(instr, dst, ptr)                                \
  do {                                                    \
    if (ptr.index.isValid()) {                            \
      a.instr##x(dst, ptr);                               \
    } else {                                              \
      a.instr   (dst, ptr);                               \
    }                                                     \
  } while(0)

  // As all registers are 64-bits wide, a smaller number from the memory should
  // have its sign extended after loading except for the 'z' vasm variants
  void emit(const loadw& i) {
    X(lhz,  Reg64(i.d), i.s);
    a.extsh(Reg64(i.d), Reg64(i.d));
  }
  void emit(const loadl& i) {
    X(lwz,  Reg64(i.d), i.s);
    a.extsw(Reg64(i.d), Reg64(i.d));
  }

  void emit(const loadb& i)   { X(lbz, Reg64(i.d),  i.s); }
  void emit(const loadtqb& i) { X(lbz, Reg64(i.d),  i.s); }
  void emit(const loadzbl& i) { X(lbz,  Reg64(i.d), i.s); }
  void emit(const loadzbq& i) { X(lbz,  i.d,        i.s); }
  void emit(const loadzlq& i) { X(lwz,  i.d,        i.s); }
  void emit(const storeb& i)  { X(stb,  Reg64(i.s), i.m); }
  void emit(const storel& i)  { X(stw,  Reg64(i.s), i.m); }
  void emit(const storew& i)  { X(sth,  Reg64(i.s), i.m); }
  void emit(const loadsd& i)  { X(lfd,  i.d,        i.s); }
  void emit(const storesd& i) { X(stfd, i.s,        i.m); }

#undef X

  void emit(const testq& i) {
    // More information on:
    // https://goo.gl/F1wrbO
    if (i.s0 != i.s1) {
      a.and(rAsm, i.s0, i.s1, true);   // result is not used, only flags
      emit(copycr{});
    } else {
      a.cmpdi(i.s0, Immed(0));
      a.cmpldi(i.s0, Immed(0), Assembler::CR::CR1);
    }
  }
  void emit(const xorbi& i) {
    a.limmediate(rAsm, i.s0.l());
    a.xor(Reg64(i.d), Reg64(i.s1), rAsm, true /** xor. implies Rc = 1 **/);
  }
  void emit(const xorqi& i) {
    a.limmediate(rAsm, i.s0.l());
    a.xor(i.d, i.s1, rAsm, true /** xor. implies Rc = 1 **/);
  }

  void emit(const conjure& i) { always_assert(false); }
  void emit(const conjureuse& i) { always_assert(false); }
  void emit(const absdbl& i) { a.fabs(i.d, i.s, false); }

  // The following vasms reemit other vasms. They are implemented afterwards in
  // order to guarantee that the desired vasm is already defined or else it'll
  // fallback to the templated emit function.
  void emit(const call& i);
  void emit(const callarray& i);
  void emit(const callfaststub& i);
  void emit(const callphp&);
  void emit(const callr& i);
  void emit(const calls& i);
  void emit(const callstub& i);
  void emit(const calltc& i);
  void emit(const cmovq&);
  void emit(const contenter&);
  void emit(const cvtsi2sd& i);
  void emit(const decqmlock& i);
  void emit(const jcc& i);
  void emit(const jcci& i);
  void emit(const jmp& i);
  void emit(const jmpr& i);
  void emit(const inittc&);
  void emit(const ldimmb& i);
  void emit(const ldimml& i);
  void emit(const ldimmq& i);
  void emit(const lea&);
  void emit(const leavetc&);
  void emit(const load& i);
  void emit(const loadqd& i);
  void emit(const loadstubret& i);
  void emit(const mcprep&);
  void emit(const pop& i);
  void emit(const push& i);
  void emit(const resumetc& i);
  void emit(const store& i);
  void emit(const stublogue& i);
  void emit(const stubret& i);
  void emit(const stubtophp& i);
  void emit(const stubunwind& i);
  void emit(const syncpoint& i);
  void emit(const tailcallstub& i);
  void emit(const testqi& i);
  void emit(const ucomisd& i);
  void emit(const unwind& i);

  void emit_nop() {
    a.addi(rAsm, rAsm, 16);
    a.addi(rAsm, rAsm, -16);
  }

private:
  CodeBlock& frozen() { return text.frozen().code; }

  void emitCallPrologue() {
    // Setup r1 with a valid frame in order to allow LR save by callee's
    // prologue.
    a.addi(rsfp(), rsp(), -min_frame_size);
    a.std(rvmfp(), rsfp()[AROFF(m_sfp)]);
  }

  Venv& env;
  Vtext& text;
  Assembler a;

  const Vlabel current;
  const Vlabel next;
  jit::vector<Venv::LabelPatch>& jmps;
  jit::vector<Venv::LabelPatch>& jccs;
  jit::vector<Venv::LabelPatch>& catches;
};

void Vgen::emit(const cvtsi2sd& i) {
  // As described on ISA page 727, F.2.6
  emit(copy{i.s, i.d});
  a.fcfid(i.d, i.d);
}

void Vgen::emit(const decqmlock& i) {
   ppc64_asm::Label loop;
   loop.asm_label(a);
   {
     // Using rfuncln because rAsm scratch register
     // will be used by decq to save CR0 to CR1
     a.ldarx(rfuncln(), i.m);
     emit(decq{rfuncln(), rfuncln(), i.sf});
     a.stdcx(rfuncln(), i.m);
   }
   a.bc(loop, BranchConditions::CR0_NotEqual);
}

void Vgen::emit(const ucomisd& i) {
  ppc64_asm::Label notNAN;
  emit(fcmpu{i.s0, i.s1, i.sf});
  a.bc(notNAN, BranchConditions::CR0_NoOverflow);
  {
    // Set "negative" bit if "Overflow" bit is set. Also, keep overflow bit set
    a.limmediate(rAsm, 0x99000000);
    a.mtcrf(0xC0, rAsm);
    emit(copycr{});
  }
  notNAN.asm_label(a);
}

void Vgen::emit(const ldimmb& i) {
  if (i.d.isGP()) {
    a.li(i.d, i.s); // should be only 8bits available
  } else {
    assertx(i.d.isSIMD());
    a.li(rAsm, i.s);
    // no conversion necessary. The i.s already comes converted to FP
    emit(copy{rAsm, i.d});
  }
}

void Vgen::emit(const ldimml& i) {
  if (i.d.isGP()) {
    a.limmediate(i.d, i.s.l());
  } else {
    assertx(i.d.isSIMD());
    a.limmediate(rAsm, i.s.l());
    // no conversion necessary. The i.s already comes converted to FP
    emit(copy{rAsm, i.d});
  }
}

void Vgen::emit(const ldimmq& i) {
  // See leap to better understand the necessity of toc_may_grow
  bool toc_may_grow = RuntimeOption::EvalJitRelocationSize != 0;
  auto imm_type = toc_may_grow ? ImmType::TocOnly : ImmType::AnyCompact;
  auto val = i.s.q();
  if (i.d.isGP()) {
    a.limmediate(i.d, val, imm_type);
  } else {
    assertx(i.d.isSIMD());
    a.limmediate(rAsm, val, imm_type);
    // no conversion necessary. The i.s already comes converted to FP
    emit(copy{rAsm, i.d});
  }
}

void Vgen::emit(const contenter& i) {
  ppc64_asm::Label stub, end;
  Reg64 fp = i.fp;

  a.b(end);
  stub.asm_label(a);
  {
    // The following two lines are equivalent to
    // pop(fp[AROFF(m_savedRip)]) on x64.
    // rAsm is a scratch register.
    a.mflr(rAsm);
    a.std(rAsm, fp[AROFF(m_savedRip)]);

    emit(jmpr{i.target,i.args});
  }
  end.asm_label(a);
  {
    a.call(stub);
    emit(unwind{{i.targets[0], i.targets[1]}});
  }
}

void Vgen::emit(const syncpoint& i) {
  // skip the "ld 2,24(1)" or "nop" emitted by "Assembler::call" at the end
  TCA saved_pc = a.frontier() - call_skip_bytes_for_ret;
  FTRACE(5, "IR recordSyncPoint: {} {} {}\n", saved_pc,
         i.fix.pcOffset, i.fix.spOffset);
  env.meta.fixups.emplace_back(saved_pc, i.fix);
}

/*
 * Push/pop mechanism is as simple as X64: it stores 8 bytes below the RSP.
 */
void Vgen::emit(const pop& i) {
  a.ld(i.d, rsp()[0]);              // popped element
  a.addi(rsp(), rsp(), 8);          // recover stack
}
void Vgen::emit(const push& i) {
  a.stdu(i.s, rsp()[-8]);           // pushed element
}

void Vgen::emit(const load& i) {
  if (i.d.isGP()) {
    if (i.s.index.isValid()){
      a.ldx(i.d, i.s);
    } else if (i.s.disp & 0x3) {     // Unaligned memory access
      Vptr p = i.s;
      a.limmediate(rAsm, (int64_t)p.disp); // Load disp to reg
      p.disp = 0;                    // Remove disp
      p.index = rAsm;                // Set disp reg as index
      a.ldx(i.d, p);                 // Use ldx for unaligned memory access
    } else {
      a.ld(i.d, i.s);
    }
  } else {
    assertx(i.d.isSIMD());
    a.lfd(i.d, i.s);
  }
}

// This function can't be lowered as i.get() may not be bound that early.
void Vgen::emit(const loadqd& i) {
  a.limmediate(rAsm, (int64_t)i.s.get());
  a.ld(i.d, rAsm[0]);
}

void Vgen::emit(const unwind& i) {
  // skip the "ld 2,24(1)" or "nop" emitted by "Assembler::call" at the end
  TCA saved_pc = a.frontier() - call_skip_bytes_for_ret;
  catches.push_back({saved_pc, i.targets[1]});
  emit(jmp{i.targets[0]});
}

void Vgen::emit(const jmp& i) {
  if (next == i.target) return;
  jmps.push_back({a.frontier(), i.target});

  // offset to be determined by a.patchBranch
  a.branchAuto(reinterpret_cast<CodeAddress>(-1));
}

void Vgen::emit(const jmpr& i) {
  a.mr(rfuncentry(), i.target.asReg());
  a.mtctr(rfuncentry());
  a.bctr();
}

void Vgen::emit(const jcc& i) {
  if (i.targets[1] != i.targets[0]) {
    if (next == i.targets[1]) {
      return emit(jcc{ccNegate(i.cc), i.sf, {i.targets[1], i.targets[0]}});
    }
    auto taken = i.targets[1];
    jccs.push_back({a.frontier(), taken});

    // offset to be determined by a.patchBranch
    a.branchAuto(reinterpret_cast<CodeAddress>(-1), i.cc);
  }
  emit(jmp{i.targets[0]});
}
void Vgen::emit(const jcci& i) {
  a.branchAuto(i.taken, i.cc);
  emit(jmp{i.target});
}

void Vgen::emit(const cmovq& i) {
  // A CR bit parameter in ppc64 is a combination of X64's cc and sf variables:
  // CR group (4 bits per group) is a sf and the CR bit (1 of the 4) is the cc
  BranchParams bp (i.cc);
  auto t = i.t;
  auto f = i.f;
  if (static_cast<uint8_t>(BranchParams::BO::CRNotSet) == bp.bo()) {
    // invert the true/false parameters, as only the bp.bi field is used
    std::swap(t,f);
  }
  a.isel(i.d, t, f, (4 * int(i.sf.asReg())) + bp.bi());
}

void Vgen::emit(const store& i) {
  if (i.s.isGP()) {
    if (i.d.index.isValid()){
      a.stdx(i.s, i.d);
    } else {
      a.std(i.s, i.d);
    }
  } else {
    assertx(i.s.isSIMD());
    a.stfd(i.s, i.d);
  }
}

void Vgen::emit(const mcprep& i) {
  /*
   * Initially, we set the cache to hold (addr << 1) | 1 (where `addr' is the
   * address of the movq) so that we can find the movq from the handler.
   *
   * We set the low bit for two reasons: the Class* will never be a valid
   * Class*, so we'll always miss the inline check before it's smashed, and
   * handlePrimeCacheInit can tell it's not been smashed yet
   */
  auto const mov_addr = emitSmashableMovq(a.code(), env.meta, 0, r64(i.d));
  auto const imm = reinterpret_cast<uint64_t>(mov_addr);
  smashMovq(mov_addr, (imm << 1) | 1);

  env.meta.addressImmediates.insert(reinterpret_cast<TCA>(~imm));
}

void Vgen::emit(const inittc&) {
  // initialize our rone register
  a.li(ppc64::rone(), 1);

  // Set DataBlock on VMTOC
  VMTOC::getInstance().setTOCDataBlock(&(env.text.data()));

  // Save TOC pointer in r2
  // First, assert the PPC64MinTOCImmSize.
  always_assert(RuntimeOption::EvalPPC64MinTOCImmSize >= 0 &&
    RuntimeOption::EvalPPC64MinTOCImmSize <= 64);
  a.li64(ppc64::rtoc(), VMTOC::getInstance().getPtrVector(), false);
}

void Vgen::emit(const leavetc&) {
  // should read enterTCExit address that was pushed by calltc/resumetc
  emit(pop{rAsm});
  a.mtlr(rAsm);
  a.blr();
}

void Vgen::emit(const calltc& i) {
  // Dummy call for branch predictor's sake:
  // the link stack would be wrong otherwise and mispredictions would occur
  a.bl(instr_size_in_bytes);  // jump to next instruction

  // this will be verified by emitCallToExit
  a.limmediate(rAsm, reinterpret_cast<int64_t>(i.exittc));
  emit(push{rAsm});

  // keep the return address as initialized by the vm frame
  a.ld(rfuncln(), i.fp[AROFF(m_savedRip)]);
  a.mtlr(rfuncln());

  // and jump. When it returns, it'll be to enterTCExit
  a.mr(rfuncentry(), i.target.asReg());
  a.mtctr(rfuncentry());
  a.bctr();
}

void Vgen::emit(const resumetc& i) {
  // Dummy call for branch predictor's sake:
  // the link stack would be wrong otherwise and mispredictions would occur
  a.bl(instr_size_in_bytes);  // jump to next instruction

  // this will be verified by emitCallToExit
  a.limmediate(rAsm, reinterpret_cast<int64_t>(i.exittc));
  emit(push{rAsm});

  // and jump. When it returns, it'll be to enterTCExit
  a.mr(rfuncentry(), i.target.asReg());
  a.mtctr(rfuncentry());
  a.bctr();
}

void Vgen::emit(const lea& i) {
  // could do this in a simplify pass
  if (i.s.disp == 0 && i.s.base.isValid() && !i.s.index.isValid()) {
    emit(copy{i.s.base, i.d});
  } else {
    // don't reuse addq and addqi as they need a SF
    Vptr p = i.s;
    if (p.index.isValid()) {
      a.add(i.d, p.base, p.index);
    } else {
      a.addi(i.d, p.base, p.disp);
    }
  }
}

void Vgen::emit(const call& i) {
  emitCallPrologue();
  // TOC save/restore is required by ABI for external functions.
  a.std(rtoc(), rsfp()[AROFF(SAVED_TOC())]);
  a.call(i.target, Assembler::CallArg::External);
  if (i.watch) {
    // skip the "ld 2,24(1)" or "nop" emitted by "Assembler::call" at the end
    *i.watch = a.frontier() - call_skip_bytes_for_ret;
    env.meta.watchpoints.push_back(i.watch);
  }
}

void Vgen::emit(const callr& i) {
  emitCallPrologue();
  // TOC save/restore is required by ABI for external functions.
  a.std(rtoc(), rsfp()[AROFF(SAVED_TOC())]);
  a.call(i.target.asReg(), Assembler::CallArg::External);
}

void Vgen::emit(const calls& i) {
  // calls is used to call c++ function like handlePrimeCacheInit so setup the
  // r1 pointer to a valid frame in order to allow LR save by callee's
  // prologue.
  emitCallPrologue();
  a.std(rtoc(), rsfp()[AROFF(SAVED_TOC())]);
  emitSmashableCall(a.code(), env.meta, i.target,
                    Assembler::CallArg::SmashExt);
}

void Vgen::emit(const callphp& i) {
  emitSmashableCall(a.code(), env.meta, i.stub);
  emit(unwind{{i.targets[0], i.targets[1]}});
}

void Vgen::emit(const callarray& i) {
  // callarray target can indeed start with stublogue, therefore reuse callstub
  // approach
  emit(callstub{i.target});
}

void Vgen::emit(const callstub& i) {
  // Build a minimal call frame in order to save the LR but avoid writing to
  // rsp() directly as there are stubs that are called that doesn't have a
  // stublogue/stubret (e.g: freeLocalsHelpers)
  emitCallPrologue();
  a.call(i.target);
}

void Vgen::emit(const callfaststub& i) {
  emit(callstub{i.target});
  emit(syncpoint{i.fix});
}

/////////////////////////////////////////////////////////////////////////////
/*
 * Stub function ABI
 */
void Vgen::emit(const stublogue& i) {
  // Recover the frame created on callstub.
  a.mr(rsp(), rsfp());
  if (i.saveframe) a.std(rvmfp(), rsp()[AROFF(m_sfp)]);

  // save return address on this frame
  a.mflr(rfuncln());
  a.std(rfuncln(), rsfp()[AROFF(m_savedRip)]);
}

void Vgen::emit(const stubret& i) {
  // rvmfp, if necessary.
  if (i.saveframe) a.ld(rvmfp(), rsp()[AROFF(m_sfp)]);

  // restore r1 appropriately
  a.mr(rsfp(), rvmfp());

  // restore return address.
  a.ld(rfuncln(), rsp()[AROFF(m_savedRip)]);
  a.mtlr(rfuncln());

  // pop this frame as created by stublogue and return
  a.addi(rsp(), rsp(), min_frame_size);
  a.blr();
}

void Vgen::emit(const tailcallstub& i) {
  // tail call: perform a jmp instead of a call. Use current return address on
  // frame and undo stublogue allocation.
  a.ld(rfuncln(), rsp()[AROFF(m_savedRip)]);
  a.mtlr(rfuncln());
  a.mr(rsfp(), rsp());
  emit(jmpi{i.target, i.args});
}

void Vgen::emit(const testqi& i) {
  if (i.s0.fits(sz::word)) {
    a.li(rAsm, i.s0);
  } else {
    a.limmediate(rAsm, i.s0.l());
  }
  emit(testq{rAsm, i.s1, i.sf});
}

void Vgen::emit(const loadstubret& i) {
  // grab the return address and store this return address for phplogue
  a.ld(i.d, rsp()[AROFF(m_savedRip)]);
}

void Vgen::emit(const stubunwind& i) {
  // reset the return address from native frame due to call to the vm frame
  a.ld(rfuncln(), rsp()[AROFF(m_savedRip)]);
  a.mtlr(rfuncln());
  // pop this frame as created by stublogue
  a.addi(rsp(), rsp(), min_frame_size);
}

void Vgen::emit(const stubtophp& i) {
  emit(stubunwind{});
}

///////////////////////////////////////////////////////////////////////////////

/*
 * Lower the immediate to a register in order to use ppc64 instructions that
 * can change required Condition Register (on vasm world, that's the SF
 * register).
 */
void lowerImm(Immed imm, Vout& v, Vreg& tmpRegister) {
  tmpRegister = v.makeReg();
  if (imm.fits(sz::word)) {
    v << ldimmw{imm, tmpRegister};
  } else {
    v << ldimml{imm, tmpRegister};
  }
}

/*
 * Native ppc64 instructions can't handle an immediate bigger than 16 bits and
 * need to be loaded into a register in order to be used.
 */
bool patchImm(Immed imm, Vout& v, Vreg& tmpRegister) {
  if (!imm.fits(sz::word)) {
    tmpRegister = v.makeReg();
    v << ldimml{imm, tmpRegister};
    return true;
  } else {
    return false;
  }
}


/*
 * Rules for the lowering of these vasms:
 * 1) All vasms emitted in lowering are already adjusted/patched.
 *   In other words, it will not be lowered afterwards.
 * 2) If a vasm has a Vptr that can be removed by emitting load/store, do it!
 *
 * Parameter description for every lowering:
 * Vout& v : the Vout instance so vasms can be emitted
 * <Type> inst : the current vasm to be lowered
 */

/* Fallback, when a vasm is not lowered */
template <typename Inst>
void lowerForPPC64(Vout& v, Inst& inst) {}

/*
 * Using macro to commonlize vasms lowering
 */

// Auxiliary macros to handle vasms with different register operands
#define NONE
#define ONE(reg1)           inst.reg1,
#define TWO(reg1, reg2)     inst.reg1, inst.reg2,
#define ONE_R64(reg1)       Reg64(inst.reg1),
#define TWO_R64(reg1, reg2) Reg64(inst.reg1), Reg64(inst.reg2),

// Retrieve the immediate and emmit a related direct vasm
#define X(vasm_src, vasm_dst, vasm_imm)                                 \
void lowerForPPC64(Vout& v, vasm_src& inst) {                           \
  Vreg tmp = v.makeReg();                                               \
  Vptr p = inst.m;                                                      \
  v << vasm_imm{inst.s, tmp};                                           \
  v << vasm_dst{tmp, p};                                                \
}

X(storebi, storeb, ldimmb)
X(storewi, storew, ldimmw)
X(storeli, storel, ldimml)
X(storeqi, store,  ldimml)

#undef X

// Load the Immed to a register in order to be able to use ppc64 CR instructions
#define X(vasm_src, vasm_dst, operands)                                 \
void lowerForPPC64(Vout& v, vasm_src& inst) {                           \
  Vreg tmp;                                                             \
  lowerImm(inst.s0, v, tmp);                                            \
  v << vasm_dst{tmp, operands inst.sf};                                \
}

X(addli, addl, TWO(s1, d))
X(cmpqi, cmpq, ONE(s1))
X(addqi, addq, TWO(s1, d))
X(subqi, subq, TWO(s1, d))

#undef X

// Simplify MemoryRef vasm types by their direct variant as ppc64 can't
// change data directly in memory. Grab and save the data.
#define X(vasm_src, vasm_dst, vasm_load, vasm_store, operands)          \
void lowerForPPC64(Vout& v, vasm_src& inst) {                           \
  Vreg tmp = v.makeReg(), tmp2 = v.makeReg();                           \
  Vptr p = inst.m;                                                      \
  v << vasm_load{p, tmp};                                               \
  v << vasm_dst{operands tmp, tmp2, inst.sf};                           \
  v << vasm_store{tmp2, p};                                             \
}

X(incwm, incw, loadw, storew, NONE)
X(inclm, incl, loadl, storel, NONE)
X(incqm, incq, load,  store,  NONE)
X(declm, decl, loadl, storel, NONE)
X(decqm, decq, load,  store,  NONE)
X(addlm, addl, loadw, storew, ONE(s0))

#undef X

// Also deals with MemoryRef vasms like above but these ones have Immed data
// too. Load data and emit a new vasm depending if the Immed fits a direct
// ppc64 instruction.
#define X(vasm_src, vasm_dst_reg, vasm_dst_imm, vasm_load)              \
void lowerForPPC64(Vout& v, vasm_src& inst) {                           \
  Vptr p = inst.s1;                                                     \
  Vreg tmp2 = v.makeReg(), tmp;                                         \
  v << vasm_load{p, tmp2};                                              \
  if (patchImm(inst.s0, v, tmp))                                        \
    v << vasm_dst_reg{tmp, tmp2, inst.sf};                              \
  else v << vasm_dst_imm{inst.s0, tmp2, inst.sf};                       \
}

X(cmpbim,  cmpl,  cmpli,  loadb)
X(cmpqim,  cmpq,  cmpqi,  load)
X(testbim, testq, testqi, loadb)
X(testwim, testq, testqi, loadw)
X(testlim, testq, testqi, loadl)
X(testqim, testq, testqi, load)

#undef X

// Very similar with the above case: handles MemoryRef and Immed, but also
// stores the result in the memory.
#define X(vasm_src, vasm_dst, vasm_load, vasm_store)                    \
void lowerForPPC64(Vout& v, vasm_src& inst) {                           \
  Vreg tmp = v.makeReg(), tmp3 = v.makeReg(), tmp2;                     \
  Vptr p = inst.m;                                                      \
  v << vasm_load{p, tmp};                                               \
  lowerImm(inst.s0, v, tmp2);                                           \
  v << vasm_dst{tmp2, tmp, tmp3, inst.sf};                              \
  v << vasm_store{tmp3, p};                                             \
}

X(orwim,  orq,  loadw, storew)
X(orqim,  orq,  load,  store)
X(addqim, addq, load,  store)
X(addlim, addl, load,  store)
#undef X

// Handles MemoryRef arguments and load the data input from memory, but these
// ones have no output other than the sign flag register update (SF)
#define X(vasm_src, vasm_dst, vasm_load, operands)                      \
void lowerForPPC64(Vout& v, vasm_src& inst) {                           \
  Vptr p = inst.s1;                                                     \
  Vreg tmp = v.makeReg();                                               \
  v << vasm_load{p, tmp};                                               \
  v << vasm_dst{operands tmp, inst.sf};                                 \
}

X(testqm, testq, load,  ONE(s0))
X(cmplm,  cmpl,  loadl, ONE(s0))
X(cmpqm,  cmpq,  load,  ONE(s0))
X(cmpbm,  cmpq,  loadb, ONE_R64(s0))
X(cmpwm,  cmpq,  loadw, ONE_R64(s0))

#undef X

#define X(vasm_src, vasm_dst, vasm_ext, operands)                       \
void lowerForPPC64(Vout& v, vasm_src& inst) {                           \
  Vreg tmp1 = v.makeReg(), tmp2 = v.makeReg();                          \
  v << vasm_ext{inst.s0, tmp1};                                         \
  v << vasm_ext{inst.s1, tmp2};                                         \
  v << vasm_dst{tmp1, tmp2, operands inst.sf};                          \
}

X(cmpb,  cmpq,  movzbq, NONE)
X(testb, testq, extsb,  NONE)
X(testl, testq, extsl,  NONE)
X(subl,  subq,  extsl,  ONE_R64(d))

#undef X

#define X(vasm_src, vasm_dst, vasm_ext, operands)                       \
void lowerForPPC64(Vout& v, vasm_src& inst) {                           \
  Vreg tmp = v.makeReg();                                               \
  v << vasm_ext{inst.s1, tmp};                                          \
  v << vasm_dst{inst.s0, tmp, operands inst.sf};                        \
}

X(cmpbi,  cmpqi,  movzbq, NONE)
X(subbi,  subqi,  extsb,  ONE_R64(d))
X(subli,  subqi,  extsl,  ONE_R64(d))
X(testbi, testqi, extsb,  NONE)
X(testli, testqi, extsl,  NONE)

#undef X

// If it patches the Immed, replace the vasm for its non-immediate variant
#define X(vasm_src, vasm_dst_reg, operands)                             \
void lowerForPPC64(Vout& v, vasm_src& inst) {                           \
  Vreg tmp;                                                             \
  if (patchImm(inst.s0, v, tmp))                                        \
    v << vasm_dst_reg{tmp, operands inst.sf};                           \
}

X(andqi, andq, TWO(s1, d))

#undef X

// Can be replaced by andqi that can be replaced by a andq if immediate wont
// fit.
#define X(vasm_src, vasm_dst, operands)                                  \
void lowerForPPC64(Vout& v, vasm_src& inst) {                            \
  v << vasm_dst{inst.s0, Reg64(inst.s1), operands inst.sf};              \
}

X(andbi,  andqi,  ONE_R64(d))
X(andli,  andqi,  ONE_R64(d))

#undef X

#undef NONE
#undef ONE
#undef TWO
#undef ONE_R64
#undef TWO_R64

///////////////////////////////////////////////////////////////////////////////

void lowerForPPC64(Vout& v, popp& inst) {
  v << pop{inst.d0};
  v << pop{inst.d1};
}

void lowerForPPC64(Vout& v, poppm& inst) {
  v << popm{inst.d0};
  v << popm{inst.d1};
}

void lowerForPPC64(Vout& v, pushp& inst) {
  v << push{inst.s0};
  v << push{inst.s1};
}

void lowerForPPC64(Vout& v, pushpm& inst) {
  v << pushm{inst.s0};
  v << pushm{inst.s1};
}

/////////////////////////////////////////////////////////////////////////////
/*
 * PHP function ABI
 */
// phplogue and phpret doesn't save toc as it's saved on call.
void lowerForPPC64(Vout& v, phplogue& inst) {
  // store basic info on vm frame
  v << mflr{rfuncln()};
  v << store{rfuncln(), inst.fp[AROFF(m_savedRip)]};
}

void lowerForPPC64(Vout& v, phpret& inst) {
  v << load{inst.fp[AROFF(m_savedRip)], rfuncln()};
  if (!inst.noframe) v << load{inst.fp[AROFF(m_sfp)], inst.d};

  // for balancing the link stack (branch predictor), this should perform blr
  v << mtlr{rfuncln()};
  v << ret{RegSet()};
}

/*
 * Tail call elimination on ppc64: call without creating a stack and keep LR
 * contents as prior to the call.
 */
void lowerForPPC64(Vout& v, tailcallphp& inst) {
  v << load{inst.fp[AROFF(m_savedRip)], rfuncln()};
  v << mtlr{rfuncln()};
  v << jmpr{inst.target, inst.args};
}

/////////////////////////////////////////////////////////////////////////////

// Lower movs to copy
void lowerForPPC64(Vout& v, movtqb& inst) { v << copy{inst.s, inst.d}; }
void lowerForPPC64(Vout& v, movtql& inst) { v << copy{inst.s, inst.d}; }
void lowerForPPC64(Vout& v, movtdb& inst) { v << copy{inst.s, inst.d}; }
void lowerForPPC64(Vout& v, movtdq& inst) { v << copy{inst.s, inst.d}; }

void lowerForPPC64(Vout& v, srem& i) {
  // remainder as described on divd documentation:
  auto tmpSf = v.makeReg(), tmpSf2 = v.makeReg();
  auto quotient = v.makeReg();
  auto quoxdiv = v.makeReg();
  v << divint{i.s0, i.s1, quotient};         // i.d = quotient
  v << imul{quotient, i.s1, quoxdiv, tmpSf}; // i.d = quotient*divisor
  v << subq{quoxdiv, i.s0, i.d, tmpSf2};     // i.d = remainder
}

void lowerForPPC64(Vout& v, jmpm& inst) {
  Vptr p = inst.target;
  Vreg tmp = v.makeReg();
  v << load{p, tmp};
  v << jmpr{tmp, inst.args};
}

void lowerForPPC64(Vout& v, callm& inst) {
  Vptr p = inst.target;
  auto d = v.makeReg();
  v << load{p, d};
  v << callr{d, inst.args};
}

void lowerForPPC64(Vout& v, loadqp& inst) {
  // in PPC we don't have anything like a RIP register
  // RIP register uses an absolute displacement address. Load it to a register
  Vptr p(v.cns(inst.s.r.disp), 0); // this Vptr doesn't need patch
  v << load{p, inst.d};
}

void lowerForPPC64(Vout& v, pushm& inst) {
  auto tmp = v.makeReg();
  v << load{inst.s, tmp};
  v << push{tmp};
}

void lowerForPPC64(Vout& v, popm& inst) {
  auto tmp = v.makeReg();
  v << pop{tmp};
  v << store{tmp, inst.d};
}

void lowerForPPC64(Vout& v, setcc& inst) {
  auto zero = v.makeReg();
  v << ldimmq{0, zero};
  v << cmovq{inst.cc, inst.sf, zero, rone(), Vreg64{Reg64(inst.d)}};
}

void lowerForPPC64(Vout& v, cvttsd2siq& inst) {
  //  In order to fctidz be x64 compliant, it is necessary to return  the value
  //  0x8000000000000000 when the bit VXCVI is set. See fctidz instruction on
  //  ISA page 152, 4.6.7
  auto sfTmp = v.makeReg();
  auto tmpRaw = v.makeReg();
  auto tmpInt = v.makeReg();
  auto tmpReturnError = v.makeReg();
  Immed64 ErrorVal = 0x8000000000000000;

  // Convert value. If an error occurs, the overflow bit in CR0 is set.
  v << fctidz{inst.s, tmpRaw, sfTmp};
  // Load error code.
  v << ldimmq{ErrorVal, tmpReturnError};
  // Copy the float register to a general purpose register.
  v << copy{tmpRaw, tmpInt};

  // If the overflow bit is set, return the ErrorVal. Else, return the
  // value converted by fctidz.
  v << cmovq {ConditionCode::CC_O, sfTmp, tmpInt, tmpReturnError, inst.d};
}

/*
 * cmplim and cmpli can't allocate registers due to callfaststub on
 * emitDecRefWork! (it can't allocate temporary register through v.makeReg())
 *
 * Special handling is done below for them
 */
void lowerForPPC64(Vout& v, cmplim& inst) {
  Vptr p = inst.s1;

  // this temp reg is always needed. Use one of our scratches.
  Vreg tmp2 = Vreg32(PhysReg(rAsm));
  v << loadl{p, tmp2};

  // This temp reg is not always needed. It's also not used by emitDecRefWork
  Vreg tmp;
  if (patchImm(inst.s0, v, tmp)) v << cmpl {tmp,     tmp2, inst.sf};
  else                           v << cmpli{inst.s0, tmp2, inst.sf};
}
void lowerForPPC64(Vout& v, cmpli& inst) {
  Vreg tmp;
  if (patchImm(inst.s0, v, tmp)) v << cmpl {tmp,     inst.s1, inst.sf};
  else                           v << cmpli{inst.s0, inst.s1, inst.sf};
}

void lowerForPPC64(Vout& v, cmovb& inst) {
  v << cmovq{inst.cc, inst.sf, Reg64(inst.f), Reg64(inst.t), Reg64(inst.d)};
}

void lowerForPPC64(Vout& v, cloadq& inst) {
  auto m = inst.t;
  auto tmp = v.makeReg();
  v << load{m, tmp};
  v << cmovq{inst.cc, inst.sf, inst.f, tmp, inst.d};
}

void lowerForPPC64(Vout& v, cmpsd& inst) {
  auto sf = v.makeReg();
  auto r64_d = v.makeReg(); // auxiliary for GP -> FP conversion

  // assume standard ComparisonPred as eq_ord
  Vreg equal = v.makeReg();;
  Vreg nequal = v.makeReg();
  v << ldimmq{0, nequal};
  v << ldimmq{0xffffffffffffffff,equal};

  switch (inst.pred) {
  case ComparisonPred::eq_ord: { // scope for the zero variable initialization
    v << fcmpo{inst.s0, inst.s1, sf};
    // now set the inst.d if the CR's EQ bit is set, else clear it
    break;
  }
  case ComparisonPred::ne_unord:
    v << fcmpu{inst.s0, inst.s1, sf};
    // now clear the inst.d if the CR's EQ bit is set, else set it
    std::swap(equal, nequal);
    break;
  default:
    assert(false && "Invalid ComparisonPred for cmpsd");
  }
  v << cmovq{CC_E, sf, nequal, equal, r64_d};
  v << copy{r64_d, inst.d}; // GP -> FP
}

void lowerForPPC64(Vout& v, decqmlock& inst) {
  Vptr p = inst.m;
  // decqmlock uses ldarx and stdcx instructions that are X-Form instruction
  // and support only index+base address mode so we need to copy the
  // displacement to index register.
  if (!p.index.isValid()) {
    p.index = v.makeReg();
    v << ldimml{Immed(p.disp), p.index};
  }
  v << decqmlock{p, inst.sf};
}

/*
 * Lower a few abstractions to facilitate straightforward PPC64 codegen.
 * PPC64 doesn't have instructions for operating on less than 64 bits data
 * (except the memory related load/store), therefore all arithmetic vasms
 * that intend to deal with smaller data will actually operate on 64bits
 */
void lowerForPPC64(Vunit& unit) {
  vasm_lower(unit, [&] (Vinstr& inst, Vlabel b, size_t i) {
    vmodify(unit, b, i, [&] (Vout& v) {
      switch (inst.op) {
#define O(name, imms, uses, defs)                         \
        case Vinstr::name:                                \
          lowerForPPC64(v, inst.name##_);                 \
          break;

        VASM_OPCODES
#undef O
      }
      return v.empty() ? 0 : 1;
    });
  });
}

///////////////////////////////////////////////////////////////////////////////

/*
 * Vptr struct supports fancy x64 addressing modes.
 * So we need to patch it to avoid ppc64el unsuported address modes.
 *
 * After patching, the Vptr @p will only have either base and index or base and
 * displacement.
 */
void fixVptr(Vout& v, Vptr& p) {
  // Map all address modes that Vptr can be so it can be handled.
  enum class AddressModes {
    Invalid        = 0,
    Disp           = 1, // Displacement
    Base           = 2, // Base
    BaseDisp       = 3, // Base+Displacement
    Index          = 4, // Index
    IndexDisp      = 5, // Index+Dispacement
    IndexBase      = 6, // Index+Base
    IndexBaseDisp  = 7  // Index+Base+Displacement
  };

  AddressModes mode = static_cast<AddressModes>(
                    (((p.disp != 0)     & 0x1) << 0) |
                    ((p.base.isValid()  & 0x1) << 1) |
                    ((p.index.isValid() & 0x1) << 2));

  // Index can never be used directly if shifting is necessary. Handling it here
  uint8_t shift = p.scale == 2 ? 1 :
                  p.scale == 4 ? 2 :
                  p.scale == 8 ? 3 : 0;

  if (p.index.isValid() && shift) {
    Vreg shifted_index_reg = v.makeReg();
    v << shlqi{shift, p.index, shifted_index_reg, VregSF(RegSF{0})};
    p.index = shifted_index_reg;
    p.scale = 1;  // scale is now normalized.
  }

  // taking care of the displacement, in case it is > 16bits
  Vreg disp_reg;
  bool patched_disp = patchImm(Immed(p.disp), v, disp_reg);
  switch (mode) {
    case AddressModes::Base:
    case AddressModes::IndexBase:
      // ppc64 can handle these address modes. Nothing to do here.
      break;

    case AddressModes::BaseDisp:
      // ppc64 can handle this address mode if displacement < 16bits
      if (patched_disp) {
        // disp is loaded on a register. Change address mode to kBase_Index
        p.index = disp_reg;
        p.disp = 0;
      }
      break;

    case AddressModes::Index:
        // treat it as kBase to avoid a kIndex_Disp asm handling.
        std::swap(p.base, p.index);
      break;

    case AddressModes::Disp:
    case AddressModes::IndexDisp:
      if (patched_disp) {
        // disp is loaded on a register. Change address mode to kBase_Index
        p.base = disp_reg;
        p.disp = 0;
      }
      else {
        // treat it as kBase_Disp to avoid a kIndex_Disp asm handling.
        p.base = p.index;
      }
      break;

    case AddressModes::IndexBaseDisp: {
      // This mode is not supported: Displacement will be embedded on Index
      Vreg index_disp_reg = v.makeReg();
      lowerImm(Immed(p.disp), v, disp_reg);
      v << addq{disp_reg, p.index, index_disp_reg, VregSF(RegSF{0})};
      p.index = index_disp_reg;
      p.disp = 0;
      break;
    }

    case AddressModes::Invalid:
      assert(false && "Invalid address mode");
      break;
  }
}

/*
 * Every vasm that has a Vptr parameter must be handled
 */
struct VptrFixVisit {
  explicit VptrFixVisit(Vout& v) : m_v(v) {}
  template<class T> void def(T) {}
  template<class T> void imm(const T&) {}
  template<class T> void across(T) {}
  template<class T, class H> void defHint(T, H) {}
  template<class T, class H> void useHint(T r, H) { use(r); }
  template <typename T> void use(T) {}
  void use(Vptr& ptr) { fixVptr(m_v, ptr); }

  Vout& m_v;
};

/*
 * PPC64 can't handle complex addressing mode like X64 with base, index and
 * displacement. To counter that, this optimization phase (that needs to be
 * before register allocation) will fix all Vptrs that are not as intended.
 * It'll leave them with either base+index or base+displacement.
 */
void fixVptrsForPPC64(Vunit& unit) {
  // Scratch block can change blocks allocation, hence cannot use regular
  // iterators.
  auto& blocks = unit.blocks;

  PostorderWalker{unit}.dfs([&] (Vlabel ib) {
    assertx(!blocks[ib].code.empty());

    for (size_t ii = 0; ii < blocks[ib].code.size(); ++ii) {
      auto& inst = blocks[ib].code[ii];
      vmodify(unit, ib, ii, [&] (Vout& v) {
        VptrFixVisit vptrFixVisit {v};
        visitOperands(inst, vptrFixVisit);
        return 0;
      });
    }
  });
}

///////////////////////////////////////////////////////////////////////////////

// Sign conditions
enum Signs {
  signedOnly,
  unsignedOnly,
  both,
  neither
};

/*
 * Define condition to testq instruction.
 */
void defCond_testq (Vout& v, testq& i, Signs blockSigns) {
  // More information on:
  // https://goo.gl/F1wrbO
  if (i.s0 != i.s1) {
    v << andq { i.s0, i.s1, rAsm, i.sf };

    if (blockSigns == unsignedOnly || blockSigns == both) {
      v << copycr{};
    }
  } else {
    if (blockSigns == signedOnly || blockSigns == both) {
      v << cmpdi{ Immed(0), i.s0, i.sf };
    }
    if (blockSigns == unsignedOnly || blockSigns == both) {
      v << cmpldi{ Immed(0), i.s0, i.sf };
    }
  }
}

/*
 * If for the current block there is at least one logical comparison,
 * the flags from cr0 must be copied to cr1 in order to use it on the
 * next comparison instruction
 */
void defCond (Vout& v, Vinstr inst, Signs blockSigns) {
  if (blockSigns == unsignedOnly || blockSigns == both) {
    v << inst;
    v << copycr{};
  }
}

/*
 * If in the current block there are only signed comparisons, use
 * the cmpw instruction, if has only unsigned, use cmplw, otherwise
 * use both to cover signed and unsigned instructions.
 */
void defCond_cmpl (Vout& v, cmpl& i, Signs blockSigns) {
  if (blockSigns == signedOnly || blockSigns == both) {
    v << cmpw{ i.s0, i.s1, i.sf };
  }
  if (blockSigns == unsignedOnly || blockSigns == both) {
    v << cmplw{ i.s0, i.s1, i.sf };
  }
}

/*
 * If in the current block there are only signed comparisons, use
 * the cmpwi instruction, if has only unsigned, use cmplwi, otherwise
 * use both to cover signed and unsigned instructions.
 */
void defCond_cmpli (Vout& v, cmpli& i, Signs blockSigns) {
  if (blockSigns == signedOnly || blockSigns == both) {
    v << cmpwi{ i.s0, Reg64(i.s1), i.sf };
  }
  if (blockSigns == unsignedOnly || blockSigns == both) {
    v << cmplwi{ i.s0, i.s1, i.sf };
  }
}

/*
 * If in the current block there are only signed comparisons, use
 * the cmpd instruction, if has only unsigned, use cmpld, otherwise
 * use both to cover signed and unsigned instructions.
 */
void defCond_cmpq (Vout& v, cmpq& i, Signs blockSigns) {
  if (blockSigns == signedOnly || blockSigns == both) {
    v << cmpd{ i.s0, i.s1, i.sf };
  }
  if (blockSigns == unsignedOnly || blockSigns == both) {
    v << cmpld{ i.s0, i.s1, i.sf };
  }
}

/*
 * If in the current block there are only signed comparisons, use
 * the cmpdi instruction, if has only unsigned, use cmpldi, otherwise
 * use both to cover signed and unsigned instructions.
 */
void defCond_cmpqi (Vout& v, cmpqi& i, Signs blockSigns) {
  if (blockSigns == signedOnly || blockSigns == both) {
    v << cmpdi{ i.s0, i.s1, i.sf };
  }
  if (blockSigns == unsignedOnly || blockSigns == both) {
    v << cmpldi{ i.s0, i.s1, i.sf };
  }
}

/*
 * Check signs for each kind of comparison
 */
Signs signNeeds(const ConditionCode cc) {
  Signs ret = neither;
  switch (cc) {
  case HPHP::jit::CC_O:
  case HPHP::jit::CC_NO:
  case HPHP::jit::CC_E:
  case HPHP::jit::CC_NE:
  case HPHP::jit::CC_S:
  case HPHP::jit::CC_NS:
  case HPHP::jit::CC_P:
  case HPHP::jit::CC_NP:
  case HPHP::jit::CC_L:
  case HPHP::jit::CC_NL:
  case HPHP::jit::CC_NG:
  case HPHP::jit::CC_G:
    ret = signedOnly;
    break;

  case HPHP::jit::CC_B:
  case HPHP::jit::CC_AE:
  case HPHP::jit::CC_BE:
  case HPHP::jit::CC_A:
    ret = unsignedOnly;
    break;

  default:
    not_implemented();
    break;
  }
  return ret;
}

/*
 * Merge sign flags of current block signs with the current instruction sign.
 */
static inline Signs addSigns(Signs blockSigns, Signs currentSigns) {
  if (blockSigns == both || currentSigns == both) return both;
  else if (blockSigns == neither) return currentSigns;
  else if (currentSigns == neither) return blockSigns;
  else if (blockSigns == signedOnly) {
    // by now, a, b are either signed or unsigned
    if (currentSigns != signedOnly) return both;
    return signedOnly;
  } else if (blockSigns == unsignedOnly) {
    if (currentSigns != unsignedOnly) return both;
    return unsignedOnly;
  }
  always_assert(false);
  return both;
}

#define extractCC(name)                                   \
    case Vinstr::name:                                    \
      blockSigns = addSigns(blockSigns,                   \
                signNeeds(inst.name##_.cc));              \
      break                                               \

/*
 * Check all comparison instructions in order to set the correct flags
 * according with parameter's signs.
 */
void defConditions(Vunit& unit) {
  // Scratch block can change blocks allocation, hence cannot use regular
  // iterators.
  auto& blocks = unit.blocks;

  PostorderWalker{unit}.dfs([&] (Vlabel ib) {
    assertx(!blocks[ib].code.empty());

    Signs blockSigns = neither;

    // Extract signs from comparisons
    for (auto i = blocks[ib].code.begin(); i != blocks[ib].code.end(); i++) {
      auto& inst = *i;
      switch (inst.op) {
      extractCC(jcc);
      extractCC(jcci);
      extractCC(bindjcc);
      extractCC(fallbackcc);
      extractCC(phijcc);
      extractCC(cloadq);
      extractCC(cmovb);
      extractCC(cmovw);
      extractCC(cmovl);
      extractCC(cmovq);
      extractCC(setcc);
      default:
        break;
      }
    }

    if (blockSigns == neither) return;

    for (size_t ii = 0; ii < blocks[ib].code.size(); ++ii) {

      auto scratch = unit.makeScratchBlock();
      auto& inst = blocks[ib].code[ii];
      SCOPE_EXIT {unit.freeScratchBlock(scratch);};
      Vout v(unit, scratch, inst.irctx());

      switch (inst.op) {
      case Vinstr::addl:
      case Vinstr::addq:
      case Vinstr::andq:
      case Vinstr::andqi:
      case Vinstr::decl:
      case Vinstr::decq:
      case Vinstr::imul:
      case Vinstr::incl:
      case Vinstr::incq:
      case Vinstr::incw:
      case Vinstr::neg:
      case Vinstr::orq:
      case Vinstr::orqi:
      case Vinstr::sar:
      case Vinstr::sarqi:
      case Vinstr::shl:
      case Vinstr::shlli:
      case Vinstr::shlqi:
      case Vinstr::shrli:
      case Vinstr::shrqi:
      case Vinstr::subq:
      case Vinstr::xorb:
      case Vinstr::xorl:
      case Vinstr::xorq:
      case Vinstr::xorqi: defCond(v, inst, blockSigns);
        break;
      case Vinstr::testq: defCond_testq(v, inst.testq_, blockSigns);
        break;
      case Vinstr::cmpl: defCond_cmpl(v, inst.cmpl_, blockSigns);
        break;
      case Vinstr::cmpli: defCond_cmpli(v, inst.cmpli_, blockSigns);
        break;
      case Vinstr::cmpq: defCond_cmpq(v, inst.cmpq_, blockSigns);
        break;
      case Vinstr::cmpqi: defCond_cmpqi(v, inst.cmpqi_, blockSigns);
        break;
      default:
        break;
      }

      if (!v.empty()) {
        vector_splice(unit.blocks[ib].code, ii, 1,
                      unit.blocks[scratch].code);
      }
    }
  });
}

///////////////////////////////////////////////////////////////////////////////
} // anonymous namespace

void optimizePPC64(Vunit& unit, const Abi& abi, bool regalloc) {
  Timer timer(Timer::vasm_optimize);

  removeTrivialNops(unit);
  optimizePhis(unit);
  fuseBranches(unit);
  optimizeJmps(unit);
  optimizeExits(unit);

  lowerForPPC64(unit);

  simplify(unit);
  optimizeCopies(unit, abi);

  fixVptrsForPPC64(unit);

  // 2nd lower call to affect new vasms
  lowerForPPC64(unit);

  if (unit.needsRegAlloc()) {
    removeDeadCode(unit);
    if (regalloc) allocateRegisters(unit, abi);
  }
  if (unit.blocks.size() > 1) {
    optimizeJmps(unit);
  }

  defConditions(unit);
}

void emitPPC64(Vunit& unit, Vtext& text, CGMeta& fixups,
               AsmInfo* asmInfo) {
  vasm_emit<Vgen>(unit, text, fixups, asmInfo);
}

///////////////////////////////////////////////////////////////////////////////
}}<|MERGE_RESOLUTION|>--- conflicted
+++ resolved
@@ -279,11 +279,7 @@
   void emit(const xorl& i) {
     a.xor(Reg64(i.d), Reg64(i.s0), Reg64(i.s1), true);
   }
-<<<<<<< HEAD
   void emit(const xorq& i) { a.xor(i.d, i.s0, i.s1, true); }
-
-=======
->>>>>>> 85a3d1e3
   void emit(const fctidz& i) {
     a.mtfsb0(23); // clear VXCVI
     a.fctidz(i.d, i.s, false);
