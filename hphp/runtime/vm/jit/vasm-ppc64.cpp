--- conflicted
+++ resolved
@@ -136,18 +136,14 @@
     emitSmashableMovq(a->code(), env.meta, i.s.q(), i.d);
   }
   void emit(const nothrow& i) {
-<<<<<<< HEAD
     // save the return address of previous call.
     TCA saved_pc = a->frontier() - smashableCallSkipEpilogue();
-    mcg->registerCatchBlock(saved_pc, nullptr);
+    env.meta.catches.emplace_back(saved_pc, nullptr);
   }
   // After VM frame unwinding, restore the frame pointer correctly as the
   // call left it with the additional frame.
   void emit(const landingpad& i) {
     a->popFrame(rsp());
-=======
-    env.meta.catches.emplace_back(a->frontier(), nullptr);
->>>>>>> 80966886
   }
 
   // instructions
