--- conflicted
+++ resolved
@@ -1157,16 +1157,10 @@
 void lowerForPPC64(Vout& v, movtdb& inst) { v << copy{inst.s, inst.d}; }
 void lowerForPPC64(Vout& v, movtdq& inst) { v << copy{inst.s, inst.d}; }
 
-// Lower all movzb* to extrb as ppc64 always sign extend the unused bits of reg.
-<<<<<<< HEAD
 void lowerForPPC64(Vout& v, movzbl& i)    { v << movb{i.s, Reg8(i.d)}; }
 void lowerForPPC64(Vout& v, movzbq& i)    { v << movb{i.s, Reg8(i.d)}; }
-=======
-void lowerForPPC64(Vout& v, movzbl& i)    { v << extrb{i.s, Reg8(i.d)}; }
-void lowerForPPC64(Vout& v, movzbq& i)    { v << extrb{i.s, Reg8(i.d)}; }
 void lowerForPPC64(Vout& v, movzwl& i)    { v << extrw{i.s, Reg64(i.d)}; }
 void lowerForPPC64(Vout& v, movzwq& i)    { v << extrw{i.s, i.d}; }
->>>>>>> e1edb10d
 void lowerForPPC64(Vout& v, movzlq& i)    { v << movl{i.s, Reg32(i.d)}; }
 
 void lowerForPPC64(Vout& v, srem& i) {
