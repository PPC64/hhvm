--- conflicted
+++ resolved
@@ -426,14 +426,11 @@
     a.addi(rsfp(), rsp(), -min_frame_size);
     a.std(rvmfp(), rsfp()[AROFF(m_sfp)]);
   }
-<<<<<<< HEAD
   void emitSaveTOC() {
     // TOC save/restore is required by ABI for external functions.
     a.std(rtoc(), rsfp()[AROFF(SAVED_TOC())]);
   }
 
-=======
->>>>>>> d551635a
   Venv& env;
   Vtext& text;
   Assembler a;
@@ -742,12 +739,7 @@
 
 void Vgen::emit(const call& i) {
   emitCallPrologue();
-<<<<<<< HEAD
   emitSaveTOC();
-=======
-  // TOC save/restore is required by ABI for external functions.
-  a.std(rtoc(), rsfp()[AROFF(SAVED_TOC())]);
->>>>>>> d551635a
   a.call(i.target, Assembler::CallArg::External);
   if (i.watch) {
     // skip the "ld 2,24(1)" or "nop" emitted by "Assembler::call" at the end
@@ -758,12 +750,7 @@
 
 void Vgen::emit(const callr& i) {
   emitCallPrologue();
-<<<<<<< HEAD
   emitSaveTOC();
-=======
-  // TOC save/restore is required by ABI for external functions.
-  a.std(rtoc(), rsfp()[AROFF(SAVED_TOC())]);
->>>>>>> d551635a
   a.call(i.target.asReg(), Assembler::CallArg::External);
 }
 
@@ -772,12 +759,8 @@
   // r1 pointer to a valid frame in order to allow LR save by callee's
   // prologue.
   emitCallPrologue();
-<<<<<<< HEAD
-  a.std(rtoc(), rsfp()[AROFF(SAVED_TOC())]);
+  emitSaveTOC();
   emitSmashableCall(a.code(), env.meta, i.target, Assembler::CallArg::SmashExt);
-=======
-  emitSmashableCall(a.code(), env.meta, i.target);
->>>>>>> d551635a
 }
 
 void Vgen::emit(const callphp& i) {
