/*
   +----------------------------------------------------------------------+
   | HipHop for PHP                                                       |
   +----------------------------------------------------------------------+
   | (c) Copyright IBM Corporation 2015-2016                              |
   +----------------------------------------------------------------------+
   | This source file is subject to version 3.01 of the PHP license,      |
   | that is bundled with this package in the file LICENSE, and is        |
   | available through the world-wide-web at the following url:           |
   | http://www.php.net/license/3_01.txt                                  |
   | If you did not receive a copy of the PHP license and are unable to   |
   | obtain it through the world-wide-web, please send a note to          |
   | license@php.net so we can mail you a copy immediately.               |
   +----------------------------------------------------------------------+
*/

#include "hphp/runtime/vm/jit/vasm-emit.h"

#include "hphp/runtime/base/arch.h"
#include "hphp/runtime/vm/jit/abi-ppc64.h"
#include "hphp/runtime/vm/jit/block.h"
#include "hphp/runtime/vm/jit/code-gen-helpers.h"
#include "hphp/runtime/vm/jit/func-guard-ppc64.h"
#include "hphp/runtime/vm/jit/mc-generator.h"
#include "hphp/runtime/vm/jit/print.h"
#include "hphp/runtime/vm/jit/prof-data.h"
#include "hphp/runtime/vm/jit/service-requests.h"
#include "hphp/runtime/vm/jit/smashable-instr-ppc64.h"
#include "hphp/runtime/vm/jit/target-cache.h"
#include "hphp/runtime/vm/jit/timer.h"
#include "hphp/runtime/vm/jit/vasm.h"
#include "hphp/runtime/vm/jit/vasm-instr.h"
#include "hphp/runtime/vm/jit/vasm-internal.h"
#include "hphp/runtime/vm/jit/vasm-lower.h"
#include "hphp/runtime/vm/jit/vasm-print.h"
#include "hphp/runtime/vm/jit/vasm-unit.h"
#include "hphp/runtime/vm/jit/vasm-util.h"
#include "hphp/runtime/vm/jit/vasm-visit.h"

#include <algorithm>
#include <tuple>

TRACE_SET_MOD(vasm);

namespace HPHP { namespace jit {

///////////////////////////////////////////////////////////////////////////////

using namespace ppc64;
using namespace ppc64_asm;

namespace {

///////////////////////////////////////////////////////////////////////////////

/* Parameters for push/pop and keep stack aligned */
constexpr int push_pop_position           = 8;

///////////////////////////////////////////////////////////////////////////////

struct Vgen {
  explicit Vgen(Venv& env)
    : env(env)
    , text(env.text)
    , a(*env.cb)
    , current(env.current)
    , next(env.next)
    , jmps(env.jmps)
    , jccs(env.jccs)
    , catches(env.catches)
  {}

  static void patch(Venv& env);
  static void pad(CodeBlock& cb);

  /////////////////////////////////////////////////////////////////////////////

  template<class Inst> void emit(const Inst& i) {
    always_assert_flog(false, "unimplemented instruction: {} in B{}\n",
                       vinst_names[Vinstr(i).op], size_t(current));
  }

  // intrinsics
  void emit(const copy& i) {
    if (i.s == i.d) return;
    if (i.s.isGP()) {
      if (i.d.isGP()) {                     // GP => GP
        a.mr(i.d, i.s);
      } else {                              // GP => XMM
        assertx(i.d.isSIMD());
        a.std(i.s, rsp()[-8]);
        a.lfd(i.d, rsp()[-8]);
      }
    } else {
      assertx(i.s.isSIMD());
      if (i.d.isGP()) {                     // XMM => GP
        a.stfd(i.s, rsp()[-8]);
        a.ld(i.d, rsp()[-8]);
      } else {                              // XMM => XMM
        assertx(i.d.isSIMD());
        a.fmr(i.d, i.s);
      }
    }
  }
  void emit(const copy2& i) {
    assertx(i.s0.isValid() && i.s1.isValid() &&
            i.d0.isValid() && i.d1.isValid());
    auto s0 = i.s0, s1 = i.s1, d0 = i.d0, d1 = i.d1;
    assertx(d0 != d1);
    if (d0 == s1) {
      if (d1 == s0) {
        a.mr(rAsm, s1);
        a.mr(d0, s0);
        a.mr(d1, rAsm);
      } else {
        // could do this in a simplify pass
        if (s1 != d1) a.mr(d1, s1); // save s1 first; d1 != s0
        if (s0 != d0) a.mr(d0, s0);
      }
    } else {
      // could do this in a simplify pass
      if (s0 != d0) a.mr(d0, s0);
      if (s1 != d1) a.mr(d1, s1);
    }
  }
  void emit(const addl& i) {
    a.addo(Reg64(i.d), Reg64(i.s1), Reg64(i.s0), true);
  }
  void emit(const ldimmqs& i) {
    emitSmashableMovq(a.code(), env.meta, i.s.q(), i.d);
  }
  void emit(const nothrow& i) {
    // save the return address of previous call.
    TCA saved_pc = a.frontier() - smashableCallSkipEpilogue();
    env.meta.catches.emplace_back(saved_pc, nullptr);
  }

  // instructions
  void emit(const addq& i) { a.addo(i.d, i.s0, i.s1, true); }
  void emit(const addsd& i) { a.fadd(i.d, i.s0, i.s1); }
  void emit(const andq& i) { a.and(i.d, i.s0, i.s1, true); }
  void emit(const andqi& i) { a.andi(i.d, i.s1, i.s0); } // andi changes CR0
  void emit(const cmpl& i) { a.cmpw(Reg64(i.s1), Reg64(i.s0)); }
  void emit(const cmpli& i) { a.cmpwi(Reg64(i.s1), i.s0); }
  void emit(const cmpq& i) { a.cmpd(i.s1, i.s0); }
  void emit(const cmpqi& i) { a.cmpdi(i.s1, i.s0); }
  void emit(const decl& i) { a.subfo(Reg64(i.d), rone(), Reg64(i.s), true); }
  void emit(const decq& i) { a.subfo(i.d, rone(), i.s, true); }
  void emit(const divint& i) { a.divd(i.d,  i.s0, i.s1, false); }
  void emit(const divsd& i) { a.fdiv(i.d, i.s1, i.s0); }
  void emit(const extsb& i) { a.extsb(i.d, i.s); }
  void emit(const extsw& i) { a.extsw(i.d, i.s); }
  void emit(const fabs& i) { a.fabs(i.d, i.s, false); }
  void emit(const fallthru& i) {}
  void emit(const fcmpo& i) { a.fcmpo(i.sf, i.s0, i.s1); }
  void emit(const fcmpu& i) { a.fcmpu(i.sf, i.s0, i.s1); }
  void emit(const imul& i) { a.mulldo(i.d, i.s1, i.s0, true); }
  void emit(const incl& i) { a.addo(Reg64(i.d), Reg64(i.s), rone(), true); }
  void emit(const incq& i) { a.addo(i.d, i.s, rone(), true); }
  void emit(const incw& i) { a.addo(Reg64(i.d), Reg64(i.s), rone(), true); }
  void emit(const jmpi& i) { a.branchAuto(i.target); }
  void emit(const jmpr& i) { a.mtctr(i.target); a.bctr(); }
  // After VM frame unwinding, restore the frame pointer correctly as the
  // call left it with the additional frame.
  void emit(const landingpad& i) { a.popFrame(rsp()); }
  void emit(const ldimmw& i) { a.li(Reg64(i.d), i.s); }
  void emit(const leap& i) { a.li64(i.d, i.s.r.disp); }
  void emit(const mfcr& i) { a.mfcr(i.d); }
  void emit(const mflr& i) { a.mflr(i.d); }
  void emit(const mfvsrd& i) { a.mfvsrd(i.d, i.s); }
  void emit(const mtlr& i) { a.mtlr(i.s); }
  void emit(const mtvsrd& i) { a.mtvsrd(i.d, i.s); }
  void emit(const mulsd& i) { a.fmul(i.d, i.s1, i.s0); }
  void emit(const neg& i) { a.neg(i.d, i.s, true); }
  void emit(const nop& i) { a.ori(Reg64(0), Reg64(0), 0); } // no-op form
  void emit(const not& i) { a.nor(i.d, i.s, i.s, false); }
  void emit(const orq& i) { a.or(i.d, i.s0, i.s1, true); }
  void emit(const ret& i) { a.blr(); }
  void emit(const roundsd& i) { a.xsrdpi(i.d, i.s); }
  void emit(const sar& i) { a.srad(i.d, i.s1, i.s0, true); }
  void emit(const sarqi& i) { a.sradi(i.d, i.s1, i.s0.b(), true); }
  void emit(const shl& i) { a.sld(i.d, i.s1, i.s0, true); }
  void emit(const shlli& i) { a.slwi(Reg64(i.d), Reg64(i.s1), i.s0.b(), true);}
  void emit(const shlqi& i) { a.sldi(i.d, i.s1, i.s0.b(), true); }
  void emit(const shrli& i) { a.srwi(Reg64(i.d), Reg64(i.s1), i.s0.b(), true);}
  void emit(const shrqi& i) { a.srdi(i.d, i.s1, i.s0.b(), true); }
  void emit(const sqrtsd& i) { a.xssqrtdp(i.d,i.s); }
  void emit(const storeups& i) { a.stxvw4x(i.s,i.m); }
  // Subtractions: d = s1 - s0
  void emit(const subq& i) { a.subfo(i.d, i.s0, i.s1, true); }
  void emit(const subsd& i) { a.fsub(i.d, i.s1, i.s0, false); }
  void emit(const ud2& i) { a.trap(); }
  void emit(const xorb& i) {a.xor(Reg64(i.d), Reg64(i.s0), Reg64(i.s1), true);}
  void emit(const xorl& i) {a.xor(Reg64(i.d), Reg64(i.s0), Reg64(i.s1), true);}
  void emit(const xorq& i) { a.xor(i.d, i.s0, i.s1, true); }
  void emit(const xscvdpsxds& i) { a.xscvdpsxds(i.d, i.s); }
  void emit(const xscvsxddp& i) { a.xscvsxddp(i.d, i.s); }
  void emit(const xxlxor& i) { a.xxlxor(i.d, i.s1, i.s0); }
  void emit(const xxpermdi& i) { a.xxpermdi(i.d, i.s1, i.s0); }

  void emit(const fctidz& i) {
    a.mtfsb0(23); // clear VXCVI
    a.fctidz(i.d, i.s, false);
    a.mcrfs(0,5);
  }
  // TODO: this vasm must be lowered.
  void emit(const loadups& i) {
    Vptr p = i.s;
    Vptr tmp(p);
    switch(p.scale){
      case 8:
        tmp.index = rfuncln();
        a.sldi(tmp.index, p.index, 3);
        break;
      case 4:
        tmp.index = rfuncln();
        a.sldi(tmp.index, p.index, 2);
        break;
      case 2:
        tmp.index = rfuncln();
        a.sldi(tmp.index, p.index, 1);
        break;
      default:
        break;
    }
    if(p.disp != 0) {
      tmp.base = rAsm;
      a.li64(tmp.base, static_cast<int64_t>(p.disp));
      a.add(tmp.base, p.base, tmp.base);
      a.lxvd2x(i.d, tmp);
    } else {
      a.lxvd2x(i.d, p);
    }
  }
  void emit(const movl& i) {
    int8_t sh = sizeof(int) * CHAR_BIT;
    a.rlwinm(Reg64(i.d), Reg64(i.s), 0, 32-sh, 31); // extract lowest 32 bits
    a.extsw(Reg64(i.d), Reg64(i.d));                // extend sign
  }
  void emit(const movb& i) {
    int8_t sh = CHAR_BIT;
    a.rlwinm(Reg64(i.d), Reg64(i.s), 0, 32-sh, 31); // extract lower byte
    a.extsb(Reg64(i.d), Reg64(i.d));                // extend sign
  }
  void emit(const orqi& i) {
    if (i.s0.fits(sz::word)) {
      a.li(rAsm,i.s0);
    } else {
      a.li32(rAsm,i.s0.l());
    }

    a.or(i.d, i.s1, rAsm, true /** or. implies Rc = 1 **/);
  }

  // macro for commonlizing X-/D-form of load/store instructions
#define X(instr, dst, ptr)                                \
  do {                                                    \
    if (ptr.index.isValid()) {                            \
      a.instr##x(dst, ptr);                               \
    } else {                                              \
      a.instr   (dst, ptr);                               \
    }                                                     \
  } while(0)

  // As all registers are 64-bits wide, a smaller number from the memory should
  // have its sign extended after loading except for the 'z' vasm variants
  void emit(const loadw& i) {
    X(lhz,  Reg64(i.d), i.s);
    a.extsh(Reg64(i.d), Reg64(i.d));
  }
  void emit(const loadl& i) {
    X(lwz,  Reg64(i.d), i.s);
    a.extsw(Reg64(i.d), Reg64(i.d));
  }

  void emit(const loadb& i)   { X(lbz, Reg64(i.d),  i.s); }
  void emit(const loadtqb& i) { X(lbz, Reg64(i.d),  i.s); }
  void emit(const loadzbl& i) { X(lbz,  Reg64(i.d), i.s); }
  void emit(const loadzbq& i) { X(lbz,  i.d,        i.s); }
  void emit(const loadzlq& i) { X(lwz,  i.d,        i.s); }
  void emit(const storeb& i)  { X(stb,  Reg64(i.s), i.m); }
  void emit(const storel& i)  { X(stw,  Reg64(i.s), i.m); }
  void emit(const storew& i)  { X(sth,  Reg64(i.s), i.m); }
  void emit(const loadsd& i)  { X(lfd,  i.d,        i.s); }
  void emit(const storesd& i) { X(stfd, i.s,        i.m); }

#undef X

  void emit(const testq& i) {
    // More information on:
    // https://goo.gl/F1wrbO
    if (i.s0 != i.s1) {
      a.and(rAsm, i.s0, i.s1, true);   // result is not used, only flags
    } else {
      a.cmpdi(i.s0, Immed(0));
    }
  }
  void emit(const xorqi& i) {
    if (i.s0.fits(sz::word)) {
      a.li(rAsm, i.s0);
    } else {
      a.li32(rAsm, i.s0.l());
    }

    a.xor(i.d, i.s1, rAsm, true /** xor. implies Rc = 1 **/);
  }

  // The following vasms reemit other vasms. They are implemented afterwards in
  // order to guarantee that the desired vasm is already defined or else it'll
  // fallback to the templated emit function.
  void emit(const call& i);
  void emit(const callarray& i);
  void emit(const callfaststub& i);
  void emit(const callphp&);
  void emit(const callr& i);
  void emit(const calls& i);
  void emit(const callstub& i);
  void emit(const cmovq&);
  void emit(const contenter&);
  void emit(const cvtsi2sd& i);
  void emit(const jcc& i);
  void emit(const jcci& i);
  void emit(const jmp& i);
  void emit(const ldimmb& i);
  void emit(const ldimml& i);
  void emit(const ldimmq& i);
  void emit(const lea&);
  void emit(const leavetc&);
  void emit(const load& i);
  void emit(const mcprep&);
  void emit(const pop& i);
  void emit(const push& i);
  void emit(const store& i);
  void emit(const stublogue& i);
  void emit(const stubret& i);
  void emit(const stubtophp& i);
  void emit(const syncpoint& i);
  void emit(const tailcallstub& i);
  void emit(const ucomisd& i);
  void emit(const unwind& i);

private:
  CodeBlock& frozen() { return text.frozen().code; }

  Venv& env;
  Vtext& text;
  ppc64_asm::Assembler a;

  const Vlabel current;
  const Vlabel next;
  jit::vector<Venv::LabelPatch>& jmps;
  jit::vector<Venv::LabelPatch>& jccs;
  jit::vector<Venv::LabelPatch>& catches;
};

void Vgen::emit(const cvtsi2sd& i) {
  // As described on ISA page 727, F.2.6
  emit(copy{i.s, i.d});
  a.fcfid(i.d, i.d);
}

void Vgen::emit(const ucomisd& i) {
  ppc64_asm::Label notNAN;
  emit(fcmpu{i.s0, i.s1, i.sf});
  a.bc(notNAN, BranchConditions::CR0_NoOverflow);
  {
    // Set "negative" bit if "Overflow" bit is set. Also, keep overflow bit set
    a.li64(rAsm, 0x90000000);
    a.mtcrf(0x80, rAsm);
  }
  notNAN.asm_label(a);
}

void Vgen::emit(const ldimmb& i) {
  if (i.d.isGP()) {
    a.li(i.d, i.s); // should be only 8bits available
  } else {
    assertx(i.d.isSIMD());
    a.li(rAsm, i.s);
    // no conversion necessary. The i.s already comes converted to FP
    emit(copy{rAsm, i.d});
  }
}

void Vgen::emit(const ldimml& i) {
  if (i.d.isGP()) {
    a.li32(i.d, i.s.l());
  } else {
    assertx(i.d.isSIMD());
    a.li32(rAsm, i.s.l());
    // no conversion necessary. The i.s already comes converted to FP
    emit(copy{rAsm, i.d});
  }
}

void Vgen::emit(const ldimmq& i) {
  auto val = i.s.q();
  if (i.d.isGP()) {
    if (val == 0) {
      a.xor(i.d, i.d, i.d);
      // emit nops to fill a standard li64 instruction block
      // this will be useful on patching and smashable operations
      a.emitNop(ppc64_asm::Assembler::kLi64InstrLen -
          1 * ppc64_asm::Assembler::kBytesPerInstr);
    } else {
      a.li64(i.d, val);
    }
  } else {
    assertx(i.d.isSIMD());
    a.li64(rAsm, i.s.q());
    // no conversion necessary. The i.s already comes converted to FP
    emit(copy{rAsm, i.d});
  }
}

void Vgen::emit(const contenter& i) {
  ppc64_asm::Label stub, end;
  Reg64 fp = i.fp;

  a.b(end);
  stub.asm_label(a);
  {
    // The following two lines are equivalent to
    // pop(fp[AROFF(m_savedRip)]) on x64.
    // rAsm is a scratch register.
    a.mflr(rAsm);
    emit(store{rAsm, fp[AROFF(m_savedRip)]});
    emit(jmpr{i.target,i.args});
  }
  end.asm_label(a);
  {
    a.call(rsp(), rtoc(), rfuncln(), rvmfp(), stub);
    emit(unwind{{i.targets[0], i.targets[1]}});
  }
}

void Vgen::emit(const syncpoint& i) {
  // As the syncpoint intends to store the return address of the last call
  // vasm, it's necessary to subtract instructions from the call's "epilogue"
  // in order to adjust the a.frontier() reference.
  TCA saved_pc = a.frontier() - smashableCallSkipEpilogue();
  FTRACE(5, "IR recordSyncPoint: {} {} {}\n", saved_pc,
         i.fix.pcOffset, i.fix.spOffset);
  env.meta.fixups.emplace_back(saved_pc, i.fix);
}

/*
 * Push/pop mechanism is as simple as X64: it stores 8 bytes below the SP.
 */
void Vgen::emit(const pop& i) {
  a.ld(i.d, rsp()[0]);                         // popped element
  a.addi(rsp(), rsp(), push_pop_position);     // recover stack
}
void Vgen::emit(const push& i) {
  a.stdu(i.s, rsp()[-push_pop_position]);      // pushed element
}

void Vgen::emit(const load& i) {
  if (i.d.isGP()) {
    if (i.s.index.isValid()){
      a.ldx(i.d, i.s);
    } else {
      a.ld(i.d, i.s);
    }
  } else {
    assertx(i.d.isSIMD());
    a.lfd(i.d, i.s);
  }
}

void Vgen::emit(const callstub& i) {
  emit(call{i.target, i.args});
}

void Vgen::emit(const callfaststub& i) {
  emit(call{i.target, i.args});
  emit(syncpoint{i.fix});
}
void Vgen::emit(const unwind& i) {
  // As the catch intends to store the return address of the last call vasm,
  // it's necessary to subtract instructions from the call's "epilogue" in
  // order to match the expected return address as stored in the caller's frame
  TCA saved_pc = a.frontier() - smashableCallSkipEpilogue();
  catches.push_back({saved_pc, i.targets[1]});
  emit(jmp{i.targets[0]});
}
void Vgen::emit(const jmp& i) {
  if (next == i.target) return;
  jmps.push_back({a.frontier(), i.target});

  // offset to be determined by a.patchBctr
  a.branchAuto(a.frontier());
}
void Vgen::emit(const jcc& i) {
  if (i.targets[1] != i.targets[0]) {
    if (next == i.targets[1]) {
      return emit(jcc{ccNegate(i.cc), i.sf, {i.targets[1], i.targets[0]}});
    }
    auto taken = i.targets[1];
    jccs.push_back({a.frontier(), taken});

    // offset to be determined by a.patchBctr
    a.branchAuto(a.frontier(), i.cc);
  }
  emit(jmp{i.targets[0]});
}
void Vgen::emit(const jcci& i) {
  a.branchAuto(i.taken, i.cc);
  emit(jmp{i.target});
}

void Vgen::emit(const cmovq& i) {
  // A CR bit parameter in ppc64 is a combination of X64's cc and sf variables:
  // CR group (4 bits per group) is a sf and the CR bit (1 of the 4) is the cc
  BranchParams bp (i.cc);
  auto t = i.t;
  auto f = i.f;
  if (static_cast<uint8_t>(BranchParams::BO::CRNotSet) == bp.bo()) {
    // invert the true/false parameters, as only the bp.bi field is used
    std::swap(t,f);
  }
  a.isel(i.d, t, f, (4 * int(i.sf.asReg())) + bp.bi());
}

void Vgen::patch(Venv& env) {
  for (auto& p : env.jmps) {
    assertx(env.addrs[p.target]);
    ppc64_asm::Assembler::patchBctr(p.instr, env.addrs[p.target]);
  }
  for (auto& p : env.jccs) {
    assertx(env.addrs[p.target]);
    ppc64_asm::Assembler::patchBctr(p.instr, env.addrs[p.target]);
  }
  assertx(env.bccs.empty());
}

void Vgen::pad(CodeBlock& cb) {
  ppc64_asm::Assembler a {cb};
  while (a.available() >= 4) a.trap();
  assertx(a.available() == 0);
}

void Vgen::emit(const store& i) {
  if (i.s.isGP()) {
    if (i.d.index.isValid()){
      a.stdx(i.s, i.d);
    } else {
      a.std(i.s, i.d);
    }
  } else {
    assertx(i.s.isSIMD());
    a.stfd(i.s, i.d);
  }
}

void Vgen::emit(const mcprep& i) {
  /*
   * Initially, we set the cache to hold (addr << 1) | 1 (where `addr' is the
   * address of the movq) so that we can find the movq from the handler.
   *
   * We set the low bit for two reasons: the Class* will never be a valid
   * Class*, so we'll always miss the inline check before it's smashed, and
   * handlePrimeCacheInit can tell it's not been smashed yet
   */
  auto const mov_addr = emitSmashableMovq(a.code(), env.meta, 0, r64(i.d));
  auto const imm = reinterpret_cast<uint64_t>(mov_addr);
  smashMovq(mov_addr, (imm << 1) | 1);

  env.meta.addressImmediates.insert(reinterpret_cast<TCA>(~imm));
}

void Vgen::emit(const callphp& i) {
  emitSmashableCall(a.code(), env.meta, i.stub);
  emit(unwind{{i.targets[0], i.targets[1]}});
}

void Vgen::emit(const leavetc&) {
  emit(ret{});
}

void Vgen::emit(const lea& i) {
  // could do this in a simplify pass
  if (i.s.disp == 0 && i.s.base.isValid() && !i.s.index.isValid()) {
    emit(copy{i.s.base, i.d});
  } else {
    // don't reuse addq and addqi as they need a SF
    Vptr p = i.s;
    if (p.index.isValid()) {
      a.add(i.d, p.base, p.index);
    } else {
      a.addi(i.d, p.base, p.disp);
    }
  }
}

void Vgen::emit(const call& i) {
  a.call(rsp(), rtoc(), rfuncln(), rvmfp(), i.target);
}

void Vgen::emit(const callr& i) {
  a.call(rsp(), rtoc(), rfuncln(), rvmfp(), i.target.asReg());
}

void Vgen::emit(const calls& i) {
  emitSmashableCall(a.code(), env.meta, i.target);
}

void Vgen::emit(const callarray& i) {
  emit(call{i.target, i.args});
}

/////////////////////////////////////////////////////////////////////////////
/*
 * Stub function ABI
 */
void Vgen::emit(const stublogue& i) {
  // rvmfp is always saved on stack after call at rsp()[0]
  if (i.saveframe) a.stdu(rvmfp(), rsp()[-16]);
  else a.addi(rsp(), rsp(), -16);
}

void Vgen::emit(const stubret& i) {
  // rvmfp, if necessary.
  if (i.saveframe) a.ld(rvmfp(), rsp()[0]);
  a.popFrame(rsp());
  a.blr();    // return
}

void Vgen::emit(const tailcallstub& i) {
  // Update native stack pointer to ignore the current frame.
  // the Return Address is already in LR due to stublogue.
  a.popFrame(rsp());

  // tail call: perform a jmp instead of a call.
  emit(jmpi{i.target, i.args});
}

void Vgen::emit(const stubtophp& i) {
  // grab the return address and store this return address for phplogue
  a.ld(rAsm, rsp()[-16]);
  a.std(rAsm, i.fp[AROFF(m_savedRip)]);
  a.ld(rAsm, rsp()[-8]);
  a.std(rAsm, i.fp[AROFF(m_savedToc)]);

  // pop this frame created by stub
  a.popFrame(rsp());
}

///////////////////////////////////////////////////////////////////////////////

/*
 * Lower the immediate to a register in order to use ppc64 instructions that
 * can change required Condition Register (on vasm world, that's the SF
 * register).
 */
void lowerImm(Immed imm, Vout& v, Vreg& tmpRegister) {
  tmpRegister = v.makeReg();
  if (imm.fits(sz::word)) {
    v << ldimmw{imm, tmpRegister};
  } else {
    v << ldimml{imm, tmpRegister};
  }
}

/*
 * Native ppc64 instructions can't handle an immediate bigger than 16 bits and
 * need to be loaded into a register in order to be used.
 */
bool patchImm(Immed imm, Vout& v, Vreg& tmpRegister) {
  if (!imm.fits(sz::word)) {
    tmpRegister = v.makeReg();
    v << ldimml{imm, tmpRegister};
    return true;
  } else {
    return false;
  }
}

/*
 * Vptr struct supports fancy x64 addressing modes.
 * So we need to patch it to avoid ppc64el unsuported address modes.
 *
 * After patching, the Vptr @p will only have either base and index or base and
 * displacement.
 */
void patchVptr(Vptr& p, Vout& v) {
  // Map all address modes that Vptr can be so it can be handled.
  enum class AddressModes {
    Invalid        = 0,
    Disp           = 1, // Displacement
    Base           = 2, // Base
    BaseDisp       = 3, // Base+Displacement
    Index          = 4, // Index
    IndexDisp      = 5, // Index+Dispacement
    IndexBase      = 6, // Index+Base
    IndexBaseDisp  = 7  // Index+Base+Displacement
  };

  AddressModes mode = static_cast<AddressModes>(
                    (((p.disp != 0)     & 0x1) << 0) |
                    ((p.base.isValid()  & 0x1) << 1) |
                    ((p.index.isValid() & 0x1) << 2));

  // Index can never be used directly if shifting is necessary. Handling it here
  uint8_t shift = p.scale == 2 ? 1 :
                  p.scale == 4 ? 2 :
                  p.scale == 8 ? 3 : 0;

  if (p.index.isValid() && shift) {
    Vreg shifted_index_reg = v.makeReg();
    v << shlqi{shift, p.index, shifted_index_reg, VregSF(RegSF{0})};
    p.index = shifted_index_reg;
    p.scale = 1;  // scale is now normalized.
  }

  // taking care of the displacement, in case it is > 16bits
  Vreg disp_reg;
  bool patched_disp = patchImm(Immed(p.disp), v, disp_reg);
  switch (mode) {
    case AddressModes::Base:
    case AddressModes::IndexBase:
      // ppc64 can handle these address modes. Nothing to do here.
      break;

    case AddressModes::BaseDisp:
      // ppc64 can handle this address mode if displacement < 16bits
      if (patched_disp) {
        // disp is loaded on a register. Change address mode to kBase_Index
        p.index = disp_reg;
        p.disp = 0;
      }
      break;

    case AddressModes::Index:
        // treat it as kBase to avoid a kIndex_Disp asm handling.
        std::swap(p.base, p.index);
      break;

    case AddressModes::Disp:
    case AddressModes::IndexDisp:
      if (patched_disp) {
        // disp is loaded on a register. Change address mode to kBase_Index
        p.base = disp_reg;
        p.disp = 0;
      }
      else {
        // treat it as kBase_Disp to avoid a kIndex_Disp asm handling.
        p.base = p.index;
      }
      break;

    case AddressModes::IndexBaseDisp: {
      // This mode is not supported: Displacement will be embedded on Index
      Vreg index_disp_reg = v.makeReg();
      if (patched_disp) {
        v << addq{disp_reg, p.index, index_disp_reg, VregSF(RegSF{0})};
      } else {
        v << addqi{p.disp, p.index, index_disp_reg, VregSF(RegSF{0})};
      }
      p.index = index_disp_reg;
      p.disp = 0;
      break;
    }

    case AddressModes::Invalid:
    default:
      assert(false && "Invalid address mode");
      break;
  }
}


/*
 * Rules for the lowering of these vasms:
 * 1) All vasms emitted in lowering are already adjusted/patched.
 *   In other words, it will not be lowered afterwards.
 * 2) If a vasm has a Vptr that can be removed by emitting load/store, do it!
 *
 * Parameter description for every lowering:
 * Vout& v : the Vout instance so vasms can be emitted
 * <Type> inst : the current vasm to be lowered
 */

/* Fallback, when a vasm is not lowered */
template <typename Inst>
void lowerForPPC64(Vout& v, Inst& inst) {}

/*
 * Using macro to commonlize vasms lowering
 */

// Auxiliary macros to handle vasms with different attributes
#define NONE
#define ONE(attr_1)             inst.attr_1,
#define TWO(attr_1, attr_2)     inst.attr_1, inst.attr_2,
#define ONE_R64(attr_1)         Reg64(inst.attr_1),
#define TWO_R64(attr_1, attr_2) Reg64(inst.attr_1), Reg64(inst.attr_2),

// Patches the Vptr, retrieve the immediate and emmit a related direct vasm
#define X(vasm_src, attr_data, vasm_dst, attr_addr, vasm_imm)           \
void lowerForPPC64(Vout& v, vasm_src& inst) {                           \
  Vreg tmp = v.makeReg();                                               \
  Vptr p = inst.attr_addr;                                              \
  patchVptr(p, v);                                                      \
  v << vasm_imm{inst.attr_data, tmp};                                   \
  v << vasm_dst{tmp, p};                                                \
}

X(storebi, s, storeb, m, ldimmb)
X(storewi, s, storew, m, ldimmw)
X(storeli, s, storel, m, ldimml)
X(storeqi, s, store,  m, ldimml)

#undef X

// Simply take care of the vasm's Vptr, reemmiting it if patch occured
#define X(vasm, attr_addr, attr_1, attr_2)                              \
void lowerForPPC64(Vout& v, vasm& inst) {                               \
  patchVptr(inst.attr_addr, v);                                         \
  if (!v.empty()) v << vasm{inst.attr_1, inst.attr_2};                  \
}

X(storeb,   m, s, m);
X(storew,   m, s, m);
X(storel,   m, s, m);
X(store,    d, s, d);
X(storeups, m, s, m);
X(storesd,  m, s, m);
X(load,     s, s, d);
X(loadb,    s, s, d);
X(loadl,    s, s, d);
X(loadzbl,  s, s, d);
X(loadzbq,  s, s, d);
X(loadzlq,  s, s, d);
X(lea,      s, s, d);

#undef X

// Load the Immed to a register in order to be able to use ppc64 CR instructions
#define X(vasm_src, vasm_dst, attr_imm, attrs)                          \
void lowerForPPC64(Vout& v, vasm_src& inst) {                           \
  Vreg tmp;                                                             \
  lowerImm(inst.attr_imm, v, tmp);                                      \
  v << vasm_dst{tmp, attrs inst.sf};                                    \
}

X(addli,  addl,  s0, TWO(s1, d))
X(testqi, testq, s0, ONE(s1))
X(cmpqi,  cmpq,  s0, ONE(s1))
X(addqi,  addq,  s0, TWO(s1, d))
X(subqi,  subq,  s0, TWO(s1, d))

#undef X

// If it patches the Immed, replace the vasm for its non-immediate variant
#define X(vasm_src, vasm_dst_reg, attr_imm, attrs)                      \
void lowerForPPC64(Vout& v, vasm_src& inst) {                           \
  Vreg tmp;                                                             \
  if (patchImm(inst.attr_imm, v, tmp))                                  \
    v << vasm_dst_reg{tmp, attrs inst.sf};                              \
}

X(andqi,  andq,  s0, TWO(s1, d))

#undef X

// Simplify MemoryRef vasm types by their direct variant as ppc64 can't
// change data directly in memory. Patches the Vptr, grab and save the data.
#define X(vasm_src, vasm_dst, vasm_load, vasm_store, attr_addr, attrs)  \
void lowerForPPC64(Vout& v, vasm_src& inst) {                           \
  Vreg tmp = v.makeReg(), tmp2 = v.makeReg();                           \
  Vptr p = inst.attr_addr;                                              \
  patchVptr(p, v);                                                      \
  v << vasm_load{p, tmp};                                               \
  v << vasm_dst{attrs tmp, tmp2, inst.sf};                              \
  v << vasm_store{tmp2, p};                                             \
}

X(incwm, incw, loadw, storew, m, NONE)
X(inclm, incl, loadl, storel, m, NONE)
X(incqm, incq, load,  store,  m, NONE)
X(declm, decl, loadl, storel, m, NONE)
X(decqm, decq, load,  store,  m, NONE)
X(addlm, addl, loadw, storew, m, ONE(s0))

#undef X

// Also deals with MemoryRef vasms like above but these ones have Immed data
// too. Load data and emit a new vasm depending if the Immed fits a direct
// ppc64 instruction.
#define X(vasm_src, vasm_dst_reg, vasm_dst_imm, vasm_load,              \
                  attr_addr, attr_data)                                 \
void lowerForPPC64(Vout& v, vasm_src& inst) {                           \
  Vptr p = inst.attr_addr;                                              \
  patchVptr(p, v);                                                      \
  Vreg tmp2 = v.makeReg(), tmp;                                         \
  v << vasm_load{p, tmp2};                                              \
  if (patchImm(inst.attr_data, v, tmp))                                 \
    v << vasm_dst_reg{tmp, tmp2, inst.sf};                              \
  else v << vasm_dst_imm{inst.attr_data, tmp2, inst.sf};                \
}

X(cmpbim,  cmpl,  cmpli,  loadb, s1, s0)
X(cmpqim,  cmpq,  cmpqi,  load,  s1, s0)
X(testbim, testq, testqi, loadb, s1, s0)
X(testwim, testq, testqi, loadw, s1, s0)
X(testlim, testq, testqi, loadl, s1, s0)
X(testqim, testq, testqi, load,  s1, s0)

#undef X

// Very similar with the above case: handles MemoryRef and Immed, but also
// stores the result in the memory.
#define X(vasm_src, vasm_dst, vasm_load, vasm_store,                    \
                  attr_addr, attr_data)                                 \
void lowerForPPC64(Vout& v, vasm_src& inst) {                           \
  Vreg tmp = v.makeReg(), tmp3 = v.makeReg(), tmp2;                     \
  Vptr p = inst.attr_addr;                                              \
  patchVptr(p, v);                                                      \
  v << vasm_load{p, tmp};                                               \
  lowerImm(inst.attr_data, v, tmp2);                                    \
  v << vasm_dst{tmp2, tmp, tmp3, inst.sf};                              \
  v << vasm_store{tmp3, p};                                             \
}

X(orwim,   orq,  loadw, storew, m, s0)
X(orqim,   orq,  load,  store,  m, s0)
X(addqim,  addq, load,  store,  m, s0)
X(addlim,  addl, load,  store,  m, s0)
#undef X

// Handles MemoryRef arguments and load the data input from memory, but these
// ones have no output other than the sign flag register update (SF)
#define X(vasm_src, vasm_dst, vasm_load, attr_addr, attr)               \
void lowerForPPC64(Vout& v, vasm_src& inst) {                           \
  Vptr p = inst.attr_addr;                                              \
  patchVptr(p, v);                                                      \
  Vreg tmp = v.makeReg();                                               \
  v << vasm_load{p, tmp};                                               \
  v << vasm_dst{inst.attr, tmp, inst.sf};                               \
}

X(testqm, testq, load,  s1, s0)
X(cmplm,  cmpl,  loadl, s1, s0)
X(cmpqm,  cmpq,  load,  s1, s0)

#undef X

/*
 * For PPC64 there are no instructions to perform operations with only part of
 * a register, differently of x86_64.
 *
 * The VASMs that are composed of these kind of operations, must be lowered to
 * first extract the operator into a register and later perform operation using
 * the entire register, i. e., 64bits. If it needs a result, like subtract
 * operations, the destination register must be filled considering the size of
 * operation. For example:
 *
 * Consider d register with the value "0x44582C24A50CAD2".
 * For a subl instruction (l means 32bits), the result must be placed in the
 * lower 32bits (X means the result value and S the sign extension):
 * "0xSSSSSSSXXXXXXXX".
 *
 * For operands the treatment is analogous, only the lower 32bits are
 * considered to perform the operation.
 *
 * PS: the core vasm of these lowerings may be further lowered, but as the
 * first one is a vasm that is not lowered (movb), there will be no issues as
 * only the first emitted vasm is not lowered on "lowerForPPC64(Vunit&)"
 */

// Lower byte/long to quadword variant, but extract only the bits needed
// through the vasm_filter macro argument
#define X(vasm_src, vasm_filter, vasm_dst, attr_dest)                   \
void lowerForPPC64(Vout& v, vasm_src& inst) {                           \
  Vreg tmp1 = v.makeReg(), tmp2 = v.makeReg();                          \
  v << vasm_filter{inst.s0, tmp1};                                      \
  v << vasm_filter{inst.s1, tmp2};                                      \
  v << vasm_dst{tmp1, tmp2, attr_dest inst.sf};                         \
}

X(cmpb,  movb, cmpq,  NONE)
X(testb, movb, testq, NONE)
X(testl, movl, testq, NONE)
X(subl,  movl, subq,  ONE_R64(d))
X(xorb,  movb, xorq,  ONE_R64(d))
X(xorl,  movl, xorq,  ONE_R64(d))
X(andb,  movb, andq,  ONE_R64(d))
X(andl,  movl, andq,  ONE_R64(d))

#undef X

<<<<<<< HEAD
// Lower byte/long to quadword variant with immediate. As above, only extract
// the bits needed through the vasm_filter macro argument
#define X(vasm_src, vasm_filter, vasm_dst, attr_dest)                   \
void lowerForPPC64(Vout& v, vasm_src& inst) {                           \
  Vreg tmp = v.makeReg();                                               \
  v << vasm_filter{inst.s1, tmp};                                       \
  v << vasm_dst{inst.s0, tmp, attr_dest inst.sf};                       \
}

X(cmpbi,  movb, cmpqi,  NONE)
X(testbi, movb, testqi, NONE)
X(testli, movl, testqi, NONE)
X(subbi,  movb, subqi,  ONE_R64(d))
X(subli,  movl, subqi,  ONE_R64(d))
X(xorbi,  movb, xorqi,  ONE_R64(d))
X(andbi,  movb, andqi,  ONE_R64(d))
X(andli,  movl, andqi,  ONE_R64(d))

#undef X

#undef NONE
#undef ONE
#undef TWO
#undef ONE_R64
#undef TWO_R64

=======
>>>>>>> ff5c5835
/////////////////////////////////////////////////////////////////////////////
/*
 * PHP function ABI
 */
void lowerForPPC64(Vout& v, phplogue& inst) {
  // store basic info on vm frame
  Vreg ret_address = v.makeReg();
  v << mflr{ret_address};
  v << store{ret_address, inst.fp[AROFF(m_savedRip)]};
  v << store{rtoc(), inst.fp[AROFF(m_savedToc)]};
}

void lowerForPPC64(Vout& v, phpret& inst) {
  Vreg tmp = v.makeReg();
  v << load{inst.fp[AROFF(m_savedToc)], rtoc()};
  v << load{inst.fp[AROFF(m_savedRip)], tmp};
  if (!inst.noframe) {
    v << load{inst.fp[AROFF(m_sfp)], inst.d};
  }
  v << jmpr{tmp};
}

/*
 * Tail call elimination on ppc64: call without creating a stack and keep LR
 * contents as prior to the call.
 */
void lowerForPPC64(Vout& v, tailcallphp& inst) {
  Vreg new_return = v.makeReg();
  v << load{inst.fp[AROFF(m_savedRip)], new_return};
  v << mtlr{new_return};
  v << jmpr{inst.target, inst.args};
}

/////////////////////////////////////////////////////////////////////////////

// Lower movs to copy
void lowerForPPC64(Vout& v, movtqb& inst) { v << copy{inst.s, inst.d}; }
void lowerForPPC64(Vout& v, movtql& inst) { v << copy{inst.s, inst.d}; }

// Lower all movzb* to movb as ppc64 always sign extend the unused bits of reg.
void lowerForPPC64(Vout& v, movzbl& i)    { v << movb{i.s, Reg8(i.d)}; }
void lowerForPPC64(Vout& v, movzbq& i)    { v << movb{i.s, Reg8(i.d)}; }

void lowerForPPC64(Vout& v, srem& i) {
  // remainder as described on divd documentation:
  auto tmpSf = v.makeReg(), tmpSf2 = v.makeReg();
  auto quotient = v.makeReg();
  auto quoxdiv = v.makeReg();
  v << divint{i.s0, i.s1, quotient};         // i.d = quotient
  v << imul{quotient, i.s1, quoxdiv, tmpSf}; // i.d = quotient*divisor
  v << subq{quoxdiv, i.s0, i.d, tmpSf2};     // i.d = remainder
}

void lowerForPPC64(Vout& v, jmpm& inst) {
  Vptr p = inst.target;
  patchVptr(p, v);
  Vreg tmp = v.makeReg();
  v << load{p, tmp};
  v << jmpr{tmp, inst.args};
}

void lowerForPPC64(Vout& v, callm& inst) {
  Vptr p = inst.target;
  patchVptr(p, v);
  auto d = v.makeReg();
  v << load{p, d};
  v << callr{d, inst.args};
}

void lowerForPPC64(Vout& v, loadqp& inst) {
  // in PPC we don't have anything like a RIP register
  // RIP register uses an absolute displacement address. Load it to a register
  Vptr p(v.cns(inst.s.r.disp), 0); // this Vptr doesn't need patch
  v << load{p, inst.d};
}

void lowerForPPC64(Vout& v, pushm& inst) {
  auto tmp = v.makeReg();
  patchVptr(inst.s, v);
  v << load{inst.s, tmp};
  v << push{tmp};
}

void lowerForPPC64(Vout& v, popm& inst) {
  auto tmp = v.makeReg();
  patchVptr(inst.d, v);
  v << pop{tmp};
  v << store{tmp, inst.d};
}

void lowerForPPC64(Vout& v, setcc& inst) {
  auto zero = v.makeReg();
  v << ldimmq{0, zero};
  v << cmovq{inst.cc, inst.sf, zero, rone(), Vreg64{Reg64(inst.d)}};
}

void lowerForPPC64(Vout& v, countbytecode& inst) {
  v << incqm{inst.base[g_bytecodesVasm.handle()], inst.sf};
}

void lowerForPPC64(Vout& v, cvttsd2siq& inst) {
  //  In order to fctidz be x64 compliant, it is necessary to return  the value
  //  0x8000000000000000 when the bit VXCVI is set. See fctidz instruction on
  //  ISA page 152, 4.6.7
  auto sfTmp = v.makeReg();
  auto tmpRaw = v.makeReg();
  auto tmpInt = v.makeReg();
  auto tmpReturnError = v.makeReg();
  Immed64 ErrorVal = 0x8000000000000000;

  // Convert value. If an error occurs, the overflow bit in CR0 is set.
  v << fctidz{inst.s, tmpRaw, sfTmp};
  // Load error code.
  v << ldimmq{ErrorVal, tmpReturnError};
  // Copy the float register to a general purpose register.
  v << copy{tmpRaw, tmpInt};

  // If the overflow bit is set, return the ErrorVal. Else, return the
  // value converted by fctidz.
  v << cmovq {ConditionCode::CC_O, sfTmp, tmpInt, tmpReturnError, inst.d};
}

/*
 * cmplim and cmpli can't allocate registers due to callfaststub on
 * emitDecRefWork! (it can't allocate temporary register through v.makeReg())
 *
 * Special handling is done below for them
 */
void lowerForPPC64(Vout& v, cmplim& inst) {
  Vptr p = inst.s1;
  patchVptr(p, v);                          // safe for emitDecRefWork

  // this temp reg is always needed. Use one of our scratches.
  Vreg tmp2 = Vreg32(PhysReg(rAsm));
  v << loadl{p, tmp2};

  // This temp reg is not always needed. It's also not used by emitDecRefWork
  Vreg tmp;
  if (patchImm(inst.s0, v, tmp)) v << cmpl {tmp,     tmp2, inst.sf};
  else                           v << cmpli{inst.s0, tmp2, inst.sf};
}
void lowerForPPC64(Vout& v, cmpli& inst) {
  Vreg tmp;
  if (patchImm(inst.s0, v, tmp)) v << cmpl {tmp,     inst.s1, inst.sf};
  else                           v << cmpli{inst.s0, inst.s1, inst.sf};
}

void lowerForPPC64(Vout& v, cloadq& inst) {
  auto m = inst.t;
  patchVptr(m, v);
  auto tmp = v.makeReg();
  v << load{m, tmp};
  v << cmovq{inst.cc, inst.sf, inst.f, tmp, inst.d};
}

void lowerForPPC64(Vout& v, cmpsd& inst) {
  auto sf = v.makeReg();
  auto r64_d = v.makeReg(); // auxiliary for GP -> FP conversion

  // assume standard ComparisonPred as eq_ord
  Vreg equal = v.makeReg();;
  Vreg nequal = v.makeReg();
  v << ldimmq{0, nequal};
  v << ldimmq{0xffffffffffffffff,equal};

  switch (inst.pred) {
  case ComparisonPred::eq_ord: { // scope for the zero variable initialization
    v << fcmpo{inst.s0, inst.s1, sf};
    // now set the inst.d if the CR's EQ bit is set, else clear it
    break;
  }
  case ComparisonPred::ne_unord:
    v << fcmpu{inst.s0, inst.s1, sf};
    // now clear the inst.d if the CR's EQ bit is set, else set it
    std::swap(equal, nequal);
    break;
  default:
    assert(false && "Invalid ComparisonPred for cmpsd");
  }
  v << cmovq{CC_E, sf, nequal, equal, r64_d};
  v << copy{r64_d, inst.d}; // GP -> FP
}

void lowerForPPC64(Vout& v, absdbl& inst) {
  // parameters are in FP format but in Vreg, so first copy it to a VregDbl type
  auto before_conv = v.makeReg(), after_conv = v.makeReg(); // VregDbl register
  v << copy{inst.s, before_conv};
  v << fabs{before_conv, after_conv};
  // now move it back to Vreg
  v << copy{after_conv, inst.d};
}

void lower_vcallarray(Vunit& unit, Vlabel b) {
  auto& code = unit.blocks[b].code;
  // vcallarray can only appear at the end of a block.
  auto const inst = code.back().get<vcallarray>();
  auto const origin = code.back().origin;

  auto argRegs = inst.args;
  auto const& srcs = unit.tuples[inst.extraArgs];
  jit::vector<Vreg> dsts;
  for (int i = 0; i < srcs.size(); ++i) {
    dsts.emplace_back(rarg(i));
    argRegs |= rarg(i);
  }

  code.back() = copyargs{unit.makeTuple(srcs), unit.makeTuple(std::move(dsts))};
  code.emplace_back(callarray{inst.target, argRegs});
  code.back().origin = origin;
  code.emplace_back(unwind{{inst.targets[0], inst.targets[1]}});
  code.back().origin = origin;
}


/*
 * Lower a few abstractions to facilitate straightforward PPC64 codegen.
 * PPC64 doesn't have instructions for operating on less than 64 bits data
 * (except the memory related load/store), therefore all arithmetic vasms
 * that intend to deal with smaller data will actually operate on 64bits
 */
void lowerForPPC64(Vunit& unit) {
  Timer _t(Timer::vasm_lower);

  // This pass relies on having no critical edges in the unit.
  splitCriticalEdges(unit);

  // Scratch block can change blocks allocation, hence cannot use regular
  // iterators.
  auto& blocks = unit.blocks;

  PostorderWalker{unit}.dfs([&] (Vlabel ib) {
    assertx(!blocks[ib].code.empty());
    auto& back = blocks[ib].code.back();
    if (back.op == Vinstr::vcallarray) {
      lower_vcallarray(unit, Vlabel{ib});
    }

    for (size_t ii = 0; ii < blocks[ib].code.size(); ++ii) {

      vlower(unit, ib, ii);

      auto scratch = unit.makeScratchBlock();
      auto& inst = blocks[ib].code[ii];
      SCOPE_EXIT {unit.freeScratchBlock(scratch);};
      Vout v(unit, scratch, inst.origin);

      switch (inst.op) {
        /*
         * Call every lowering and provide only what is necessary:
         * Vout& v : the Vout instance so vasms can be emitted
         * <Type> inst : the current vasm to be lowered
         *
         * If any vasm is emitted inside of the lower, then the current vasm
         * will be replaced by the vector_splice call below.
         */

#define O(name, imms, uses, defs)                         \
        case Vinstr::name:                                \
          lowerForPPC64(v, inst.name##_);                 \
          if (!v.empty()) {                               \
            vector_splice(unit.blocks[ib].code, ii, 1,    \
                          unit.blocks[scratch].code);     \
          }                                               \
          break;

          VASM_OPCODES
#undef O

      }
    }
  });

  printUnit(kVasmLowerLevel, "after lower for PPC64", unit);
}

///////////////////////////////////////////////////////////////////////////////
} // anonymous namespace

void finishPPC64(Vunit& unit, Vtext& text, CGMeta& fixups,
                 const Abi& abi, AsmInfo* asmInfo) {
  // The Timer instances calculate the time while they are alive, hence the
  // additional scope in order to limit them.
  {
    Timer timer(Timer::vasm_optimize);

    removeTrivialNops(unit);
    optimizePhis(unit);
    fuseBranches(unit);
    optimizeJmps(unit);
    optimizeExits(unit);
    lowerForPPC64(unit);
    simplify(unit);

    { // scope for destroying the timer instance earlier
      Timer timer(Timer::vasm_copy);
      optimizeCopies(unit, abi);
    }
    if (unit.needsRegAlloc()) {
      Timer timer(Timer::vasm_xls);
      removeDeadCode(unit);
      allocateRegisters(unit, abi);
    }
    if (unit.blocks.size() > 1) {
      Timer timer(Timer::vasm_jumps);
      optimizeJmps(unit);
    }
  }

  { // scope for destroying the timer instance
    Timer timer(Timer::vasm_gen);
    vasm_emit<Vgen>(unit, text, fixups, asmInfo);
  }
}

///////////////////////////////////////////////////////////////////////////////
}}<|MERGE_RESOLUTION|>--- conflicted
+++ resolved
@@ -990,7 +990,6 @@
 
 #undef X
 
-<<<<<<< HEAD
 // Lower byte/long to quadword variant with immediate. As above, only extract
 // the bits needed through the vasm_filter macro argument
 #define X(vasm_src, vasm_filter, vasm_dst, attr_dest)                   \
@@ -1017,8 +1016,6 @@
 #undef ONE_R64
 #undef TWO_R64
 
-=======
->>>>>>> ff5c5835
 /////////////////////////////////////////////////////////////////////////////
 /*
  * PHP function ABI
@@ -1115,10 +1112,6 @@
   v << cmovq{inst.cc, inst.sf, zero, rone(), Vreg64{Reg64(inst.d)}};
 }
 
-void lowerForPPC64(Vout& v, countbytecode& inst) {
-  v << incqm{inst.base[g_bytecodesVasm.handle()], inst.sf};
-}
-
 void lowerForPPC64(Vout& v, cvttsd2siq& inst) {
   //  In order to fctidz be x64 compliant, it is necessary to return  the value
   //  0x8000000000000000 when the bit VXCVI is set. See fctidz instruction on
