/*
   +----------------------------------------------------------------------+
   | HipHop for PHP                                                       |
   +----------------------------------------------------------------------+
   | (c) Copyright IBM Corporation 2015-2016                              |
   +----------------------------------------------------------------------+
   | This source file is subject to version 3.01 of the PHP license,      |
   | that is bundled with this package in the file LICENSE, and is        |
   | available through the world-wide-web at the following url:           |
   | http://www.php.net/license/3_01.txt                                  |
   | If you did not receive a copy of the PHP license and are unable to   |
   | obtain it through the world-wide-web, please send a note to          |
   | license@php.net so we can mail you a copy immediately.               |
   +----------------------------------------------------------------------+
*/

#include "hphp/runtime/vm/jit/vasm-emit.h"

#include "hphp/runtime/vm/jit/abi-ppc64.h"
#include "hphp/runtime/vm/jit/block.h"
#include "hphp/runtime/vm/jit/code-gen-helpers.h"
#include "hphp/runtime/vm/jit/func-guard-ppc64.h"
#include "hphp/runtime/vm/jit/mc-generator.h"
#include "hphp/runtime/vm/jit/print.h"
#include "hphp/runtime/vm/jit/prof-data.h"
#include "hphp/runtime/vm/jit/service-requests.h"
#include "hphp/runtime/vm/jit/smashable-instr-ppc64.h"
#include "hphp/runtime/vm/jit/target-cache.h"
#include "hphp/runtime/vm/jit/timer.h"
#include "hphp/runtime/vm/jit/vasm.h"
#include "hphp/runtime/vm/jit/vasm-instr.h"
#include "hphp/runtime/vm/jit/vasm-internal.h"
#include "hphp/runtime/vm/jit/vasm-lower.h"
#include "hphp/runtime/vm/jit/vasm-print.h"
#include "hphp/runtime/vm/jit/vasm-unit.h"
#include "hphp/runtime/vm/jit/vasm-util.h"
#include "hphp/runtime/vm/jit/vasm-visit.h"

#include "hphp/util/arch.h"

#include <algorithm>
#include <tuple>

// TODO(lbianc): This is a temporary solution for compiling in different
// archs. The correct way of doing that is do not compile arch specific
// files of a different one, but currently it is not possible, since
// some common files use arch specific methods without eclusion.
// The macro bellow returns the dummy field for x86 as it will not be used
// in x64 arch.
#ifdef __powerpc64__
#define SAVED_TOC() m_savedToc
#else
#define SAVED_TOC() _dummyA
#endif

TRACE_SET_MOD(vasm);

namespace HPHP { namespace jit {

///////////////////////////////////////////////////////////////////////////////

using namespace ppc64;
using namespace ppc64_asm;
using Assembler = ppc64_asm::Assembler;

namespace {

struct Vgen {
  explicit Vgen(Venv& env)
    : env(env)
    , text(env.text)
    , a(*env.cb)
    , current(env.current)
    , next(env.next)
    , jmps(env.jmps)
    , jccs(env.jccs)
    , catches(env.catches)
  {}

  static void patch(Venv& env) {
    for (auto& p : env.jmps) {
      assertx(env.addrs[p.target]);
      // Alloc and set the target address in TOC memory
      uint64_t tocOffset = -1;
      if (!env.meta.smashableLocations.count(p.instr)) {
        tocOffset = allocTOC(env.text, env.addrs[p.target]);
      }
      Assembler::patchBranch(p.instr, env.addrs[p.target], tocOffset);
    }
    for (auto& p : env.jccs) {
      assertx(env.addrs[p.target]);
      // Alloc and set the target address in TOC memory
      uint64_t tocOffset = -1;
      if (!env.meta.smashableLocations.count(p.instr)) {
        tocOffset = allocTOC(env.text, env.addrs[p.target]);
      }
      Assembler::patchBranch(p.instr, env.addrs[p.target], tocOffset);
    }
  }

  static uint64_t allocTOC (Vtext& text, CodeAddress target) {
    if (!text.data().canEmit(sizeof(CodeAddress))) {
      return -1;
    }

    Address addr = text.data().frontier();
    text.data().qword(reinterpret_cast<uint64_t>(target));
    return addr - (text.data().base() + INT16_MAX + 1);
  }

  static void pad(CodeBlock& cb) {
    Assembler a {cb};
    while (a.available() >= 4) a.trap();
    assertx(a.available() == 0);
  }

  /////////////////////////////////////////////////////////////////////////////

  template<class Inst> void emit(const Inst& i) {
    always_assert_flog(false, "unimplemented instruction: {} in B{}\n",
                       vinst_names[Vinstr(i).op], size_t(current));
  }

  void copyCR0toCR1(Assembler a, Reg64 raux) {
    a.mfcr(raux);
    a.sradi(raux,raux,4);
    a.mtocrf(0x40,raux);
  }

  // intrinsics
  void emit(const copy& i) {
    if (i.s == i.d) return;
    if (i.s.isGP()) {
      if (i.d.isGP()) {                     // GP => GP
        a.mr(i.d, i.s);
      } else {                              // GP => XMM
        assertx(i.d.isSIMD());
        a.std(i.s, rsp()[-8]);
        a.lfd(i.d, rsp()[-8]);
      }
    } else {
      assertx(i.s.isSIMD());
      if (i.d.isGP()) {                     // XMM => GP
        a.stfd(i.s, rsp()[-8]);
        a.ld(i.d, rsp()[-8]);
      } else {                              // XMM => XMM
        assertx(i.d.isSIMD());
        a.fmr(i.d, i.s);
      }
    }
  }
  void emit(const copy2& i) {
    assertx(i.s0.isValid() && i.s1.isValid() &&
            i.d0.isValid() && i.d1.isValid());
    auto s0 = i.s0, s1 = i.s1, d0 = i.d0, d1 = i.d1;
    assertx(d0 != d1);
    if (d0 == s1) {
      if (d1 == s0) {
        a.mr(rAsm, s1);
        a.mr(d0, s0);
        a.mr(d1, rAsm);
      } else {
        // could do this in a simplify pass
        if (s1 != d1) a.mr(d1, s1); // save s1 first; d1 != s0
        if (s0 != d0) a.mr(d0, s0);
      }
    } else {
      // could do this in a simplify pass
      if (s0 != d0) a.mr(d0, s0);
      if (s1 != d1) a.mr(d1, s1);
    }
  }
  void emit(const addl& i) {
    a.addo(Reg64(i.d), Reg64(i.s1), Reg64(i.s0), true);
    if (i.signFlags == unsignedOnly || i.signFlags == both)
      copyCR0toCR1(a, rAsm);
  }
  void emit(const ldimmqs& i) {
    emitSmashableMovq(a.code(), env.meta, i.s.q(), i.d);
  }
  void emit(const nothrow& i) {
    // skip the "ld 2,24(1)" or "nop" emitted by "Assembler::call" at the end
    TCA saved_pc = a.frontier() - call_skip_bytes_for_ret;
    env.meta.catches.emplace_back(saved_pc, nullptr);
  }

  // instructions
  void emit(const addq& i) {
    a.addo(i.d, i.s0, i.s1, true);
    if (i.signFlags == unsignedOnly || i.signFlags == both)
      copyCR0toCR1(a, rAsm);
  }
  void emit(const addsd& i) { a.fadd(i.d, i.s0, i.s1); }
  void emit(const andq& i) {
    a.and(i.d, i.s0, i.s1, true);
    if (i.signFlags == unsignedOnly || i.signFlags == both)
      copyCR0toCR1(a, rAsm);
  }
  void emit(const andqi& i) {
    a.andi(i.d, i.s1, i.s0);
    if (i.signFlags == unsignedOnly || i.signFlags == both)
      copyCR0toCR1(a, rAsm);
  } // andi changes CR0
  void emit(const cmpl& i) {
    if (i.signFlags == signedOnly || i.signFlags == both)
      a.cmpw(Reg64(i.s1), Reg64(i.s0));
    if (i.signFlags == unsignedOnly || i.signFlags == both)
      a.cmplw(Reg64(i.s1), Reg64(i.s0), Assembler::CR::CR1);
  }
  void emit(const cmpli& i) {
    if (i.signFlags == signedOnly || i.signFlags == both)
      a.cmpwi(Reg64(i.s1), i.s0);
    if (i.signFlags == unsignedOnly || i.signFlags == both)
      a.cmplwi(Reg64(i.s1), i.s0, Assembler::CR::CR1);
  }
  void emit(const cmpq& i) {
    if (i.signFlags == signedOnly || i.signFlags == both)
      a.cmpd(i.s1, i.s0);
    if (i.signFlags == unsignedOnly || i.signFlags == both)
      a.cmpld(i.s1, i.s0, Assembler::CR::CR1);
  }
  void emit(const cmpqi& i) {
    if (i.signFlags == signedOnly || i.signFlags == both)
      a.cmpdi(i.s1, i.s0);
    if (i.signFlags == unsignedOnly || i.signFlags == both)
      a.cmpldi(i.s1, i.s0, Assembler::CR::CR1);
  }
  void emit(const decl& i) {
    a.subfo(Reg64(i.d), rone(), Reg64(i.s), true);
    if (i.signFlags == unsignedOnly || i.signFlags == both)
      copyCR0toCR1(a, rAsm);
  }
  void emit(const decq& i) {
    a.subfo(i.d, rone(), i.s, true);
    if (i.signFlags == unsignedOnly || i.signFlags == both)
      copyCR0toCR1(a, rAsm);
  }
  void emit(const divint& i) { a.divd(i.d,  i.s0, i.s1, false); }
  void emit(const divsd& i) { a.fdiv(i.d, i.s1, i.s0); }
  void emit(const extrb& i ) {
    int8_t sh = CHAR_BIT;
    a.rlwinm(Reg64(i.d), Reg64(i.s), 0, 32-sh, 31); // extract lower byte
    a.extsb(Reg64(i.d), Reg64(i.d));                // extend sign
  }
  void emit(const extsb& i) { a.extsb(i.d, i.s); }
  void emit(const extsw& i) { a.extsw(i.d, i.s); }
  void emit(const fabs& i) { a.fabs(i.d, i.s, false); }
  void emit(const fallthru& i) {}
  void emit(const fcmpo& i) {
    a.fcmpo(i.sf, i.s0, i.s1);
    copyCR0toCR1(a, rAsm); //todo: guarding this broke 3 tests
  }
  void emit(const fcmpu& i) {
    a.fcmpu(i.sf, i.s0, i.s1);
    copyCR0toCR1(a, rAsm);
  }
  void emit(const imul& i) {
    a.mulldo(i.d, i.s1, i.s0, true);
    if (i.signFlags == unsignedOnly || i.signFlags == both)
      copyCR0toCR1(a, rAsm);
  }
  void emit(const incl& i) {
    a.addo(Reg64(i.d), Reg64(i.s), rone(), true);
    if (i.signFlags == unsignedOnly || i.signFlags == both)
      copyCR0toCR1(a, rAsm);
  }
  void emit(const incq& i) {
    a.addo(i.d, i.s, rone(), true);
    if (i.signFlags == unsignedOnly || i.signFlags == both)
      copyCR0toCR1(a, rAsm);
  }
  void emit(const incw& i) {
    a.addo(Reg64(i.d), Reg64(i.s), rone(), true);
    if (i.signFlags == unsignedOnly || i.signFlags == both)
      copyCR0toCR1(a, rAsm);
  }
  void emit(const jmpi& i) { a.branchAuto(i.target); }
  void emit(const landingpad&) { }
  void emit(const ldimmw& i) { a.li(Reg64(i.d), i.s); }
  void emit(const ldarx& i) { a.ldarx(i.d, i.s); }
  void emit(const loadups& i) {
    // A lowering would be handy here, but the Vptr's displacement is only
    // later added at the optimizeCopies optimization
    Vptr p(i.s);
    if ((!p.base.isValid()) || (p.base == 0)) {
      p.base = ppc64_asm::reg::r0; // use zero not r0
    }
    if (!p.index.isValid()) {
      a.li(rAsm, p.disp);
      p.index = rAsm;
      p.disp = 0;
    } else {
      if (p.disp) {
        a.addi(rAsm, p.index, p.disp);
        p.index = rAsm;
        p.disp = 0;
      }
    }
    a.lxvd2x(i.d, p);
  }
  void emit(const leap& i) { a.limmediate(i.d, i.s.r.disp); }
  void emit(const lead& i) { a.limmediate(i.d, (int64_t)i.s.get()); }
  void emit(const mfcr& i) { a.mfcr(i.d); }
  void emit(const mflr& i) { a.mflr(i.d); }
  void emit(const mfvsrd& i) { a.mfvsrd(i.d, i.s); }
  void emit(const mtlr& i) { a.mtlr(i.s); }
  void emit(const mtvsrd& i) { a.mtvsrd(i.d, i.s); }
  void emit(const mulsd& i) { a.fmul(i.d, i.s1, i.s0); }
  void emit(const neg& i) {
    a.neg(i.d, i.s, true);
    if (i.signFlags == unsignedOnly || i.signFlags == both)
      copyCR0toCR1(a, rAsm);
  }
  void emit(const nop& i) { a.nop(); } // no-op form
  void emit(const not& i) { a.nor(i.d, i.s, i.s, false); }
  void emit(const orq& i) {
    a.or(i.d, i.s0, i.s1, true);
    if (i.signFlags == unsignedOnly || i.signFlags == both)
      copyCR0toCR1(a, rAsm);
  }
  void emit(const ret& i) { a.blr(); }
  void emit(const roundsd& i) { a.xsrdpi(i.d, i.s); }
  void emit(const sar& i) {
    a.srad(i.d, i.s1, i.s0, true);
    if (i.signFlags == unsignedOnly || i.signFlags == both)
      copyCR0toCR1(a,rAsm);
  }
  void emit(const sarqi& i) {
    a.sradi(i.d, i.s1, i.s0.b(), true);
    if (i.signFlags == unsignedOnly || i.signFlags == both)
      copyCR0toCR1(a, rAsm);
  }
  void emit(const shl& i) {
    a.sld(i.d, i.s1, i.s0, true);
    if (i.signFlags == unsignedOnly || i.signFlags == both)
      copyCR0toCR1(a, rAsm);
  }
  void emit(const shlli& i) {
    a.slwi(Reg64(i.d), Reg64(i.s1), i.s0.b(), true);
    if (i.signFlags == unsignedOnly || i.signFlags == both)
      copyCR0toCR1(a, rAsm);
  }
  void emit(const shlqi& i) {
    a.sldi(i.d, i.s1, i.s0.b(), true);
    if (i.signFlags == unsignedOnly || i.signFlags == both)
      copyCR0toCR1(a, rAsm);
  }
  void emit(const shrli& i) {
    a.srwi(Reg64(i.d), Reg64(i.s1), i.s0.b(), true);
    if (i.signFlags == unsignedOnly || i.signFlags == both)
      copyCR0toCR1(a, rAsm);
  }
  void emit(const shrqi& i) {
    a.srdi(i.d, i.s1, i.s0.b(), true);
    if (i.signFlags == unsignedOnly || i.signFlags == both)
      copyCR0toCR1(a, rAsm);
  }
  void emit(const sqrtsd& i) { a.xssqrtdp(i.d,i.s); }
  void emit(const stdcx& i) { a.stdcx(i.s, i.d); }
  void emit(const storeups& i) {
    Vptr p(i.m);
    if ((!p.base.isValid()) || (p.base == 0)) {
      p.base = ppc64_asm::reg::r0;
    }
    if (!p.index.isValid()) {
      a.li(rAsm, p.disp);
      p.index = rAsm;
      p.disp = 0;
    } else {
      if (p.disp) {
        a.addi(rAsm, p.index, p.disp);
        p.index = rAsm;
        p.disp = 0;
      }
    }
    a.stxvw4x(i.s, p);
  }

  // Subtractions: d = s1 - s0
  void emit(const subq& i) {
    a.subfo(i.d, i.s0, i.s1, true);
    if (i.signFlags == unsignedOnly || i.signFlags == both)
      copyCR0toCR1(a, rAsm);
  }
  void emit(const subsd& i) { a.fsub(i.d, i.s1, i.s0, false); }
  void emit(const ud2& i) { a.trap(); }
  void emit(const xorb& i) {
    a.xor(Reg64(i.d), Reg64(i.s0), Reg64(i.s1), true);
    if (i.signFlags == unsignedOnly || i.signFlags == both)
      copyCR0toCR1(a, rAsm);
  }
  void emit(const xorl& i) {
    a.xor(Reg64(i.d), Reg64(i.s0), Reg64(i.s1), true);
    if (i.signFlags == unsignedOnly || i.signFlags == both)
      copyCR0toCR1(a, rAsm);
  }
  void emit(const xorq& i) {
    a.xor(i.d, i.s0, i.s1, true);
    if (i.signFlags == unsignedOnly || i.signFlags == both)
      copyCR0toCR1(a, rAsm);
  }
  void emit(const xscvdpsxds& i) { a.xscvdpsxds(i.d, i.s); }
  void emit(const xscvsxddp& i) { a.xscvsxddp(i.d, i.s); }
  void emit(const xxlxor& i) { a.xxlxor(i.d, i.s1, i.s0); }
  void emit(const xxpermdi& i) { a.xxpermdi(i.d, i.s1, i.s0); }

  void emit(const fctidz& i) {
    a.mtfsb0(23); // clear VXCVI
    a.fctidz(i.d, i.s, false);
    a.mcrfs(0,5);
  }
  void emit(const movl& i) {
    int8_t sh = sizeof(int) * CHAR_BIT;
    a.rlwinm(Reg64(i.d), Reg64(i.s), 0, 32-sh, 31); // extract lowest 32 bits
    a.extsw(Reg64(i.d), Reg64(i.d));                // extend sign
  }
  void emit(const movw& i) {
    int8_t sh = sizeof(int) * (CHAR_BIT * 2);       // 16 bits
    a.rlwinm(Reg64(i.d), Reg64(i.s), 0, 32-sh, 31); // extract lowest 16 bits
    a.extsh(Reg64(i.d), Reg64(i.d));                // extend sign
  }
  void emit(const movb& i) {
    int8_t sh = CHAR_BIT;
    a.rlwinm(Reg64(i.d), Reg64(i.s), 0, 32-sh, 31); // extract lower byte
  }
  void emit(const orqi& i) {
    a.limmediate(rAsm, i.s0.l());
    a.or(i.d, i.s1, rAsm, true /** or. implies Rc = 1 **/);
    if (i.signFlags == unsignedOnly || i.signFlags == both)
      copyCR0toCR1(a, rAsm);
  }
  // macro for commonlizing X-/D-form of load/store instructions
#define X(instr, dst, ptr)                                \
  do {                                                    \
    if (ptr.index.isValid()) {                            \
      a.instr##x(dst, ptr);                               \
    } else {                                              \
      a.instr   (dst, ptr);                               \
    }                                                     \
  } while(0)

  // As all registers are 64-bits wide, a smaller number from the memory should
  // have its sign extended after loading except for the 'z' vasm variants
  void emit(const loadw& i) {
    X(lhz,  Reg64(i.d), i.s);
    a.extsh(Reg64(i.d), Reg64(i.d));
  }
  void emit(const loadl& i) {
    X(lwz,  Reg64(i.d), i.s);
    a.extsw(Reg64(i.d), Reg64(i.d));
  }

  void emit(const loadb& i)   { X(lbz, Reg64(i.d),  i.s); }
  void emit(const loadtqb& i) { X(lbz, Reg64(i.d),  i.s); }
  void emit(const loadzbl& i) { X(lbz,  Reg64(i.d), i.s); }
  void emit(const loadzbq& i) { X(lbz,  i.d,        i.s); }
  void emit(const loadzlq& i) { X(lwz,  i.d,        i.s); }
  void emit(const storeb& i)  { X(stb,  Reg64(i.s), i.m); }
  void emit(const storel& i)  { X(stw,  Reg64(i.s), i.m); }
  void emit(const storew& i)  { X(sth,  Reg64(i.s), i.m); }
  void emit(const loadsd& i)  { X(lfd,  i.d,        i.s); }
  void emit(const storesd& i) { X(stfd, i.s,        i.m); }

#undef X

  void emit(const testq& i) {
    // More information on:
    // https://goo.gl/F1wrbO
    if (i.s0 != i.s1) {
      a.and(rAsm, i.s0, i.s1, true);   // result is not used, only flags
      if (i.signFlags == unsignedOnly || i.signFlags == both)
        copyCR0toCR1(a, rAsm);
    } else {
      if (i.signFlags == signedOnly || i.signFlags == both)
	a.cmpdi(i.s0, Immed(0));
      if (i.signFlags == unsignedOnly || i.signFlags == both)
        a.cmpldi(i.s0, Immed(0), Assembler::CR::CR1);
    }
  }
  void emit(const xorqi& i) {
    a.limmediate(rAsm, i.s0.l());
    a.xor(i.d, i.s1, rAsm, true /** xor. implies Rc = 1 **/);
    if (i.signFlags == unsignedOnly || i.signFlags == both)
      copyCR0toCR1(a, rAsm);
  }

  void emit(const conjure& i) { always_assert(false); }
  void emit(const conjureuse& i) { always_assert(false); }

  // The following vasms reemit other vasms. They are implemented afterwards in
  // order to guarantee that the desired vasm is already defined or else it'll
  // fallback to the templated emit function.
  void emit(const call& i);
  void emit(const callarray& i);
  void emit(const callfaststub& i);
  void emit(const callphp&);
  void emit(const callr& i);
  void emit(const calls& i);
  void emit(const callstub& i);
  void emit(const calltc& i);
  void emit(const cmovq&);
  void emit(const contenter&);
  void emit(const cvtsi2sd& i);
  void emit(const decqmlock& i);
  void emit(const jcc& i);
  void emit(const jcci& i);
  void emit(const jmp& i);
  void emit(const jmpr& i);
  void emit(const inittc&);
  void emit(const ldimmb& i);
  void emit(const ldimml& i);
  void emit(const ldimmq& i);
  void emit(const lea&);
  void emit(const leavetc&);
  void emit(const load& i);
  void emit(const loadqd& i);
  void emit(const loadstubret& i);
  void emit(const mcprep&);
  void emit(const pop& i);
  void emit(const push& i);
  void emit(const resumetc& i);
  void emit(const store& i);
  void emit(const stublogue& i);
  void emit(const stubret& i);
  void emit(const stubtophp& i);
  void emit(const stubunwind& i);
  void emit(const syncpoint& i);
  void emit(const tailcallstub& i);
  void emit(const testqi& i);
  void emit(const ucomisd& i);
  void emit(const unwind& i);

  void emit_nop() {
    a.addi(rAsm, rAsm, 16);
    a.addi(rAsm, rAsm, -16);
  }

private:
  CodeBlock& frozen() { return text.frozen().code; }

  void emitCallPrologue() {
    // Setup r1 with a valid frame in order to allow LR save by callee's
    // prologue.
    a.addi(rsfp(), rsp(), -min_frame_size);
    a.std(rvmfp(), rsfp()[AROFF(m_sfp)]);
  }
  void emitSaveTOC() {
    // TOC save/restore is required by ABI for external functions.
    a.std(rtoc(), rsfp()[AROFF(SAVED_TOC())]);
  }

  Venv& env;
  Vtext& text;
  Assembler a;

  const Vlabel current;
  const Vlabel next;
  jit::vector<Venv::LabelPatch>& jmps;
  jit::vector<Venv::LabelPatch>& jccs;
  jit::vector<Venv::LabelPatch>& catches;
};

void Vgen::emit(const cvtsi2sd& i) {
  // As described on ISA page 727, F.2.6
  emit(copy{i.s, i.d});
  a.fcfid(i.d, i.d);
}

void Vgen::emit(const decqmlock& i) {
   ppc64_asm::Label loop;
   loop.asm_label(a);
   {
     // Using rfuncln because rAsm scratch register
     // will be used by decq to save CR0 to CR1
     emit(ldarx{i.m, rfuncln()});
     emit(decq{rfuncln(), rfuncln(), i.sf});
     emit(stdcx{rfuncln(), i.m});
   }
   //TODO(racardoso): bne- (missing branch hint)
   a.bc(loop, BranchConditions::CR0_NotEqual);
}

void Vgen::emit(const ucomisd& i) {
  ppc64_asm::Label notNAN;
  emit(fcmpu{i.s0, i.s1, i.sf});
  a.bc(notNAN, BranchConditions::CR0_NoOverflow);
  {
    // Set "negative" bit if "Overflow" bit is set. Also, keep overflow bit set
    a.limmediate(rAsm, 0x99000000);
    a.mtcrf(0xC0, rAsm);
    copyCR0toCR1(a, rAsm);
  }
  notNAN.asm_label(a);
}

void Vgen::emit(const ldimmb& i) {
  if (i.d.isGP()) {
    a.li(i.d, i.s); // should be only 8bits available
  } else {
    assertx(i.d.isSIMD());
    a.li(rAsm, i.s);
    // no conversion necessary. The i.s already comes converted to FP
    emit(copy{rAsm, i.d});
  }
}

void Vgen::emit(const ldimml& i) {
  if (i.d.isGP()) {
    a.li32(i.d, i.s.l());
  } else {
    assertx(i.d.isSIMD());
    a.li32(rAsm, i.s.l());
    // no conversion necessary. The i.s already comes converted to FP
    emit(copy{rAsm, i.d});
  }
}

void Vgen::emit(const ldimmq& i) {
  auto val = i.s.q();
  if (i.d.isGP()) {
    a.limmediate(i.d, val);
  } else {
    assertx(i.d.isSIMD());
    a.limmediate(rAsm, val);
    // no conversion necessary. The i.s already comes converted to FP
    emit(copy{rAsm, i.d});
  }
}

void Vgen::emit(const contenter& i) {
  ppc64_asm::Label stub, end;
  Reg64 fp = i.fp;

  a.b(end);
  stub.asm_label(a);
  {
    // The following two lines are equivalent to
    // pop(fp[AROFF(m_savedRip)]) on x64.
    // rAsm is a scratch register.
    a.mflr(rAsm);
    a.std(rAsm, fp[AROFF(m_savedRip)]);

    emit(jmpr{i.target,i.args});
  }
  end.asm_label(a);
  {
    a.call(stub);
    emit(unwind{{i.targets[0], i.targets[1]}});
  }
}

void Vgen::emit(const syncpoint& i) {
  // skip the "ld 2,24(1)" or "nop" emitted by "Assembler::call" at the end
  TCA saved_pc = a.frontier() - call_skip_bytes_for_ret;
  FTRACE(5, "IR recordSyncPoint: {} {} {}\n", saved_pc,
         i.fix.pcOffset, i.fix.spOffset);
  env.meta.fixups.emplace_back(saved_pc, i.fix);
}

/*
 * Push/pop mechanism is as simple as X64: it stores 8 bytes below the RSP.
 */
void Vgen::emit(const pop& i) {
  a.ld(i.d, rsp()[0]);              // popped element
  a.addi(rsp(), rsp(), 8);          // recover stack
}
void Vgen::emit(const push& i) {
  a.stdu(i.s, rsp()[-8]);           // pushed element
}

void Vgen::emit(const load& i) {
  if (i.d.isGP()) {
    if (i.s.index.isValid()){
      a.ldx(i.d, i.s);
    } else if (i.s.disp & 0x3) {     // Unaligned memory access
      Vptr p = i.s;
      a.limmediate(rAsm, (int64_t)p.disp); // Load disp to reg
      p.disp = 0;                    // Remove disp
      p.index = rAsm;                // Set disp reg as index
      a.ldx(i.d, p);                 // Use ldx for unaligned memory access
    } else {
      a.ld(i.d, i.s);
    }
  } else {
    assertx(i.d.isSIMD());
    a.lfd(i.d, i.s);
  }
}

// This function can't be lowered as i.get() may not be bound that early.
void Vgen::emit(const loadqd& i) {
  a.limmediate(rAsm, (int64_t)i.s.get());
  a.ld(i.d, rAsm[0]);
}

void Vgen::emit(const unwind& i) {
  // skip the "ld 2,24(1)" or "nop" emitted by "Assembler::call" at the end
  TCA saved_pc = a.frontier() - call_skip_bytes_for_ret;
  catches.push_back({saved_pc, i.targets[1]});
  emit(jmp{i.targets[0]});
}

void Vgen::emit(const jmp& i) {
  if (next == i.target) return;
  jmps.push_back({a.frontier(), i.target});

  // offset to be determined by a.patchBranch
  a.branchAuto(0x0);
}

void Vgen::emit(const jmpr& i) {
  a.mr(rfuncentry(), i.target.asReg());
  a.mtctr(rfuncentry());
  a.bctr();
}

void Vgen::emit(const jcc& i) {
  if (i.targets[1] != i.targets[0]) {
    if (next == i.targets[1]) {
      return emit(jcc{ccNegate(i.cc), i.sf, {i.targets[1], i.targets[0]}});
    }
    auto taken = i.targets[1];
    jccs.push_back({a.frontier(), taken});

    // offset to be determined by a.patchBranch
    a.branchAuto(0x0, i.cc);
  }
  emit(jmp{i.targets[0]});
}
void Vgen::emit(const jcci& i) {
  a.branchAuto(i.taken, i.cc);
  emit(jmp{i.target});
}

void Vgen::emit(const cmovq& i) {
  // A CR bit parameter in ppc64 is a combination of X64's cc and sf variables:
  // CR group (4 bits per group) is a sf and the CR bit (1 of the 4) is the cc
  BranchParams bp (i.cc);
  auto t = i.t;
  auto f = i.f;
  if (static_cast<uint8_t>(BranchParams::BO::CRNotSet) == bp.bo()) {
    // invert the true/false parameters, as only the bp.bi field is used
    std::swap(t,f);
  }
  a.isel(i.d, t, f, (4 * int(i.sf.asReg())) + bp.bi());
}

void Vgen::emit(const store& i) {
  if (i.s.isGP()) {
    if (i.d.index.isValid()){
      a.stdx(i.s, i.d);
    } else {
      a.std(i.s, i.d);
    }
  } else {
    assertx(i.s.isSIMD());
    a.stfd(i.s, i.d);
  }
}

void Vgen::emit(const mcprep& i) {
  /*
   * Initially, we set the cache to hold (addr << 1) | 1 (where `addr' is the
   * address of the movq) so that we can find the movq from the handler.
   *
   * We set the low bit for two reasons: the Class* will never be a valid
   * Class*, so we'll always miss the inline check before it's smashed, and
   * handlePrimeCacheInit can tell it's not been smashed yet
   */
  auto const mov_addr = emitSmashableMovq(a.code(), env.meta, 0, r64(i.d));
  auto const imm = reinterpret_cast<uint64_t>(mov_addr);
  smashMovq(mov_addr, (imm << 1) | 1);

  env.meta.addressImmediates.insert(reinterpret_cast<TCA>(~imm));
}

void Vgen::emit(const inittc&) {
  // initialize our rone register
  a.li(ppc64::rone(), 1);
<<<<<<< HEAD
  a.li64(ppc64::rtoc(),
         reinterpret_cast<int64_t>(env.text.data().base() + INT16_MAX + 1),
         false);
=======

  // Save TOC pointer in r2
  // First, assert the ppc64minTOCImm size.
  always_assert(RuntimeOption::Evalppc64minTOCImmSize >= 0 && 
    RuntimeOption::Evalppc64minTOCImmSize <= 64);

  // If ppc64minTOCImmSize is 64, the TOC will never be used. So it is
  // not necessary to keep the TOC in jit.
  if(RuntimeOption::Evalppc64minTOCImmSize != 64)
    a.li64(ppc64_asm::reg::r2, VMTOC::getInstance().getPtrVector());
>>>>>>> 7d2665d4
}

void Vgen::emit(const leavetc&) {
  // should read enterTCExit address that was pushed by calltc/resumetc
  emit(pop{rAsm});
  a.mtlr(rAsm);
  a.blr();
}

void Vgen::emit(const calltc& i) {
  // Dummy call for branch predictor's sake:
  // the link stack would be wrong otherwise and mispredictions would occur
  a.bl(instr_size_in_bytes);  // jump to next instruction

  // this will be verified by emitCallToExit
  a.limmediate(rAsm, reinterpret_cast<int64_t>(i.exittc));
  emit(push{rAsm});

  // keep the return address as initialized by the vm frame
  a.ld(rfuncln(), i.fp[AROFF(m_savedRip)]);
  a.mtlr(rfuncln());

  // and jump. When it returns, it'll be to enterTCExit
  a.mr(rfuncentry(), i.target.asReg());
  a.mtctr(rfuncentry());
  a.bctr();
}

void Vgen::emit(const resumetc& i) {
  // Dummy call for branch predictor's sake:
  // the link stack would be wrong otherwise and mispredictions would occur
  a.bl(instr_size_in_bytes);  // jump to next instruction

  // this will be verified by emitCallToExit
  a.limmediate(rAsm, reinterpret_cast<int64_t>(i.exittc));
  emit(push{rAsm});

  // and jump. When it returns, it'll be to enterTCExit
  a.mr(rfuncentry(), i.target.asReg());
  a.mtctr(rfuncentry());
  a.bctr();
}

void Vgen::emit(const lea& i) {
  // could do this in a simplify pass
  if (i.s.disp == 0 && i.s.base.isValid() && !i.s.index.isValid()) {
    emit(copy{i.s.base, i.d});
  } else {
    // don't reuse addq and addqi as they need a SF
    Vptr p = i.s;
    if (p.index.isValid()) {
      a.add(i.d, p.base, p.index);
    } else {
      a.addi(i.d, p.base, p.disp);
    }
  }
}

void Vgen::emit(const call& i) {
  emitCallPrologue();
  emitSaveTOC();
  a.call(i.target, Assembler::CallArg::External);
  if (i.watch) {
    // skip the "ld 2,24(1)" or "nop" emitted by "Assembler::call" at the end
    *i.watch = a.frontier() - call_skip_bytes_for_ret;
    env.meta.watchpoints.push_back(i.watch);
  }
}

void Vgen::emit(const callr& i) {
  emitCallPrologue();
  emitSaveTOC();
  a.call(i.target.asReg(), Assembler::CallArg::External);
}

void Vgen::emit(const calls& i) {
  // calls is used to call c++ function like handlePrimeCacheInit so setup the
  // r1 pointer to a valid frame in order to allow LR save by callee's
  // prologue.
<<<<<<< HEAD
  emitCallPrologue();
  //emitSmashableCall(a.code(), env.meta, i.target);
  // não pode ser colocado dentro do emitSmashableCall???
=======
  a.addi(ppc64_asm::reg::r1, rsp(), -min_frame_size);
  a.std(rvmfp(), ppc64_asm::reg::r1[AROFF(m_sfp)]);
>>>>>>> 7d2665d4
  a.std(ppc64_asm::reg::r2, ppc64_asm::reg::r1[AROFF(SAVED_TOC())]);
  a.call(i.target, Assembler::CallArg::SmashExt);
}

void Vgen::emit(const callphp& i) {
  emitSmashableCall(a.code(), env.meta, i.stub);
  emit(unwind{{i.targets[0], i.targets[1]}});
}

void Vgen::emit(const callarray& i) {
  // callarray target can indeed start with stublogue, therefore reuse callstub
  // approach
  emit(callstub{i.target});
}

void Vgen::emit(const callstub& i) {
  // Build a minimal call frame in order to save the LR but avoid writing to
  // rsp() directly as there are stubs that are called that doesn't have a
  // stublogue/stubret (e.g: freeLocalsHelpers)
  emitCallPrologue();
  a.call(i.target);
}

void Vgen::emit(const callfaststub& i) {
  emit(callstub{i.target});
  emit(syncpoint{i.fix});
}

/////////////////////////////////////////////////////////////////////////////
/*
 * Stub function ABI
 */
void Vgen::emit(const stublogue& i) {
  // Recover the frame created on callstub.
  a.mr(rsp(), rsfp());
  if (i.saveframe) a.std(rvmfp(), rsp()[AROFF(m_sfp)]);

  // save return address on this frame
  a.mflr(rfuncln());
  a.std(rfuncln(), rsfp()[AROFF(m_savedRip)]);
}

void Vgen::emit(const stubret& i) {
  // rvmfp, if necessary.
  if (i.saveframe) {
    a.ld(rvmfp(), rsp()[AROFF(m_sfp)]);
    a.mr(ppc64_asm::reg::r1, rvmfp());
  }

  // restore return address.
  a.ld(rfuncln(), rsp()[AROFF(m_savedRip)]);
  a.mtlr(rfuncln());

  // pop this frame as created by stublogue and return
  a.addi(rsp(), rsp(), min_frame_size);
  a.blr();
}

void Vgen::emit(const tailcallstub& i) {
  // tail call: perform a jmp instead of a call. Use current return address on
  // frame and undo stublogue allocation.
  a.ld(rfuncln(), rsp()[AROFF(m_savedRip)]);
  a.mtlr(rfuncln());
  a.mr(rsfp(), rsp());
  emit(jmpi{i.target, i.args});
}

void Vgen::emit(const testqi& i) {
  if (i.s0.fits(sz::word)) {
    a.li(rAsm, i.s0);
  } else {
    a.li32(rAsm, i.s0.l());
  }
  emit(testq{rAsm, i.s1, i.sf});
}

void Vgen::emit(const loadstubret& i) {
  // grab the return address and store this return address for phplogue
  a.ld(i.d, rsp()[AROFF(m_savedRip)]);
}

void Vgen::emit(const stubunwind& i) {
  // reset the return address from native frame due to call to the vm frame
  a.ld(rfuncln(), rsp()[AROFF(m_savedRip)]);
  a.mtlr(rfuncln());
  // pop this frame as created by stublogue
  a.addi(rsp(), rsp(), min_frame_size);
}

void Vgen::emit(const stubtophp& i) {
  emit(stubunwind{});
}

///////////////////////////////////////////////////////////////////////////////

/*
 * Lower the immediate to a register in order to use ppc64 instructions that
 * can change required Condition Register (on vasm world, that's the SF
 * register).
 */
void lowerImm(Immed imm, Vout& v, Vreg& tmpRegister) {
  tmpRegister = v.makeReg();
  if (imm.fits(sz::word)) {
    v << ldimmw{imm, tmpRegister};
  } else {
    v << ldimml{imm, tmpRegister};
  }
}

/*
 * Native ppc64 instructions can't handle an immediate bigger than 16 bits and
 * need to be loaded into a register in order to be used.
 */
bool patchImm(Immed imm, Vout& v, Vreg& tmpRegister) {
  if (!imm.fits(sz::word)) {
    tmpRegister = v.makeReg();
    v << ldimml{imm, tmpRegister};
    return true;
  } else {
    return false;
  }
}


/*
 * Rules for the lowering of these vasms:
 * 1) All vasms emitted in lowering are already adjusted/patched.
 *   In other words, it will not be lowered afterwards.
 * 2) If a vasm has a Vptr that can be removed by emitting load/store, do it!
 *
 * Parameter description for every lowering:
 * Vout& v : the Vout instance so vasms can be emitted
 * <Type> inst : the current vasm to be lowered
 */

/* Fallback, when a vasm is not lowered */
template <typename Inst>
void lowerForPPC64(Vout& v, Inst& inst) {}

/*
 * Using macro to commonlize vasms lowering
 */

// Auxiliary macros to handle vasms with different attributes
#define NONE
#define ONE(attr_1)             inst.attr_1,
#define TWO(attr_1, attr_2)     inst.attr_1, inst.attr_2,
#define ONE_R64(attr_1)         Reg64(inst.attr_1),
#define TWO_R64(attr_1, attr_2) Reg64(inst.attr_1), Reg64(inst.attr_2),

// Patches the Vptr, retrieve the immediate and emmit a related direct vasm
#define X(vasm_src, attr_data, vasm_dst, attr_addr, vasm_imm)           \
void lowerForPPC64(Vout& v, vasm_src& inst) {                           \
  Vreg tmp = v.makeReg();                                               \
  Vptr p = inst.attr_addr;                                              \
  v << vasm_imm{inst.attr_data, tmp};                                   \
  v << vasm_dst{tmp, p};                                                \
}

X(storebi, s, storeb, m, ldimmb)
X(storewi, s, storew, m, ldimmw)
X(storeli, s, storel, m, ldimml)
X(storeqi, s, store,  m, ldimml)

#undef X

// Load the Immed to a register in order to be able to use ppc64 CR instructions
#define X(vasm_src, vasm_dst, attr_imm, attrs)                          \
void lowerForPPC64(Vout& v, vasm_src& inst) {                           \
  Vreg tmp;                                                             \
  lowerImm(inst.attr_imm, v, tmp);                                      \
  v << vasm_dst{tmp, attrs inst.sf};                                    \
}

X(addli,  addl,  s0, TWO(s1, d))
X(cmpqi,  cmpq,  s0, ONE(s1))
X(addqi,  addq,  s0, TWO(s1, d))
X(subqi,  subq,  s0, TWO(s1, d))

#undef X

// If it patches the Immed, replace the vasm for its non-immediate variant
#define X(vasm_src, vasm_dst_reg, attr_imm, attrs)                      \
void lowerForPPC64(Vout& v, vasm_src& inst) {                           \
  Vreg tmp;                                                             \
  if (patchImm(inst.attr_imm, v, tmp))                                  \
    v << vasm_dst_reg{tmp, attrs inst.sf};                              \
}

X(andqi,  andq,  s0, TWO(s1, d))

#undef X

// Simplify MemoryRef vasm types by their direct variant as ppc64 can't
// change data directly in memory. Patches the Vptr, grab and save the data.
#define X(vasm_src, vasm_dst, vasm_load, vasm_store, attr_addr, attrs)  \
void lowerForPPC64(Vout& v, vasm_src& inst) {                           \
  Vreg tmp = v.makeReg(), tmp2 = v.makeReg();                           \
  Vptr p = inst.attr_addr;                                              \
  v << vasm_load{p, tmp};                                               \
  v << vasm_dst{attrs tmp, tmp2, inst.sf};                              \
  v << vasm_store{tmp2, p};                                             \
}

X(incwm, incw, loadw, storew, m, NONE)
X(inclm, incl, loadl, storel, m, NONE)
X(incqm, incq, load,  store,  m, NONE)
X(declm, decl, loadl, storel, m, NONE)
X(decqm, decq, load,  store,  m, NONE)
X(addlm, addl, loadw, storew, m, ONE(s0))

#undef X

// Also deals with MemoryRef vasms like above but these ones have Immed data
// too. Load data and emit a new vasm depending if the Immed fits a direct
// ppc64 instruction.
#define X(vasm_src, vasm_dst_reg, vasm_dst_imm, vasm_load,              \
                  attr_addr, attr_data)                                 \
void lowerForPPC64(Vout& v, vasm_src& inst) {                           \
  Vptr p = inst.attr_addr;                                              \
  Vreg tmp2 = v.makeReg(), tmp;                                         \
  v << vasm_load{p, tmp2};                                              \
  if (patchImm(inst.attr_data, v, tmp))                                 \
    v << vasm_dst_reg{tmp, tmp2, inst.sf};                              \
  else v << vasm_dst_imm{inst.attr_data, tmp2, inst.sf};                \
}

X(cmpbim,  cmpl,  cmpli,  loadb, s1, s0)
X(cmpqim,  cmpq,  cmpqi,  load,  s1, s0)
X(testbim, testq, testqi, loadb, s1, s0)
X(testwim, testq, testqi, loadw, s1, s0)
X(testlim, testq, testqi, loadl, s1, s0)
X(testqim, testq, testqi, load,  s1, s0)

#undef X

// Very similar with the above case: handles MemoryRef and Immed, but also
// stores the result in the memory.
#define X(vasm_src, vasm_dst, vasm_load, vasm_store,                    \
                  attr_addr, attr_data)                                 \
void lowerForPPC64(Vout& v, vasm_src& inst) {                           \
  Vreg tmp = v.makeReg(), tmp3 = v.makeReg(), tmp2;                     \
  Vptr p = inst.attr_addr;                                              \
  v << vasm_load{p, tmp};                                               \
  lowerImm(inst.attr_data, v, tmp2);                                    \
  v << vasm_dst{tmp2, tmp, tmp3, inst.sf};                              \
  v << vasm_store{tmp3, p};                                             \
}

X(orwim,   orq,  loadw, storew, m, s0)
X(orqim,   orq,  load,  store,  m, s0)
X(addqim,  addq, load,  store,  m, s0)
X(addlim,  addl, load,  store,  m, s0)
#undef X

// Handles MemoryRef arguments and load the data input from memory, but these
// ones have no output other than the sign flag register update (SF)
#define X(vasm_src, vasm_dst, vasm_load, attr_addr, attr)               \
void lowerForPPC64(Vout& v, vasm_src& inst) {                           \
  Vptr p = inst.attr_addr;                                              \
  Vreg tmp = v.makeReg();                                               \
  v << vasm_load{p, tmp};                                               \
  v << vasm_dst{inst.attr, tmp, inst.sf};                               \
}

X(testqm, testq, load,  s1, s0)
X(cmplm,  cmpl,  loadl, s1, s0)
X(cmpqm,  cmpq,  load,  s1, s0)

#undef X

// Handles MemoryRef arguments, load the data input from memory and
// filter the reg og 16bits to 64bits. These ones have no output other
// than the sign flag register update (SF)
#define X(vasm_src, vasm_filter, vasm_dst, vasm_load, attr_addr, attr)  \
void lowerForPPC64(Vout& v, vasm_src& inst) {                           \
  Vreg tmp1 = v.makeReg(), tmp2 = v.makeReg();                          \
  Vptr p = inst.attr_addr;                                              \
  v << vasm_filter{inst.attr, tmp1};                                    \
  v << vasm_load{p, tmp2};                                              \
  v << vasm_dst{tmp1, tmp2, inst.sf};                                   \
}

X(cmpwm, movw, cmpq, loadw, s1, s0)
X(cmpbm, movb, cmpq, loadb, s1, s0)

#undef X


/*
 * For PPC64 there are no instructions to perform operations with only part of
 * a register, differently of x86_64.
 *
 * The VASMs that are composed of these kind of operations, must be lowered to
 * first extract the operator into a register and later perform operation using
 * the entire register, i. e., 64bits. If it needs a result, like subtract
 * operations, the destination register must be filled considering the size of
 * operation. For example:
 *
 * Consider d register with the value "0x44582C24A50CAD2".
 * For a subl instruction (l means 32bits), the result must be placed in the
 * lower 32bits (X means the result value and S the sign extension):
 * "0xSSSSSSSXXXXXXXX".
 *
 * For operands the treatment is analogous, only the lower 32bits are
 * considered to perform the operation.
 *
 * PS: the core vasm of these lowerings may be further lowered, but as the
 * first one is a vasm that is not lowered (movb), there will be no issues as
 * only the first emitted vasm is not lowered on "lowerForPPC64(Vunit&)"
 */

// Lower byte/long to quadword variant, but extract only the bits needed
// through the vasm_filter macro argument
#define X(vasm_src, vasm_filter, vasm_dst, attr_dest)                   \
void lowerForPPC64(Vout& v, vasm_src& inst) {                           \
  Vreg tmp1 = v.makeReg(), tmp2 = v.makeReg();                          \
  v << vasm_filter{inst.s0, tmp1};                                      \
  v << vasm_filter{inst.s1, tmp2};                                      \
  v << vasm_dst{tmp1, tmp2, attr_dest inst.sf};                         \
}

X(cmpb,  extrb, cmpq,  NONE)
X(testb, extrb, testq, NONE)
X(testl, movl, testq, NONE)
X(subl,  movl, subq,  ONE_R64(d))
X(xorb,  extrb, xorq,  ONE_R64(d))
X(xorl,  movl, xorq,  ONE_R64(d))
X(andb,  extrb, andq,  ONE_R64(d))
X(andl,  movl, andq,  ONE_R64(d))

#undef X

// Lower byte/long to quadword variant with immediate. As above, only extract
// the bits needed through the vasm_filter macro argument
#define X(vasm_src, vasm_filter, vasm_dst, attr_dest)                   \
void lowerForPPC64(Vout& v, vasm_src& inst) {                           \
  Vreg tmp = v.makeReg();                                               \
  v << vasm_filter{inst.s1, tmp};                                       \
  v << vasm_dst{inst.s0, tmp, attr_dest inst.sf};                       \
}

X(cmpbi,  extrb, cmpqi,  NONE)
X(testbi, extrb, testqi, NONE)
X(testli, movl, testqi, NONE)
X(subbi,  extrb, subqi,  ONE_R64(d))
X(subli,  movl, subqi,  ONE_R64(d))
X(xorbi,  extrb, xorqi,  ONE_R64(d))
X(andbi,  extrb, andqi,  ONE_R64(d))
X(andli,  movl, andqi,  ONE_R64(d))

#undef X

#undef NONE
#undef ONE
#undef TWO
#undef ONE_R64
#undef TWO_R64

/////////////////////////////////////////////////////////////////////////////
/*
 * PHP function ABI
 */
// phplogue and phpret doesn't save toc as it's saved on call.
void lowerForPPC64(Vout& v, phplogue& inst) {
  // store basic info on vm frame
  v << mflr{rfuncln()};
  v << store{rfuncln(), inst.fp[AROFF(m_savedRip)]};
}

void lowerForPPC64(Vout& v, phpret& inst) {
  v << load{inst.fp[AROFF(m_savedRip)], rfuncln()};
  if (!inst.noframe) v << load{inst.fp[AROFF(m_sfp)], inst.d};

  // for balancing the link stack (branch predictor), this should perform blr
  v << mtlr{rfuncln()};
  v << ret{RegSet()};
}

/*
 * Tail call elimination on ppc64: call without creating a stack and keep LR
 * contents as prior to the call.
 */
void lowerForPPC64(Vout& v, tailcallphp& inst) {
  v << load{inst.fp[AROFF(m_savedRip)], rfuncln()};
  v << mtlr{rfuncln()};
  v << jmpr{inst.target, inst.args};
}

/////////////////////////////////////////////////////////////////////////////

// Lower movs to copy
void lowerForPPC64(Vout& v, movtqb& inst) { v << copy{inst.s, inst.d}; }
void lowerForPPC64(Vout& v, movtql& inst) { v << copy{inst.s, inst.d}; }
void lowerForPPC64(Vout& v, movtdb& inst) { v << copy{inst.s, inst.d}; }
void lowerForPPC64(Vout& v, movtdq& inst) { v << copy{inst.s, inst.d}; }

// Lower all movzb* to extrb as ppc64 always sign extend the unused bits of reg.
void lowerForPPC64(Vout& v, movzbl& i)    { v << extrb{i.s, Reg8(i.d)}; }
void lowerForPPC64(Vout& v, movzbq& i)    { v << extrb{i.s, Reg8(i.d)}; }
void lowerForPPC64(Vout& v, movzlq& i)    { v << movl{i.s, Reg32(i.d)}; }

void lowerForPPC64(Vout& v, srem& i) {
  // remainder as described on divd documentation:
  auto tmpSf = v.makeReg(), tmpSf2 = v.makeReg();
  auto quotient = v.makeReg();
  auto quoxdiv = v.makeReg();
  v << divint{i.s0, i.s1, quotient};         // i.d = quotient
  v << imul{quotient, i.s1, quoxdiv, tmpSf}; // i.d = quotient*divisor
  v << subq{quoxdiv, i.s0, i.d, tmpSf2};     // i.d = remainder
}

void lowerForPPC64(Vout& v, jmpm& inst) {
  Vptr p = inst.target;
  Vreg tmp = v.makeReg();
  v << load{p, tmp};
  v << jmpr{tmp, inst.args};
}

void lowerForPPC64(Vout& v, callm& inst) {
  Vptr p = inst.target;
  auto d = v.makeReg();
  v << load{p, d};
  v << callr{d, inst.args};
}

void lowerForPPC64(Vout& v, loadqp& inst) {
  // in PPC we don't have anything like a RIP register
  // RIP register uses an absolute displacement address. Load it to a register
  Vptr p(v.cns(inst.s.r.disp), 0); // this Vptr doesn't need patch
  v << load{p, inst.d};
}

void lowerForPPC64(Vout& v, pushm& inst) {
  auto tmp = v.makeReg();
  v << load{inst.s, tmp};
  v << push{tmp};
}

void lowerForPPC64(Vout& v, popm& inst) {
  auto tmp = v.makeReg();
  v << pop{tmp};
  v << store{tmp, inst.d};
}

void lowerForPPC64(Vout& v, setcc& inst) {
  auto zero = v.makeReg();
  v << ldimmq{0, zero};
  v << cmovq{inst.cc, inst.sf, zero, rone(), Vreg64{Reg64(inst.d)}};
}

void lowerForPPC64(Vout& v, cvttsd2siq& inst) {
  //  In order to fctidz be x64 compliant, it is necessary to return  the value
  //  0x8000000000000000 when the bit VXCVI is set. See fctidz instruction on
  //  ISA page 152, 4.6.7
  auto sfTmp = v.makeReg();
  auto tmpRaw = v.makeReg();
  auto tmpInt = v.makeReg();
  auto tmpReturnError = v.makeReg();
  Immed64 ErrorVal = 0x8000000000000000;

  // Convert value. If an error occurs, the overflow bit in CR0 is set.
  v << fctidz{inst.s, tmpRaw, sfTmp};
  // Load error code.
  v << ldimmq{ErrorVal, tmpReturnError};
  // Copy the float register to a general purpose register.
  v << copy{tmpRaw, tmpInt};

  // If the overflow bit is set, return the ErrorVal. Else, return the
  // value converted by fctidz.
  v << cmovq {ConditionCode::CC_O, sfTmp, tmpInt, tmpReturnError, inst.d};
}

/*
 * cmplim and cmpli can't allocate registers due to callfaststub on
 * emitDecRefWork! (it can't allocate temporary register through v.makeReg())
 *
 * Special handling is done below for them
 */
void lowerForPPC64(Vout& v, cmplim& inst) {
  Vptr p = inst.s1;

  // this temp reg is always needed. Use one of our scratches.
  Vreg tmp2 = Vreg32(PhysReg(rAsm));
  v << loadl{p, tmp2};

  // This temp reg is not always needed. It's also not used by emitDecRefWork
  Vreg tmp;
  if (patchImm(inst.s0, v, tmp)) v << cmpl {tmp,     tmp2, inst.sf};
  else                           v << cmpli{inst.s0, tmp2, inst.sf};
}
void lowerForPPC64(Vout& v, cmpli& inst) {
  Vreg tmp;
  if (patchImm(inst.s0, v, tmp)) v << cmpl {tmp,     inst.s1, inst.sf};
  else                           v << cmpli{inst.s0, inst.s1, inst.sf};
}

void lowerForPPC64(Vout& v, cmovb& inst) {
  auto t_64 = v.makeReg(), f_64 = v.makeReg();
  v << extrb{inst.f, f_64};
  v << extrb{inst.t, t_64};
  v << cmovq{inst.cc, inst.sf, f_64, t_64, Reg64(inst.d)};
}

void lowerForPPC64(Vout& v, cloadq& inst) {
  auto m = inst.t;
  auto tmp = v.makeReg();
  v << load{m, tmp};
  v << cmovq{inst.cc, inst.sf, inst.f, tmp, inst.d};
}

void lowerForPPC64(Vout& v, cmpsd& inst) {
  auto sf = v.makeReg();
  auto r64_d = v.makeReg(); // auxiliary for GP -> FP conversion

  // assume standard ComparisonPred as eq_ord
  Vreg equal = v.makeReg();;
  Vreg nequal = v.makeReg();
  v << ldimmq{0, nequal};
  v << ldimmq{0xffffffffffffffff,equal};

  switch (inst.pred) {
  case ComparisonPred::eq_ord: { // scope for the zero variable initialization
    v << fcmpo{inst.s0, inst.s1, sf};
    // now set the inst.d if the CR's EQ bit is set, else clear it
    break;
  }
  case ComparisonPred::ne_unord:
    v << fcmpu{inst.s0, inst.s1, sf};
    // now clear the inst.d if the CR's EQ bit is set, else set it
    std::swap(equal, nequal);
    break;
  default:
    assert(false && "Invalid ComparisonPred for cmpsd");
  }
  v << cmovq{CC_E, sf, nequal, equal, r64_d};
  v << copy{r64_d, inst.d}; // GP -> FP
}

void lowerForPPC64(Vout& v, absdbl& inst) {
  // parameters are in FP format but in Vreg, so first copy it to a VregDbl type
  auto before_conv = v.makeReg(), after_conv = v.makeReg(); // VregDbl register
  v << copy{inst.s, before_conv};
  v << fabs{before_conv, after_conv};
  // now move it back to Vreg
  v << copy{after_conv, inst.d};
}

void lowerForPPC64(Vout& v, decqmlock& inst) {
  Vptr p = inst.m;
  // decqmlock uses ldarx and stdcx instructions that are X-Form instruction
  // and support only index+base address mode so we need to copy the
  // displacement to index register.
  if (!p.index.isValid()) {
    p.index = v.makeReg();
    v << ldimml{Immed(p.disp), p.index};
  }
  v << decqmlock{p, inst.sf};
}

void lower_vcallarray(Vunit& unit, Vlabel b) {
  auto& code = unit.blocks[b].code;
  // vcallarray can only appear at the end of a block.
  auto const inst = code.back().get<vcallarray>();
  auto const origin = code.back().origin;

  auto argRegs = inst.args;
  auto const& srcs = unit.tuples[inst.extraArgs];
  jit::vector<Vreg> dsts;
  for (int i = 0; i < srcs.size(); ++i) {
    dsts.emplace_back(rarg(i));
    argRegs |= rarg(i);
  }

  code.back() = copyargs{unit.makeTuple(srcs), unit.makeTuple(std::move(dsts))};
  code.emplace_back(callarray{inst.target, argRegs});
  code.back().origin = origin;
  code.emplace_back(unwind{{inst.targets[0], inst.targets[1]}});
  code.back().origin = origin;
}

/*
 * Lower a few abstractions to facilitate straightforward PPC64 codegen.
 * PPC64 doesn't have instructions for operating on less than 64 bits data
 * (except the memory related load/store), therefore all arithmetic vasms
 * that intend to deal with smaller data will actually operate on 64bits
 */
void lowerForPPC64(Vunit& unit) {
  Timer _t(Timer::vasm_lower);

  // This pass relies on having no critical edges in the unit.
  splitCriticalEdges(unit);

  // Scratch block can change blocks allocation, hence cannot use regular
  // iterators.
  auto& blocks = unit.blocks;

  PostorderWalker{unit}.dfs([&] (Vlabel ib) {
    assertx(!blocks[ib].code.empty());
    auto& back = blocks[ib].code.back();
    if (back.op == Vinstr::vcallarray) {
      lower_vcallarray(unit, Vlabel{ib});
    }

    for (size_t ii = 0; ii < blocks[ib].code.size(); ++ii) {

      vlower(unit, ib, ii);

      auto scratch = unit.makeScratchBlock();
      auto& inst = blocks[ib].code[ii];
      SCOPE_EXIT {unit.freeScratchBlock(scratch);};
      Vout v(unit, scratch, inst.origin);

      switch (inst.op) {
        /*
         * Call every lowering and provide only what is necessary:
         * Vout& v : the Vout instance so vasms can be emitted
         * <Type> inst : the current vasm to be lowered
         *
         * If any vasm is emitted inside of the lower, then the current vasm
         * will be replaced by the vector_splice call below.
         */

#define O(name, imms, uses, defs)                         \
        case Vinstr::name:                                \
          lowerForPPC64(v, inst.name##_);                 \
          if (!v.empty()) {                               \
            vector_splice(unit.blocks[ib].code, ii, 1,    \
                          unit.blocks[scratch].code);     \
          }                                               \
          break;

          VASM_OPCODES
#undef O

      }
    }
  });

  printUnit(kVasmLowerLevel, "after lower for PPC64", unit);
}

///////////////////////////////////////////////////////////////////////////////

/*
 * Vptr struct supports fancy x64 addressing modes.
 * So we need to patch it to avoid ppc64el unsuported address modes.
 *
 * After patching, the Vptr @p will only have either base and index or base and
 * displacement.
 */
void fixVptr(Vout& v, Vptr& p) {
  // Map all address modes that Vptr can be so it can be handled.
  enum class AddressModes {
    Invalid        = 0,
    Disp           = 1, // Displacement
    Base           = 2, // Base
    BaseDisp       = 3, // Base+Displacement
    Index          = 4, // Index
    IndexDisp      = 5, // Index+Dispacement
    IndexBase      = 6, // Index+Base
    IndexBaseDisp  = 7  // Index+Base+Displacement
  };

  AddressModes mode = static_cast<AddressModes>(
                    (((p.disp != 0)     & 0x1) << 0) |
                    ((p.base.isValid()  & 0x1) << 1) |
                    ((p.index.isValid() & 0x1) << 2));

  // Index can never be used directly if shifting is necessary. Handling it here
  uint8_t shift = p.scale == 2 ? 1 :
                  p.scale == 4 ? 2 :
                  p.scale == 8 ? 3 : 0;

  if (p.index.isValid() && shift) {
    Vreg shifted_index_reg = v.makeReg();
    v << shlqi{shift, p.index, shifted_index_reg, VregSF(RegSF{0})};
    p.index = shifted_index_reg;
    p.scale = 1;  // scale is now normalized.
  }

  // taking care of the displacement, in case it is > 16bits
  Vreg disp_reg;
  bool patched_disp = patchImm(Immed(p.disp), v, disp_reg);
  switch (mode) {
    case AddressModes::Base:
    case AddressModes::IndexBase:
      // ppc64 can handle these address modes. Nothing to do here.
      break;

    case AddressModes::BaseDisp:
      // ppc64 can handle this address mode if displacement < 16bits
      if (patched_disp) {
        // disp is loaded on a register. Change address mode to kBase_Index
        p.index = disp_reg;
        p.disp = 0;
      }
      break;

    case AddressModes::Index:
        // treat it as kBase to avoid a kIndex_Disp asm handling.
        std::swap(p.base, p.index);
      break;

    case AddressModes::Disp:
    case AddressModes::IndexDisp:
      if (patched_disp) {
        // disp is loaded on a register. Change address mode to kBase_Index
        p.base = disp_reg;
        p.disp = 0;
      }
      else {
        // treat it as kBase_Disp to avoid a kIndex_Disp asm handling.
        p.base = p.index;
      }
      break;

    case AddressModes::IndexBaseDisp: {
      // This mode is not supported: Displacement will be embedded on Index
      Vreg index_disp_reg = v.makeReg();
      lowerImm(Immed(p.disp), v, disp_reg);
      v << addq{disp_reg, p.index, index_disp_reg, VregSF(RegSF{0})};
      p.index = index_disp_reg;
      p.disp = 0;
      break;
    }

    case AddressModes::Invalid:
    default:
      assert(false && "Invalid address mode");
      break;
  }
}

/* Fallback, when no Vptr is to be fixed */
template <typename Inst>
void fixVptrsForPPC64(Vout& v, Inst& inst) {}

/*
 * Every vasm that has a Vptr parameter should be patched below
 */
void fixVptrsForPPC64(Vout& v, addlim& inst)    { fixVptr(v, inst.m); }
void fixVptrsForPPC64(Vout& v, addlm& inst)     { fixVptr(v, inst.m); }
void fixVptrsForPPC64(Vout& v, addqim& inst)    { fixVptr(v, inst.m); }
void fixVptrsForPPC64(Vout& v, andbim& inst)    { fixVptr(v, inst.m); }
void fixVptrsForPPC64(Vout& v, callm& inst)     { fixVptr(v, inst.target); }
void fixVptrsForPPC64(Vout& v, cloadq& inst)    { fixVptr(v, inst.t); }
void fixVptrsForPPC64(Vout& v, cmpbim& inst)    { fixVptr(v, inst.s1); }
void fixVptrsForPPC64(Vout& v, cmplim& inst)    { fixVptr(v, inst.s1); }
void fixVptrsForPPC64(Vout& v, cmplm& inst)     { fixVptr(v, inst.s1); }
void fixVptrsForPPC64(Vout& v, cmpqim& inst)    { fixVptr(v, inst.s1); }
void fixVptrsForPPC64(Vout& v, cmpqm& inst)     { fixVptr(v, inst.s1); }
void fixVptrsForPPC64(Vout& v, cmpwim& inst)    { fixVptr(v, inst.s1); }
void fixVptrsForPPC64(Vout& v, cmpwm& inst)     { fixVptr(v, inst.s1); }
void fixVptrsForPPC64(Vout& v, cmpbm& inst)     { fixVptr(v, inst.s1); }
void fixVptrsForPPC64(Vout& v, cvtsi2sdm& inst) { fixVptr(v, inst.s); }
void fixVptrsForPPC64(Vout& v, declm& inst)     { fixVptr(v, inst.m); }
void fixVptrsForPPC64(Vout& v, decqm& inst)     { fixVptr(v, inst.m); }
void fixVptrsForPPC64(Vout& v, decqmlock& inst) { fixVptr(v, inst.m); }
void fixVptrsForPPC64(Vout& v, inclm& inst)     { fixVptr(v, inst.m); }
void fixVptrsForPPC64(Vout& v, incqm& inst)     { fixVptr(v, inst.m); }
void fixVptrsForPPC64(Vout& v, incqmlock& inst) { fixVptr(v, inst.m); }
void fixVptrsForPPC64(Vout& v, incwm& inst)     { fixVptr(v, inst.m); }
void fixVptrsForPPC64(Vout& v, jmpm& inst)      { fixVptr(v, inst.target); }
void fixVptrsForPPC64(Vout& v, ldarx& inst)     { fixVptr(v, inst.s); }
void fixVptrsForPPC64(Vout& v, lea& inst)       { fixVptr(v, inst.s); }
void fixVptrsForPPC64(Vout& v, load& inst)      { fixVptr(v, inst.s); }
void fixVptrsForPPC64(Vout& v, loadb& inst)     { fixVptr(v, inst.s); }
void fixVptrsForPPC64(Vout& v, loadl& inst)     { fixVptr(v, inst.s); }
void fixVptrsForPPC64(Vout& v, loadsd& inst)    { fixVptr(v, inst.s); }
void fixVptrsForPPC64(Vout& v, loadtqb& inst)   { fixVptr(v, inst.s); }
void fixVptrsForPPC64(Vout& v, loadups& inst)   { fixVptr(v, inst.s); }
void fixVptrsForPPC64(Vout& v, loadw& inst)     { fixVptr(v, inst.s); }
void fixVptrsForPPC64(Vout& v, loadzbl& inst)   { fixVptr(v, inst.s); }
void fixVptrsForPPC64(Vout& v, loadzbq& inst)   { fixVptr(v, inst.s); }
void fixVptrsForPPC64(Vout& v, loadzlq& inst)   { fixVptr(v, inst.s); }
void fixVptrsForPPC64(Vout& v, orbim& inst)     { fixVptr(v, inst.m); }
void fixVptrsForPPC64(Vout& v, orqim& inst)     { fixVptr(v, inst.m); }
void fixVptrsForPPC64(Vout& v, orwim& inst)     { fixVptr(v, inst.m); }
void fixVptrsForPPC64(Vout& v, popm& inst)      { fixVptr(v, inst.d); }
void fixVptrsForPPC64(Vout& v, pushm& inst)     { fixVptr(v, inst.s); }
void fixVptrsForPPC64(Vout& v, stdcx& inst)     { fixVptr(v, inst.d); }
void fixVptrsForPPC64(Vout& v, store& inst)     { fixVptr(v, inst.d); }
void fixVptrsForPPC64(Vout& v, storeb& inst)    { fixVptr(v, inst.m); }
void fixVptrsForPPC64(Vout& v, storebi& inst)   { fixVptr(v, inst.m); }
void fixVptrsForPPC64(Vout& v, storel& inst)    { fixVptr(v, inst.m); }
void fixVptrsForPPC64(Vout& v, storeli& inst)   { fixVptr(v, inst.m); }
void fixVptrsForPPC64(Vout& v, storeqi& inst)   { fixVptr(v, inst.m); }
void fixVptrsForPPC64(Vout& v, storesd& inst)   { fixVptr(v, inst.m); }
void fixVptrsForPPC64(Vout& v, storeups& inst)  { fixVptr(v, inst.m); }
void fixVptrsForPPC64(Vout& v, storew& inst)    { fixVptr(v, inst.m); }
void fixVptrsForPPC64(Vout& v, storewi& inst)   { fixVptr(v, inst.m); }
void fixVptrsForPPC64(Vout& v, testbim& inst)   { fixVptr(v, inst.s1); }
void fixVptrsForPPC64(Vout& v, testlim& inst)   { fixVptr(v, inst.s1); }
void fixVptrsForPPC64(Vout& v, testqim& inst)   { fixVptr(v, inst.s1); }
void fixVptrsForPPC64(Vout& v, testqm& inst)    { fixVptr(v, inst.s1); }
void fixVptrsForPPC64(Vout& v, testwim& inst)   { fixVptr(v, inst.s1); }

/*
 * PPC64 can't handle complex addressing mode like X64 with base, index and
 * displacement. To counter that, this optimization phase (that needs to be
 * before register allocation) will fix all Vptrs that are not as intended.
 * It'll leave them with either base+index or base+displacement.
 */
void fixVptrsForPPC64(Vunit& unit) {
  // Scratch block can change blocks allocation, hence cannot use regular
  // iterators.
  auto& blocks = unit.blocks;

  PostorderWalker{unit}.dfs([&] (Vlabel ib) {
    assertx(!blocks[ib].code.empty());

    for (size_t ii = 0; ii < blocks[ib].code.size(); ++ii) {

      auto scratch = unit.makeScratchBlock();
      auto& inst = blocks[ib].code[ii];
      SCOPE_EXIT {unit.freeScratchBlock(scratch);};
      Vout v(unit, scratch, inst.origin);

      switch (inst.op) {
        /*
         * Call every fix and provide only what is necessary:
         * Vout& v : the Vout instance so vasms can be emitted
         * <Type> inst : the current vasm to be lowered
         *
         * Prepend any vasm that was emitted inside of the fixVptr.
         */

#define O(name, imms, uses, defs)                         \
        case Vinstr::name:                                \
          fixVptrsForPPC64(v, inst.name##_);              \
          if (!v.empty()) {                               \
            vector_splice(unit.blocks[ib].code, ii, 0,    \
                          unit.blocks[scratch].code);     \
          }                                               \
          break;

          VASM_OPCODES
#undef O

      }
    }
  });
}

///////////////////////////////////////////////////////////////////////////////
} // anonymous namespace

Signs signNeeds(const ConditionCode cc) {
  Signs ret = neither;
  switch (cc) {
  case HPHP::jit::CC_O:
  case HPHP::jit::CC_NO:
  case HPHP::jit::CC_E:
  case HPHP::jit::CC_NE:
  case HPHP::jit::CC_S:
  case HPHP::jit::CC_NS:
  case HPHP::jit::CC_P:
  case HPHP::jit::CC_NP:
  case HPHP::jit::CC_L:
  case HPHP::jit::CC_NL:
  case HPHP::jit::CC_NG:
  case HPHP::jit::CC_G:
    ret = signedOnly;
    break;

  case HPHP::jit::CC_B:
  case HPHP::jit::CC_AE:
  case HPHP::jit::CC_BE:
  case HPHP::jit::CC_A:
    ret = unsignedOnly;
    break;

  default:
    not_implemented();
    break;
  }
  return ret;
}

static inline Signs addSigns(Signs a, Signs b) {
  if (a==both || b==both) {
    return both;
  } else if (a == neither) {
    return b;
  } else if (b == neither) {
    return a;
  } else if (a == signedOnly) { // by now, a, b are either signed or unsigned
    if (b != signedOnly) {
      return both;
    }
    return signedOnly;
  } else if (a == unsignedOnly) {
    if (b != unsignedOnly)
      return both;
    return unsignedOnly;
  }
  always_assert(false);
  return both;
}
    
#define extractCC(name)					  \
    case Vinstr::name:					  \
      blockSigns = addSigns(blockSigns,			  \
			    signNeeds(inst.name##_.cc));  \
      break						  \

#define updateSignFlags(name)		   \
    case Vinstr::name:			   \
      inst.name##_.signFlags = blockSigns; \
      break
    
void learnConditions(Vunit& unit) {
  auto blocks = sortBlocks(unit);

  for (auto blockIt = blocks.begin(); blockIt != blocks.end(); blockIt++) {
    auto b = *blockIt;
    auto& block = unit.blocks[b];
    Signs blockSigns = neither;
    for (auto i = block.code.begin(); i != block.code.end(); i++) {
      auto& inst = *i;
      switch (inst.op) {
      extractCC(jcc);
      extractCC(jcci);
      extractCC(bindjcc);
      extractCC(fallbackcc);
      extractCC(phijcc);
      extractCC(cloadq);
      extractCC(cmovb);
      extractCC(cmovw);
      extractCC(cmovl);
      extractCC(cmovq);
      extractCC(setcc);
      default:
	break;
      }
    }
    for (auto i = block.code.begin(); i != block.code.end(); i++) {
      auto& inst = *i;
      switch (inst.op) {
      updateSignFlags(addl);
      updateSignFlags(addq);
      updateSignFlags(andq);
      updateSignFlags(andqi);
      updateSignFlags(decl);
      updateSignFlags(decq);
      updateSignFlags(incw);
      updateSignFlags(incl);
      updateSignFlags(incq);
      updateSignFlags(imul);
      updateSignFlags(neg);
      updateSignFlags(orq);
      updateSignFlags(orqi);
      updateSignFlags(sar);
      updateSignFlags(shl);
      updateSignFlags(sarqi);
      updateSignFlags(shlli);
      updateSignFlags(shlqi);
      updateSignFlags(shrli);
      updateSignFlags(shrqi);
      updateSignFlags(subq);
      updateSignFlags(xorb);
      updateSignFlags(xorl);
      updateSignFlags(xorq);
      updateSignFlags(xorqi);
      updateSignFlags(testq);
      updateSignFlags(cmpl);
      updateSignFlags(cmpli);
      updateSignFlags(cmpq);
      updateSignFlags(cmpqi);
      default:
        break;
      }
    }
  }
}

    
void optimizePPC64(Vunit& unit, const Abi& abi, bool regalloc) {
  Timer timer(Timer::vasm_optimize);

  removeTrivialNops(unit);
  optimizePhis(unit);
  fuseBranches(unit);
  optimizeJmps(unit);
  optimizeExits(unit);

  lowerForPPC64(unit);

  simplify(unit);
  optimizeCopies(unit, abi);

  fixVptrsForPPC64(unit);

  if (unit.needsRegAlloc()) {
    removeDeadCode(unit);
    if (regalloc) allocateRegisters(unit, abi);
  }
  if (unit.blocks.size() > 1) {
    optimizeJmps(unit);
  }

  learnConditions(unit);
}

void emitPPC64(const Vunit& unit, Vtext& text, CGMeta& fixups,
               AsmInfo* asmInfo) {
  vasm_emit<Vgen>(unit, text, fixups, asmInfo);
}

///////////////////////////////////////////////////////////////////////////////
}}<|MERGE_RESOLUTION|>--- conflicted
+++ resolved
@@ -13,6 +13,8 @@
    | license@php.net so we can mail you a copy immediately.               |
    +----------------------------------------------------------------------+
 */
+
+#include "hphp/runtime/base/runtime-option.h"
 
 #include "hphp/runtime/vm/jit/vasm-emit.h"
 
@@ -80,32 +82,22 @@
   static void patch(Venv& env) {
     for (auto& p : env.jmps) {
       assertx(env.addrs[p.target]);
-      // Alloc and set the target address in TOC memory
-      uint64_t tocOffset = -1;
-      if (!env.meta.smashableLocations.count(p.instr)) {
-        tocOffset = allocTOC(env.text, env.addrs[p.target]);
+      if (env.meta.smashableLocations.count(p.instr)) {
+        Assembler::patchBranch(p.instr, env.addrs[p.target], false);
       }
-      Assembler::patchBranch(p.instr, env.addrs[p.target], tocOffset);
+      else{
+        Assembler::patchBranch(p.instr, env.addrs[p.target]);
+      }
     }
     for (auto& p : env.jccs) {
       assertx(env.addrs[p.target]);
-      // Alloc and set the target address in TOC memory
-      uint64_t tocOffset = -1;
-      if (!env.meta.smashableLocations.count(p.instr)) {
-        tocOffset = allocTOC(env.text, env.addrs[p.target]);
+      if (env.meta.smashableLocations.count(p.instr)) {
+        Assembler::patchBranch(p.instr, env.addrs[p.target], false);
       }
-      Assembler::patchBranch(p.instr, env.addrs[p.target], tocOffset);
-    }
-  }
-
-  static uint64_t allocTOC (Vtext& text, CodeAddress target) {
-    if (!text.data().canEmit(sizeof(CodeAddress))) {
-      return -1;
-    }
-
-    Address addr = text.data().frontier();
-    text.data().qword(reinterpret_cast<uint64_t>(target));
-    return addr - (text.data().base() + INT16_MAX + 1);
+      else {
+        Assembler::patchBranch(p.instr, env.addrs[p.target]);
+      }
+    }
   }
 
   static void pad(CodeBlock& cb) {
@@ -777,22 +769,15 @@
 void Vgen::emit(const inittc&) {
   // initialize our rone register
   a.li(ppc64::rone(), 1);
-<<<<<<< HEAD
-  a.li64(ppc64::rtoc(),
-         reinterpret_cast<int64_t>(env.text.data().base() + INT16_MAX + 1),
-         false);
-=======
+
+  // Set DataBlock on VMTOC
+  VMTOC::getInstance().setTOCDataBlock(&(env.text.data()));
 
   // Save TOC pointer in r2
-  // First, assert the ppc64minTOCImm size.
-  always_assert(RuntimeOption::Evalppc64minTOCImmSize >= 0 && 
+  // First, assert the ppc64minTOCImmSize.
+  always_assert(RuntimeOption::Evalppc64minTOCImmSize >= 0 &&
     RuntimeOption::Evalppc64minTOCImmSize <= 64);
-
-  // If ppc64minTOCImmSize is 64, the TOC will never be used. So it is
-  // not necessary to keep the TOC in jit.
-  if(RuntimeOption::Evalppc64minTOCImmSize != 64)
-    a.li64(ppc64_asm::reg::r2, VMTOC::getInstance().getPtrVector());
->>>>>>> 7d2665d4
+  a.li64(ppc64::rtoc(), VMTOC::getInstance().getPtrVector(), false);
 }
 
 void Vgen::emit(const leavetc&) {
@@ -872,14 +857,9 @@
   // calls is used to call c++ function like handlePrimeCacheInit so setup the
   // r1 pointer to a valid frame in order to allow LR save by callee's
   // prologue.
-<<<<<<< HEAD
   emitCallPrologue();
   //emitSmashableCall(a.code(), env.meta, i.target);
   // não pode ser colocado dentro do emitSmashableCall???
-=======
-  a.addi(ppc64_asm::reg::r1, rsp(), -min_frame_size);
-  a.std(rvmfp(), ppc64_asm::reg::r1[AROFF(m_sfp)]);
->>>>>>> 7d2665d4
   a.std(ppc64_asm::reg::r2, ppc64_asm::reg::r1[AROFF(SAVED_TOC())]);
   a.call(i.target, Assembler::CallArg::SmashExt);
 }
