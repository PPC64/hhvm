/*
   +----------------------------------------------------------------------+
   | HipHop for PHP                                                       |
   +----------------------------------------------------------------------+
   | (c) Copyright IBM Corporation 2015-2016                              |
   +----------------------------------------------------------------------+
   | This source file is subject to version 3.01 of the PHP license,      |
   | that is bundled with this package in the file LICENSE, and is        |
   | available through the world-wide-web at the following url:           |
   | http://www.php.net/license/3_01.txt                                  |
   | If you did not receive a copy of the PHP license and are unable to   |
   | obtain it through the world-wide-web, please send a note to          |
   | license@php.net so we can mail you a copy immediately.               |
   +----------------------------------------------------------------------+
*/

#include "hphp/runtime/base/runtime-option.h"

#include "hphp/runtime/vm/jit/vasm-emit.h"

#include "hphp/runtime/vm/jit/abi-ppc64.h"
#include "hphp/runtime/vm/jit/block.h"
#include "hphp/runtime/vm/jit/code-gen-helpers.h"
#include "hphp/runtime/vm/jit/func-guard-ppc64.h"
#include "hphp/runtime/vm/jit/print.h"
#include "hphp/runtime/vm/jit/prof-data.h"
#include "hphp/runtime/vm/jit/service-requests.h"
#include "hphp/runtime/vm/jit/smashable-instr-ppc64.h"
#include "hphp/runtime/vm/jit/target-cache.h"
#include "hphp/runtime/vm/jit/timer.h"
#include "hphp/runtime/vm/jit/vasm.h"
#include "hphp/runtime/vm/jit/vasm-instr.h"
#include "hphp/runtime/vm/jit/vasm-internal.h"
#include "hphp/runtime/vm/jit/vasm-lower.h"
#include "hphp/runtime/vm/jit/vasm-print.h"
#include "hphp/runtime/vm/jit/vasm-unit.h"
#include "hphp/runtime/vm/jit/vasm-util.h"
#include "hphp/runtime/vm/jit/vasm-visit.h"

#include "hphp/util/arch.h"

#include <algorithm>
#include <tuple>

// TODO(lbianc): This is a temporary solution for compiling in different
// archs. The correct way of doing that is do not compile arch specific
// files of a different one, but currently it is not possible, since
// some common files use arch specific methods without eclusion.
// The macro bellow returns the dummy field for x86 as it will not be used
// in x64 arch.
#ifdef __powerpc64__
#define SAVED_TOC() m_savedToc
#else
#define SAVED_TOC() m_savedRip
#endif

TRACE_SET_MOD(vasm);

namespace HPHP { namespace jit {

///////////////////////////////////////////////////////////////////////////////

using namespace ppc64;
using namespace ppc64_asm;
using Assembler = ppc64_asm::Assembler;

namespace {

struct Vgen {
  explicit Vgen(Venv& env)
    : env(env)
    , text(env.text)
    , a(*env.cb)
    , current(env.current)
    , next(env.next)
    , jmps(env.jmps)
    , jccs(env.jccs)
    , catches(env.catches)
  {}

  static void patch(Venv& env) {
    for (auto& p : env.jmps) {
      assertx(env.addrs[p.target]);
      Assembler::patchBranch(p.instr, env.addrs[p.target]);
    }
    for (auto& p : env.jccs) {
      assertx(env.addrs[p.target]);
      Assembler::patchBranch(p.instr, env.addrs[p.target]);
    }
  }

  static void pad(CodeBlock& cb) {
    Assembler a {cb};
    while (a.available() >= 4) a.trap();
    assertx(a.available() == 0);
  }

  /////////////////////////////////////////////////////////////////////////////

  template<class Inst> void emit(const Inst& i) {
    always_assert_flog(false, "unimplemented instruction: {} in B{}\n",
                       vinst_names[Vinstr(i).op], size_t(current));
  }

  // intrinsics
  void emit(const copy& i) {
    if (i.s == i.d) return;
    if (i.s.isGP()) {
      if (i.d.isGP()) {                     // GP => GP
        a.mr(i.d, i.s);
      } else {                              // GP => XMM
        assertx(i.d.isSIMD());
        a.std(i.s, rsp()[-8]);
        a.lfd(i.d, rsp()[-8]);
      }
    } else {
      assertx(i.s.isSIMD());
      if (i.d.isGP()) {                     // XMM => GP
        a.stfd(i.s, rsp()[-8]);
        a.ld(i.d, rsp()[-8]);
      } else {                              // XMM => XMM
        assertx(i.d.isSIMD());
        a.fmr(i.d, i.s);
      }
    }
  }
  void emit(const copy2& i) {
    assertx(i.s0.isValid() && i.s1.isValid() &&
            i.d0.isValid() && i.d1.isValid());
    auto s0 = i.s0, s1 = i.s1, d0 = i.d0, d1 = i.d1;
    assertx(d0 != d1);
    if (d0 == s1) {
      if (d1 == s0) {
        a.mr(rAsm, s1);
        a.mr(d0, s0);
        a.mr(d1, rAsm);
      } else {
        // could do this in a simplify pass
        if (s1 != d1) a.mr(d1, s1); // save s1 first; d1 != s0
        if (s0 != d0) a.mr(d0, s0);
      }
    } else {
      // could do this in a simplify pass
      if (s0 != d0) a.mr(d0, s0);
      if (s1 != d1) a.mr(d1, s1);
    }
  }
  void emit(const addl& i) {
    a.addo(Reg64(i.d), Reg64(i.s1), Reg64(i.s0), true);
  }
  void emit(const ldimmqs& i) {
    emitSmashableMovq(a.code(), env.meta, i.s.q(), i.d);
  }
  void emit(const nothrow& i) {
    // skip the "ld 2,24(1)" or "nop" emitted by "Assembler::call" at the end
    TCA saved_pc = a.frontier() - call_skip_bytes_for_ret;
    env.meta.catches.emplace_back(saved_pc, nullptr);
  }

  // instructions
  void emit(const addq& i) { a.addo(i.d, i.s0, i.s1, true); }
  void emit(const addsd& i) { a.fadd(i.d, i.s0, i.s1); }
  void emit(const andq& i) { a.and(i.d, i.s0, i.s1, true); }
  void emit(const andqi& i) { a.andi(i.d, i.s1, i.s0); } // andi changes CR0
  void emit(const cmpd& i) { a.cmpd(i.s1, i.s0); }
  void emit(const cmpdi& i) { a.cmpdi(i.s1, i.s0); }
  void emit(const cmpw& i) { a.cmpw(Reg64(i.s1), Reg64(i.s0)); }
  void emit(const cmpld& i) { a.cmpld(i.s1, i.s0, Assembler::CR::CR1); }
  void emit(const cmpldi& i) { a.cmpldi(i.s1, i.s0, Assembler::CR::CR1); }
  void emit(const cmplw& i) {
    a.cmplw(Reg64(i.s1), Reg64(i.s0), Assembler::CR::CR1);
  }
  void emit(const cmplwi& i) {
    a.cmplwi(Reg64(i.s1), i.s0, Assembler::CR::CR1);
  }
  void emit(const cmpwi& i) {
    a.cmpwi(i.s1, i.s0);
  }
  void emit(const copycr& i) {
    a.mfcr(rAsm);
    a.sradi(rAsm,rAsm,4);
    a.mtocrf(0x40,rAsm);
  }
  void emit(const decl& i) { a.subfo(Reg64(i.d), rone(), Reg64(i.s), true); }
  void emit(const decq& i) { a.subfo(i.d, rone(), i.s, true); }
  void emit(const divint& i) { a.divd(i.d,  i.s0, i.s1, false); }
  void emit(const divsd& i) { a.fdiv(i.d, i.s1, i.s0); }
  void emit(const extrb& i ) {
    uint8_t sh = 8;
    a.rlwinm(Reg64(i.d), Reg64(i.s), 0, 32-sh, 31); // extract lower byte
    a.extsb(Reg64(i.d), Reg64(i.d));                // extend sign
  }
  void emit(const extrw& i ) {
    uint8_t sh = 16;
    a.rlwinm(i.d, Reg64(i.s), 0, 32-sh, 31); // extract lower 16 bits
    a.extsh(i.d, i.d);                       // extend sign
  }
  void emit(const extsb& i) { a.extsb(i.d, i.s); }
  void emit(const extsw& i) { a.extsw(i.d, i.s); }
  void emit(const fabs& i) { a.fabs(i.d, i.s, false); }
  void emit(const fallthru& i) {}
  void emit(const fcmpo& i) {
    a.fcmpo(i.sf, i.s0, i.s1);
    emit(copycr{});//todo: guarding this broke 3 tests
  }
  void emit(const fcmpu& i) {
    a.fcmpu(i.sf, i.s0, i.s1);
    emit(copycr{});
  }
  void emit(const imul& i) { a.mulldo(i.d, i.s1, i.s0, true); }
  void emit(const incl& i) { a.addo(Reg64(i.d), Reg64(i.s), rone(), true); }
  void emit(const incq& i) { a.addo(i.d, i.s, rone(), true); }
  void emit(const incw& i) { a.addo(Reg64(i.d), Reg64(i.s), rone(), true); }
  void emit(const jmpi& i) { a.branchAuto(i.target); }
  void emit(const landingpad&) { }
  void emit(const ldimmw& i) { a.li(Reg64(i.d), i.s); }
  void emit(const ldarx& i) { a.ldarx(i.d, i.s); }
  void emit(const loadups& i) {
    // A lowering would be handy here, but the Vptr's displacement is only
    // later added at the optimizeCopies optimization
    Vptr p(i.s);
    if ((!p.base.isValid()) || (p.base == 0)) {
      p.base = ppc64_asm::reg::r0; // use zero not r0
    }
    if (!p.index.isValid()) {
      a.li(rAsm, p.disp);
      p.index = rAsm;
      p.disp = 0;
    } else if (p.disp) {
      a.addi(rAsm, p.index, p.disp);
      p.index = rAsm;
      p.disp = 0;
    }
    a.lxvd2x(i.d, p);
  }
  void emit(const leap& i) {
    // It can happen that when rellocating, the TOC will need to store the new
    // pointer and it doesn't fit on a single instruction as the TOC is too big
    // now. Therefore, emit this limmediate as fixed_size to avoid overlapping.
    bool toc_may_grow = RuntimeOption::EvalJitRelocationSize != 0;
    auto imm_type = toc_may_grow ? ImmType::TocOnly : ImmType::AnyCompact;
    a.limmediate(i.d, i.s.r.disp, imm_type);
  }
  void emit(const lead& i) { a.limmediate(i.d, (int64_t)i.s.get()); }
  void emit(const mfcr& i) { a.mfcr(i.d); }
  void emit(const mflr& i) { a.mflr(i.d); }
  void emit(const mfvsrd& i) { a.mfvsrd(i.d, i.s); }
  void emit(const mtlr& i) { a.mtlr(i.s); }
  void emit(const mtvsrd& i) { a.mtvsrd(i.d, i.s); }
  void emit(const mulsd& i) { a.fmul(i.d, i.s1, i.s0); }
  void emit(const neg& i) { a.neg(i.d, i.s, true); }
  void emit(const nop& i) { a.nop(); } // no-op form
  void emit(const not& i) { a.nor(i.d, i.s, i.s, false); }
  void emit(const orq& i) { a.or(i.d, i.s0, i.s1, true); }
  void emit(const ret& i) { a.blr(); }
  void emit(const roundsd& i) { a.xsrdpi(i.d, i.s); }
  void emit(const sar& i) { a.srad(i.d, i.s1, i.s0, true); }
  void emit(const sarqi& i) { a.sradi(i.d, i.s1, i.s0.b(), true); }
  void emit(const shl& i) { a.sld(i.d, i.s1, i.s0, true); }
  void emit(const shlli& i) {
    a.slwi(Reg64(i.d), Reg64(i.s1), i.s0.b(), true);
  }
  void emit(const shlqi& i) { a.sldi(i.d, i.s1, i.s0.b(), true); }
  void emit(const shrli& i) { a.srwi(Reg64(i.d), Reg64(i.s1), i.s0.b(), true); }
  void emit(const shrqi& i) { a.srdi(i.d, i.s1, i.s0.b(), true); }
  void emit(const sqrtsd& i) { a.xssqrtdp(i.d,i.s); }
  void emit(const stdcx& i) { a.stdcx(i.s, i.d); }
  void emit(const storeups& i) {
    Vptr p(i.m);
    if ((!p.base.isValid()) || (p.base == 0)) {
      p.base = ppc64_asm::reg::r0;
    }
    if (!p.index.isValid()) {
      a.li(rAsm, p.disp);
      p.index = rAsm;
      p.disp = 0;
    } else if (p.disp) {
      a.addi(rAsm, p.index, p.disp);
      p.index = rAsm;
      p.disp = 0;
    }
    a.stxvw4x(i.s, p);
  }

  // Subtractions: d = s1 - s0
  void emit(const subq& i) { a.subfo(i.d, i.s0, i.s1, true); }
  void emit(const subsd& i) { a.fsub(i.d, i.s1, i.s0, false); }
  void emit(const ud2& i) { a.trap(); }
  void emit(const xorb& i) {
    a.xor(Reg64(i.d), Reg64(i.s0), Reg64(i.s1), true);
  }
  void emit(const xorl& i) {
    a.xor(Reg64(i.d), Reg64(i.s0), Reg64(i.s1), true);
  }
  void emit(const xorq& i) { a.xor(i.d, i.s0, i.s1, true); }
  void emit(const xscvdpsxds& i) { a.xscvdpsxds(i.d, i.s); }
  void emit(const xscvsxddp& i) { a.xscvsxddp(i.d, i.s); }
  void emit(const xxlxor& i) { a.xxlxor(i.d, i.s1, i.s0); }
  void emit(const xxpermdi& i) { a.xxpermdi(i.d, i.s1, i.s0); }

  void emit(const fctidz& i) {
    a.mtfsb0(23); // clear VXCVI
    a.fctidz(i.d, i.s, false);
    a.mcrfs(0,5);
  }
  void emit(const movl& i) {
    uint8_t sh = 32;
    a.rlwinm(Reg64(i.d), Reg64(i.s), 0, 32-sh, 31); // extract lowest 32 bits
  }
  void emit(const movw& i) {
    uint8_t sh = 16;
    a.rlwinm(Reg64(i.d), Reg64(i.s), 0, 32-sh, 31); // extract lowest 16 bits
  }
  void emit(const movb& i) {
    uint8_t sh = 8;
    a.rlwinm(Reg64(i.d), Reg64(i.s), 0, 32-sh, 31); // extract lower byte
  }
  void emit(const orqi& i) {
    a.limmediate(rAsm, i.s0.l());
    a.or(i.d, i.s1, rAsm, true /** or. implies Rc = 1 **/);
  }
  // macro for commonlizing X-/D-form of load/store instructions
#define X(instr, dst, ptr)                                \
  do {                                                    \
    if (ptr.index.isValid()) {                            \
      a.instr##x(dst, ptr);                               \
    } else {                                              \
      a.instr   (dst, ptr);                               \
    }                                                     \
  } while(0)

  // As all registers are 64-bits wide, a smaller number from the memory should
  // have its sign extended after loading except for the 'z' vasm variants
  void emit(const loadw& i) {
    X(lhz,  Reg64(i.d), i.s);
    a.extsh(Reg64(i.d), Reg64(i.d));
  }
  void emit(const loadl& i) {
    X(lwz,  Reg64(i.d), i.s);
    a.extsw(Reg64(i.d), Reg64(i.d));
  }

  void emit(const loadb& i)   { X(lbz, Reg64(i.d),  i.s); }
  void emit(const loadtqb& i) { X(lbz, Reg64(i.d),  i.s); }
  void emit(const loadzbl& i) { X(lbz,  Reg64(i.d), i.s); }
  void emit(const loadzbq& i) { X(lbz,  i.d,        i.s); }
  void emit(const loadzlq& i) { X(lwz,  i.d,        i.s); }
  void emit(const storeb& i)  { X(stb,  Reg64(i.s), i.m); }
  void emit(const storel& i)  { X(stw,  Reg64(i.s), i.m); }
  void emit(const storew& i)  { X(sth,  Reg64(i.s), i.m); }
  void emit(const loadsd& i)  { X(lfd,  i.d,        i.s); }
  void emit(const storesd& i) { X(stfd, i.s,        i.m); }

#undef X

  void emit(const testq& i) {
    // More information on:
    // https://goo.gl/F1wrbO
    if (i.s0 != i.s1) {
      a.and(rAsm, i.s0, i.s1, true);   // result is not used, only flags
      emit(copycr{});
    } else {
      a.cmpdi(i.s0, Immed(0));
      a.cmpldi(i.s0, Immed(0), Assembler::CR::CR1);
    }
  }
  void emit(const xorqi& i) {
    a.limmediate(rAsm, i.s0.l());
    a.xor(i.d, i.s1, rAsm, true /** xor. implies Rc = 1 **/);
  }

  void emit(const conjure& i) { always_assert(false); }
  void emit(const conjureuse& i) { always_assert(false); }

  // The following vasms reemit other vasms. They are implemented afterwards in
  // order to guarantee that the desired vasm is already defined or else it'll
  // fallback to the templated emit function.
  void emit(const call& i);
  void emit(const callarray& i);
  void emit(const callfaststub& i);
  void emit(const callphp&);
  void emit(const callr& i);
  void emit(const calls& i);
  void emit(const callstub& i);
  void emit(const calltc& i);
  void emit(const cmovq&);
  void emit(const contenter&);
  void emit(const cvtsi2sd& i);
  void emit(const decqmlock& i);
  void emit(const jcc& i);
  void emit(const jcci& i);
  void emit(const jmp& i);
  void emit(const jmpr& i);
  void emit(const inittc&);
  void emit(const ldimmb& i);
  void emit(const ldimml& i);
  void emit(const ldimmq& i);
  void emit(const lea&);
  void emit(const leavetc&);
  void emit(const load& i);
  void emit(const loadqd& i);
  void emit(const loadstubret& i);
  void emit(const mcprep&);
  void emit(const pop& i);
  void emit(const push& i);
  void emit(const resumetc& i);
  void emit(const store& i);
  void emit(const stublogue& i);
  void emit(const stubret& i);
  void emit(const stubtophp& i);
  void emit(const stubunwind& i);
  void emit(const syncpoint& i);
  void emit(const tailcallstub& i);
  void emit(const testqi& i);
  void emit(const ucomisd& i);
  void emit(const unwind& i);

  void emit_nop() {
    a.addi(rAsm, rAsm, 16);
    a.addi(rAsm, rAsm, -16);
  }

private:
  CodeBlock& frozen() { return text.frozen().code; }

  void emitCallPrologue() {
    // Setup r1 with a valid frame in order to allow LR save by callee's
    // prologue.
    a.addi(rsfp(), rsp(), -min_frame_size);
    a.std(rvmfp(), rsfp()[AROFF(m_sfp)]);
  }
<<<<<<< HEAD
  void emitSaveTOC() {
    // TOC save/restore is required by ABI for external functions.
    a.std(rtoc(), rsfp()[AROFF(SAVED_TOC())]);
  }
=======
>>>>>>> 7b3df6db

  Venv& env;
  Vtext& text;
  Assembler a;

  const Vlabel current;
  const Vlabel next;
  jit::vector<Venv::LabelPatch>& jmps;
  jit::vector<Venv::LabelPatch>& jccs;
  jit::vector<Venv::LabelPatch>& catches;
};

void Vgen::emit(const cvtsi2sd& i) {
  // As described on ISA page 727, F.2.6
  emit(copy{i.s, i.d});
  a.fcfid(i.d, i.d);
}

void Vgen::emit(const decqmlock& i) {
   ppc64_asm::Label loop;
   loop.asm_label(a);
   {
     // Using rfuncln because rAsm scratch register
     // will be used by decq to save CR0 to CR1
     emit(ldarx{i.m, rfuncln()});
     emit(decq{rfuncln(), rfuncln(), i.sf});
     emit(stdcx{rfuncln(), i.m});
   }
   //TODO(racardoso): bne- (missing branch hint)
   a.bc(loop, BranchConditions::CR0_NotEqual);
}

void Vgen::emit(const ucomisd& i) {
  ppc64_asm::Label notNAN;
  emit(fcmpu{i.s0, i.s1, i.sf});
  a.bc(notNAN, BranchConditions::CR0_NoOverflow);
  {
    // Set "negative" bit if "Overflow" bit is set. Also, keep overflow bit set
    a.limmediate(rAsm, 0x99000000);
    a.mtcrf(0xC0, rAsm);
    emit(copycr{});
  }
  notNAN.asm_label(a);
}

void Vgen::emit(const ldimmb& i) {
  if (i.d.isGP()) {
    a.li(i.d, i.s); // should be only 8bits available
  } else {
    assertx(i.d.isSIMD());
    a.li(rAsm, i.s);
    // no conversion necessary. The i.s already comes converted to FP
    emit(copy{rAsm, i.d});
  }
}

void Vgen::emit(const ldimml& i) {
  if (i.d.isGP()) {
    a.limmediate(i.d, i.s.l());
  } else {
    assertx(i.d.isSIMD());
    a.limmediate(rAsm, i.s.l());
    // no conversion necessary. The i.s already comes converted to FP
    emit(copy{rAsm, i.d});
  }
}

void Vgen::emit(const ldimmq& i) {
  // See leap to better understand the necessity of toc_may_grow
  bool toc_may_grow = RuntimeOption::EvalJitRelocationSize != 0;
  auto imm_type = toc_may_grow ? ImmType::TocOnly : ImmType::AnyCompact;
  auto val = i.s.q();
  if (i.d.isGP()) {
    a.limmediate(i.d, val, imm_type);
  } else {
    assertx(i.d.isSIMD());
    a.limmediate(rAsm, val, imm_type);
    // no conversion necessary. The i.s already comes converted to FP
    emit(copy{rAsm, i.d});
  }
}

void Vgen::emit(const contenter& i) {
  ppc64_asm::Label stub, end;
  Reg64 fp = i.fp;

  a.b(end);
  stub.asm_label(a);
  {
    // The following two lines are equivalent to
    // pop(fp[AROFF(m_savedRip)]) on x64.
    // rAsm is a scratch register.
    a.mflr(rAsm);
    a.std(rAsm, fp[AROFF(m_savedRip)]);

    emit(jmpr{i.target,i.args});
  }
  end.asm_label(a);
  {
    a.call(stub);
    emit(unwind{{i.targets[0], i.targets[1]}});
  }
}

void Vgen::emit(const syncpoint& i) {
  // skip the "ld 2,24(1)" or "nop" emitted by "Assembler::call" at the end
  TCA saved_pc = a.frontier() - call_skip_bytes_for_ret;
  FTRACE(5, "IR recordSyncPoint: {} {} {}\n", saved_pc,
         i.fix.pcOffset, i.fix.spOffset);
  env.meta.fixups.emplace_back(saved_pc, i.fix);
}

/*
 * Push/pop mechanism is as simple as X64: it stores 8 bytes below the RSP.
 */
void Vgen::emit(const pop& i) {
  a.ld(i.d, rsp()[0]);              // popped element
  a.addi(rsp(), rsp(), 8);          // recover stack
}
void Vgen::emit(const push& i) {
  a.stdu(i.s, rsp()[-8]);           // pushed element
}

void Vgen::emit(const load& i) {
  if (i.d.isGP()) {
    if (i.s.index.isValid()){
      a.ldx(i.d, i.s);
    } else if (i.s.disp & 0x3) {     // Unaligned memory access
      Vptr p = i.s;
      a.limmediate(rAsm, (int64_t)p.disp); // Load disp to reg
      p.disp = 0;                    // Remove disp
      p.index = rAsm;                // Set disp reg as index
      a.ldx(i.d, p);                 // Use ldx for unaligned memory access
    } else {
      a.ld(i.d, i.s);
    }
  } else {
    assertx(i.d.isSIMD());
    a.lfd(i.d, i.s);
  }
}

// This function can't be lowered as i.get() may not be bound that early.
void Vgen::emit(const loadqd& i) {
  a.limmediate(rAsm, (int64_t)i.s.get());
  a.ld(i.d, rAsm[0]);
}

void Vgen::emit(const unwind& i) {
  // skip the "ld 2,24(1)" or "nop" emitted by "Assembler::call" at the end
  TCA saved_pc = a.frontier() - call_skip_bytes_for_ret;
  catches.push_back({saved_pc, i.targets[1]});
  emit(jmp{i.targets[0]});
}

void Vgen::emit(const jmp& i) {
  if (next == i.target) return;
  jmps.push_back({a.frontier(), i.target});

  // offset to be determined by a.patchBranch
  a.branchAuto(reinterpret_cast<CodeAddress>(-1));
}

void Vgen::emit(const jmpr& i) {
  a.mr(rfuncentry(), i.target.asReg());
  a.mtctr(rfuncentry());
  a.bctr();
}

void Vgen::emit(const jcc& i) {
  if (i.targets[1] != i.targets[0]) {
    if (next == i.targets[1]) {
      return emit(jcc{ccNegate(i.cc), i.sf, {i.targets[1], i.targets[0]}});
    }
    auto taken = i.targets[1];
    jccs.push_back({a.frontier(), taken});

    // offset to be determined by a.patchBranch
    a.branchAuto(reinterpret_cast<CodeAddress>(-1), i.cc);
  }
  emit(jmp{i.targets[0]});
}
void Vgen::emit(const jcci& i) {
  a.branchAuto(i.taken, i.cc);
  emit(jmp{i.target});
}

void Vgen::emit(const cmovq& i) {
  // A CR bit parameter in ppc64 is a combination of X64's cc and sf variables:
  // CR group (4 bits per group) is a sf and the CR bit (1 of the 4) is the cc
  BranchParams bp (i.cc);
  auto t = i.t;
  auto f = i.f;
  if (static_cast<uint8_t>(BranchParams::BO::CRNotSet) == bp.bo()) {
    // invert the true/false parameters, as only the bp.bi field is used
    std::swap(t,f);
  }
  a.isel(i.d, t, f, (4 * int(i.sf.asReg())) + bp.bi());
}

void Vgen::emit(const store& i) {
  if (i.s.isGP()) {
    if (i.d.index.isValid()){
      a.stdx(i.s, i.d);
    } else {
      a.std(i.s, i.d);
    }
  } else {
    assertx(i.s.isSIMD());
    a.stfd(i.s, i.d);
  }
}

void Vgen::emit(const mcprep& i) {
  /*
   * Initially, we set the cache to hold (addr << 1) | 1 (where `addr' is the
   * address of the movq) so that we can find the movq from the handler.
   *
   * We set the low bit for two reasons: the Class* will never be a valid
   * Class*, so we'll always miss the inline check before it's smashed, and
   * handlePrimeCacheInit can tell it's not been smashed yet
   */
  auto const mov_addr = emitSmashableMovq(a.code(), env.meta, 0, r64(i.d));
  auto const imm = reinterpret_cast<uint64_t>(mov_addr);
  smashMovq(mov_addr, (imm << 1) | 1);

  env.meta.addressImmediates.insert(reinterpret_cast<TCA>(~imm));
}

void Vgen::emit(const inittc&) {
  // initialize our rone register
  a.li(ppc64::rone(), 1);

<<<<<<< HEAD
  // Set rvmfp to the previous value, as the enterTCHelper will not create
  // a frame, so the stublogue can save the correct info regarding the
  // previous frame, in the stublogue{ true }.
  a.ld(rvmfp(), rsfp()[0]);

=======
>>>>>>> 7b3df6db
  // Set DataBlock on VMTOC
  VMTOC::getInstance().setTOCDataBlock(&(env.text.data()));

  // Save TOC pointer in r2
  // First, assert the PPC64MinTOCImmSize.
  always_assert(RuntimeOption::EvalPPC64MinTOCImmSize >= 0 &&
    RuntimeOption::EvalPPC64MinTOCImmSize <= 64);
  a.li64(ppc64::rtoc(), VMTOC::getInstance().getPtrVector(), false);
}

void Vgen::emit(const leavetc&) {
  // should read enterTCExit address that was pushed by calltc/resumetc
  emit(pop{rAsm});
  a.mtlr(rAsm);
  a.blr();
}

void Vgen::emit(const calltc& i) {
  // Dummy call for branch predictor's sake:
  // the link stack would be wrong otherwise and mispredictions would occur
  a.bl(instr_size_in_bytes);  // jump to next instruction

  // this will be verified by emitCallToExit
  a.limmediate(rAsm, reinterpret_cast<int64_t>(i.exittc));
  emit(push{rAsm});

  // keep the return address as initialized by the vm frame
  a.ld(rfuncln(), i.fp[AROFF(m_savedRip)]);
  a.mtlr(rfuncln());

  // and jump. When it returns, it'll be to enterTCExit
  a.mr(rfuncentry(), i.target.asReg());
  a.mtctr(rfuncentry());
  a.bctr();
}

void Vgen::emit(const resumetc& i) {
  // Dummy call for branch predictor's sake:
  // the link stack would be wrong otherwise and mispredictions would occur
  a.bl(instr_size_in_bytes);  // jump to next instruction

  // this will be verified by emitCallToExit
  a.limmediate(rAsm, reinterpret_cast<int64_t>(i.exittc));
  emit(push{rAsm});

  // and jump. When it returns, it'll be to enterTCExit
  a.mr(rfuncentry(), i.target.asReg());
  a.mtctr(rfuncentry());
  a.bctr();
}

void Vgen::emit(const lea& i) {
  // could do this in a simplify pass
  if (i.s.disp == 0 && i.s.base.isValid() && !i.s.index.isValid()) {
    emit(copy{i.s.base, i.d});
  } else {
    // don't reuse addq and addqi as they need a SF
    Vptr p = i.s;
    if (p.index.isValid()) {
      a.add(i.d, p.base, p.index);
    } else {
      a.addi(i.d, p.base, p.disp);
    }
  }
}

void Vgen::emit(const call& i) {
  emitCallPrologue();
  emitSaveTOC();
  a.call(i.target, Assembler::CallArg::External);
  if (i.watch) {
    // skip the "ld 2,24(1)" or "nop" emitted by "Assembler::call" at the end
    *i.watch = a.frontier() - call_skip_bytes_for_ret;
    env.meta.watchpoints.push_back(i.watch);
  }
}

void Vgen::emit(const callr& i) {
  emitCallPrologue();
  emitSaveTOC();
  a.call(i.target.asReg(), Assembler::CallArg::External);
}

void Vgen::emit(const calls& i) {
  // calls is used to call c++ function like handlePrimeCacheInit so setup the
  // r1 pointer to a valid frame in order to allow LR save by callee's
  // prologue.
  emitCallPrologue();
<<<<<<< HEAD
  emitSaveTOC();
  emitSmashableCall(a.code(), env.meta, i.target, Assembler::CallArg::SmashExt);
=======
  a.std(rtoc(), rsfp()[AROFF(SAVED_TOC())]);
  emitSmashableCall(a.code(), env.meta, i.target,
                    Assembler::CallArg::SmashExt);
>>>>>>> 7b3df6db
}

void Vgen::emit(const callphp& i) {
  emitSmashableCall(a.code(), env.meta, i.stub);
  emit(unwind{{i.targets[0], i.targets[1]}});
}

void Vgen::emit(const callarray& i) {
  // callarray target can indeed start with stublogue, therefore reuse callstub
  // approach
  emit(callstub{i.target});
}

void Vgen::emit(const callstub& i) {
  // Build a minimal call frame in order to save the LR but avoid writing to
  // rsp() directly as there are stubs that are called that doesn't have a
  // stublogue/stubret (e.g: freeLocalsHelpers)
  emitCallPrologue();
  a.call(i.target);
}

void Vgen::emit(const callfaststub& i) {
  emit(callstub{i.target});
  emit(syncpoint{i.fix});
}

/////////////////////////////////////////////////////////////////////////////
/*
 * Stub function ABI
 */
void Vgen::emit(const stublogue& i) {
  // Recover the frame created on callstub.
  a.mr(rsp(), rsfp());
  if (i.saveframe) a.std(rvmfp(), rsp()[AROFF(m_sfp)]);

  // save return address on this frame
  a.mflr(rfuncln());
  a.std(rfuncln(), rsfp()[AROFF(m_savedRip)]);
}

void Vgen::emit(const stubret& i) {
  // rvmfp, if necessary.
  if (i.saveframe) {
    a.ld(rvmfp(), rsp()[AROFF(m_sfp)]);
<<<<<<< HEAD
    a.mr(rsfp(), ppc64_asm::reg::r31);
=======
    a.mr(rsfp(), rvmfp());
>>>>>>> 7b3df6db
  }

  // restore return address.
  a.ld(rfuncln(), rsp()[AROFF(m_savedRip)]);
  a.mtlr(rfuncln());

  // pop this frame as created by stublogue and return
  a.addi(rsp(), rsp(), min_frame_size);
  a.blr();
}

void Vgen::emit(const tailcallstub& i) {
  // tail call: perform a jmp instead of a call. Use current return address on
  // frame and undo stublogue allocation.
  a.ld(rfuncln(), rsp()[AROFF(m_savedRip)]);
  a.mtlr(rfuncln());
  a.mr(rsfp(), rsp());
  emit(jmpi{i.target, i.args});
}

void Vgen::emit(const testqi& i) {
  if (i.s0.fits(sz::word)) {
    a.li(rAsm, i.s0);
  } else {
    a.limmediate(rAsm, i.s0.l());
  }
  emit(testq{rAsm, i.s1, i.sf});
}

void Vgen::emit(const loadstubret& i) {
  // grab the return address and store this return address for phplogue
  a.ld(i.d, rsp()[AROFF(m_savedRip)]);
}

void Vgen::emit(const stubunwind& i) {
  // reset the return address from native frame due to call to the vm frame
  a.ld(rfuncln(), rsp()[AROFF(m_savedRip)]);
  a.mtlr(rfuncln());
  // pop this frame as created by stublogue
  a.addi(rsp(), rsp(), min_frame_size);
}

void Vgen::emit(const stubtophp& i) {
  emit(stubunwind{});
}

///////////////////////////////////////////////////////////////////////////////

/*
 * Lower the immediate to a register in order to use ppc64 instructions that
 * can change required Condition Register (on vasm world, that's the SF
 * register).
 */
void lowerImm(Immed imm, Vout& v, Vreg& tmpRegister) {
  tmpRegister = v.makeReg();
  if (imm.fits(sz::word)) {
    v << ldimmw{imm, tmpRegister};
  } else {
    v << ldimml{imm, tmpRegister};
  }
}

/*
 * Native ppc64 instructions can't handle an immediate bigger than 16 bits and
 * need to be loaded into a register in order to be used.
 */
bool patchImm(Immed imm, Vout& v, Vreg& tmpRegister) {
  if (!imm.fits(sz::word)) {
    tmpRegister = v.makeReg();
    v << ldimml{imm, tmpRegister};
    return true;
  } else {
    return false;
  }
}


/*
 * Rules for the lowering of these vasms:
 * 1) All vasms emitted in lowering are already adjusted/patched.
 *   In other words, it will not be lowered afterwards.
 * 2) If a vasm has a Vptr that can be removed by emitting load/store, do it!
 *
 * Parameter description for every lowering:
 * Vout& v : the Vout instance so vasms can be emitted
 * <Type> inst : the current vasm to be lowered
 */

/* Fallback, when a vasm is not lowered */
template <typename Inst>
void lowerForPPC64(Vout& v, Inst& inst) {}

/*
 * Using macro to commonlize vasms lowering
 */

// Auxiliary macros to handle vasms with different attributes
#define NONE
#define ONE(attr_1)             inst.attr_1,
#define TWO(attr_1, attr_2)     inst.attr_1, inst.attr_2,
#define ONE_R64(attr_1)         Reg64(inst.attr_1),
#define TWO_R64(attr_1, attr_2) Reg64(inst.attr_1), Reg64(inst.attr_2),

// Retrieve the immediate and emmit a related direct vasm
#define X(vasm_src, attr_data, vasm_dst, attr_addr, vasm_imm)           \
void lowerForPPC64(Vout& v, vasm_src& inst) {                           \
  Vreg tmp = v.makeReg();                                               \
  Vptr p = inst.attr_addr;                                              \
  v << vasm_imm{inst.attr_data, tmp};                                   \
  v << vasm_dst{tmp, p};                                                \
}

X(storebi, s, storeb, m, ldimmb)
X(storewi, s, storew, m, ldimmw)
X(storeli, s, storel, m, ldimml)
X(storeqi, s, store,  m, ldimml)

#undef X

// Load the Immed to a register in order to be able to use ppc64 CR instructions
#define X(vasm_src, vasm_dst, attr_imm, attrs)                          \
void lowerForPPC64(Vout& v, vasm_src& inst) {                           \
  Vreg tmp;                                                             \
  lowerImm(inst.attr_imm, v, tmp);                                      \
  v << vasm_dst{tmp, attrs inst.sf};                                    \
}

X(addli,  addl,  s0, TWO(s1, d))
X(cmpqi,  cmpq,  s0, ONE(s1))
X(addqi,  addq,  s0, TWO(s1, d))
X(subqi,  subq,  s0, TWO(s1, d))

#undef X

// If it patches the Immed, replace the vasm for its non-immediate variant
#define X(vasm_src, vasm_dst_reg, attr_imm, attrs)                      \
void lowerForPPC64(Vout& v, vasm_src& inst) {                           \
  Vreg tmp;                                                             \
  if (patchImm(inst.attr_imm, v, tmp))                                  \
    v << vasm_dst_reg{tmp, attrs inst.sf};                              \
}

X(andqi,  andq,  s0, TWO(s1, d))

#undef X

// Simplify MemoryRef vasm types by their direct variant as ppc64 can't
// change data directly in memory. Grab and save the data.
#define X(vasm_src, vasm_dst, vasm_load, vasm_store, attr_addr, attrs)  \
void lowerForPPC64(Vout& v, vasm_src& inst) {                           \
  Vreg tmp = v.makeReg(), tmp2 = v.makeReg();                           \
  Vptr p = inst.attr_addr;                                              \
  v << vasm_load{p, tmp};                                               \
  v << vasm_dst{attrs tmp, tmp2, inst.sf};                              \
  v << vasm_store{tmp2, p};                                             \
}

X(incwm, incw, loadw, storew, m, NONE)
X(inclm, incl, loadl, storel, m, NONE)
X(incqm, incq, load,  store,  m, NONE)
X(declm, decl, loadl, storel, m, NONE)
X(decqm, decq, load,  store,  m, NONE)
X(addlm, addl, loadw, storew, m, ONE(s0))

#undef X

// Also deals with MemoryRef vasms like above but these ones have Immed data
// too. Load data and emit a new vasm depending if the Immed fits a direct
// ppc64 instruction.
#define X(vasm_src, vasm_dst_reg, vasm_dst_imm, vasm_load,              \
                  attr_addr, attr_data)                                 \
void lowerForPPC64(Vout& v, vasm_src& inst) {                           \
  Vptr p = inst.attr_addr;                                              \
  Vreg tmp2 = v.makeReg(), tmp;                                         \
  v << vasm_load{p, tmp2};                                              \
  if (patchImm(inst.attr_data, v, tmp))                                 \
    v << vasm_dst_reg{tmp, tmp2, inst.sf};                              \
  else v << vasm_dst_imm{inst.attr_data, tmp2, inst.sf};                \
}

X(cmpbim,  cmpl,  cmpli,  loadb, s1, s0)
X(cmpqim,  cmpq,  cmpqi,  load,  s1, s0)
X(testbim, testq, testqi, loadb, s1, s0)
X(testwim, testq, testqi, loadw, s1, s0)
X(testlim, testq, testqi, loadl, s1, s0)
X(testqim, testq, testqi, load,  s1, s0)

#undef X

// Very similar with the above case: handles MemoryRef and Immed, but also
// stores the result in the memory.
#define X(vasm_src, vasm_dst, vasm_load, vasm_store,                    \
                  attr_addr, attr_data)                                 \
void lowerForPPC64(Vout& v, vasm_src& inst) {                           \
  Vreg tmp = v.makeReg(), tmp3 = v.makeReg(), tmp2;                     \
  Vptr p = inst.attr_addr;                                              \
  v << vasm_load{p, tmp};                                               \
  lowerImm(inst.attr_data, v, tmp2);                                    \
  v << vasm_dst{tmp2, tmp, tmp3, inst.sf};                              \
  v << vasm_store{tmp3, p};                                             \
}

X(orwim,   orq,  loadw, storew, m, s0)
X(orqim,   orq,  load,  store,  m, s0)
X(addqim,  addq, load,  store,  m, s0)
X(addlim,  addl, load,  store,  m, s0)
#undef X

// Handles MemoryRef arguments and load the data input from memory, but these
// ones have no output other than the sign flag register update (SF)
#define X(vasm_src, vasm_dst, vasm_load, attr_addr, attr)               \
void lowerForPPC64(Vout& v, vasm_src& inst) {                           \
  Vptr p = inst.attr_addr;                                              \
  Vreg tmp = v.makeReg();                                               \
  v << vasm_load{p, tmp};                                               \
  v << vasm_dst{inst.attr, tmp, inst.sf};                               \
}

X(testqm, testq, load,  s1, s0)
X(cmplm,  cmpl,  loadl, s1, s0)
X(cmpqm,  cmpq,  load,  s1, s0)

#undef X

// Handles MemoryRef arguments, load the data input from memory and
// filter the reg og 16bits to 64bits. These ones have no output other
// than the sign flag register update (SF)
#define X(vasm_src, vasm_filter, vasm_dst, vasm_load, attr_addr, attr)  \
void lowerForPPC64(Vout& v, vasm_src& inst) {                           \
  Vreg tmp1 = v.makeReg(), tmp2 = v.makeReg();                          \
  Vptr p = inst.attr_addr;                                              \
  v << vasm_filter{inst.attr, tmp1};                                    \
  v << vasm_load{p, tmp2};                                              \
  v << vasm_dst{tmp1, tmp2, inst.sf};                                   \
}

X(cmpwm, movw, cmpq, loadw, s1, s0)
X(cmpbm, movb, cmpq, loadb, s1, s0)

#undef X

/*
 * For PPC64 there are no instructions to perform operations with only part of
 * a register, differently of x86_64.
 *
 * The VASMs that are composed of these kind of operations, must be lowered to
 * first extract the operator into a register and later perform operation using
 * the entire register, i. e., 64bits. If it needs a result, like subtract
 * operations, the destination register must be filled considering the size of
 * operation. For example:
 *
 * Consider d register with the value "0x44582C24A50CAD2".
 * For a subl instruction (l means 32bits), the result must be placed in the
 * lower 32bits (X means the result value and S the sign extension):
 * "0xSSSSSSSXXXXXXXX".
 *
 * For operands the treatment is analogous, only the lower 32bits are
 * considered to perform the operation.
 *
 * PS: the core vasm of these lowerings may be further lowered, but as the
 * first one is a vasm that is not lowered (movb), there will be no issues as
 * only the first emitted vasm is not lowered on "lowerForPPC64(Vunit&)"
 */

// Lower byte/long to quadword variant, but extract only the bits needed
// through the vasm_filter macro argument
#define X(vasm_src, vasm_filter, vasm_dst, attr_dest)                   \
void lowerForPPC64(Vout& v, vasm_src& inst) {                           \
  Vreg tmp1 = v.makeReg(), tmp2 = v.makeReg();                          \
  v << vasm_filter{inst.s0, tmp1};                                      \
  v << vasm_filter{inst.s1, tmp2};                                      \
  v << vasm_dst{tmp1, tmp2, attr_dest inst.sf};                         \
}

X(cmpb,  extrb, cmpq,  NONE)
X(testb, extrb, testq, NONE)
X(xorb,  movb,  xorq,  ONE_R64(d))
X(andb,  movb,  andq,  ONE_R64(d))
X(xorl,  movl,  xorq,  ONE_R64(d))
X(andl,  movl,  andq,  ONE_R64(d))

#undef X

#define X(vasm_src, vasm_mov, vasm_ext, vasm_dst, attr_dest)            \
void lowerForPPC64(Vout& v, vasm_src& inst) {                           \
  Vreg tmp1 = v.makeReg(), tmp2 = v.makeReg();                          \
  Vreg tmp3 = v.makeReg(), tmp4 = v.makeReg();                          \
  v << vasm_mov{inst.s0, tmp1};                                         \
  v << vasm_ext{tmp1, tmp3};                                            \
  v << vasm_mov{inst.s1, tmp2};                                         \
  v << vasm_ext{tmp2, tmp4};                                            \
  v << vasm_dst{tmp3, tmp4, attr_dest inst.sf};                         \
}

X(testl, movl, extsw, testq, NONE)
X(subl,  movl, extsw, subq,  ONE_R64(d))

#undef X

// Lower byte/long to quadword variant with immediate. As above, only extract
// the bits needed through the vasm_filter macro argument
#define X(vasm_src, vasm_filter, vasm_dst, attr_dest)                   \
void lowerForPPC64(Vout& v, vasm_src& inst) {                           \
  Vreg tmp = v.makeReg();                                               \
  v << vasm_filter{inst.s1, tmp};                                       \
  v << vasm_dst{inst.s0, tmp, attr_dest inst.sf};                       \
}

X(cmpbi,  extrb, cmpqi,  NONE)
X(testbi, extrb, testqi, NONE)
X(subbi,  extrb, subqi,  ONE_R64(d))
X(xorbi,  movb,  xorqi,  ONE_R64(d))
X(andbi,  movb,  andqi,  ONE_R64(d))
X(andli,  movl,  andqi,  ONE_R64(d))

#undef X

#define X(vasm_src, vasm_mov, vasm_ext, vasm_dst, attr_dest)            \
void lowerForPPC64(Vout& v, vasm_src& inst) {                           \
  Vreg tmp = v.makeReg(), tmp1 = v.makeReg();                           \
  v << vasm_mov{inst.s1, tmp};                                          \
  v << vasm_ext{tmp, tmp1};                                             \
  v << vasm_dst{inst.s0, tmp1, attr_dest inst.sf};                      \
}

X(testli, movl, extsw, testqi, NONE)
X(subli,  movl, extsw, subqi,  ONE_R64(d))

#undef X

#undef NONE
#undef ONE
#undef TWO
#undef ONE_R64
#undef TWO_R64

/////////////////////////////////////////////////////////////////////////////
/*
 * PHP function ABI
 */
// phplogue and phpret doesn't save toc as it's saved on call.
void lowerForPPC64(Vout& v, phplogue& inst) {
  // store basic info on vm frame
  v << mflr{rfuncln()};
  v << store{rfuncln(), inst.fp[AROFF(m_savedRip)]};
}

void lowerForPPC64(Vout& v, phpret& inst) {
  v << load{inst.fp[AROFF(m_savedRip)], rfuncln()};
  if (!inst.noframe) v << load{inst.fp[AROFF(m_sfp)], inst.d};

  // for balancing the link stack (branch predictor), this should perform blr
  v << mtlr{rfuncln()};
  v << ret{RegSet()};
}

/*
 * Tail call elimination on ppc64: call without creating a stack and keep LR
 * contents as prior to the call.
 */
void lowerForPPC64(Vout& v, tailcallphp& inst) {
  v << load{inst.fp[AROFF(m_savedRip)], rfuncln()};
  v << mtlr{rfuncln()};
  v << jmpr{inst.target, inst.args};
}

/////////////////////////////////////////////////////////////////////////////

// Lower movs to copy
void lowerForPPC64(Vout& v, movtqb& inst) { v << copy{inst.s, inst.d}; }
void lowerForPPC64(Vout& v, movtql& inst) { v << copy{inst.s, inst.d}; }
void lowerForPPC64(Vout& v, movtdb& inst) { v << copy{inst.s, inst.d}; }
void lowerForPPC64(Vout& v, movtdq& inst) { v << copy{inst.s, inst.d}; }

void lowerForPPC64(Vout& v, movzbl& i)    { v << movb{i.s, Reg8(i.d)}; }
void lowerForPPC64(Vout& v, movzbq& i)    { v << movb{i.s, Reg8(i.d)}; }
void lowerForPPC64(Vout& v, movzwl& i)    { v << movw{i.s, Reg16(i.d)}; }
void lowerForPPC64(Vout& v, movzwq& i)    { v << movw{i.s, Reg16(i.d)}; }
void lowerForPPC64(Vout& v, movzlq& i)    { v << movl{i.s, Reg32(i.d)}; }

void lowerForPPC64(Vout& v, srem& i) {
  // remainder as described on divd documentation:
  auto tmpSf = v.makeReg(), tmpSf2 = v.makeReg();
  auto quotient = v.makeReg();
  auto quoxdiv = v.makeReg();
  v << divint{i.s0, i.s1, quotient};         // i.d = quotient
  v << imul{quotient, i.s1, quoxdiv, tmpSf}; // i.d = quotient*divisor
  v << subq{quoxdiv, i.s0, i.d, tmpSf2};     // i.d = remainder
}

void lowerForPPC64(Vout& v, jmpm& inst) {
  Vptr p = inst.target;
  Vreg tmp = v.makeReg();
  v << load{p, tmp};
  v << jmpr{tmp, inst.args};
}

void lowerForPPC64(Vout& v, callm& inst) {
  Vptr p = inst.target;
  auto d = v.makeReg();
  v << load{p, d};
  v << callr{d, inst.args};
}

void lowerForPPC64(Vout& v, loadqp& inst) {
  // in PPC we don't have anything like a RIP register
  // RIP register uses an absolute displacement address. Load it to a register
  Vptr p(v.cns(inst.s.r.disp), 0); // this Vptr doesn't need patch
  v << load{p, inst.d};
}

void lowerForPPC64(Vout& v, pushm& inst) {
  auto tmp = v.makeReg();
  v << load{inst.s, tmp};
  v << push{tmp};
}

void lowerForPPC64(Vout& v, popm& inst) {
  auto tmp = v.makeReg();
  v << pop{tmp};
  v << store{tmp, inst.d};
}

void lowerForPPC64(Vout& v, setcc& inst) {
  auto zero = v.makeReg();
  v << ldimmq{0, zero};
  v << cmovq{inst.cc, inst.sf, zero, rone(), Vreg64{Reg64(inst.d)}};
}

void lowerForPPC64(Vout& v, cvttsd2siq& inst) {
  //  In order to fctidz be x64 compliant, it is necessary to return  the value
  //  0x8000000000000000 when the bit VXCVI is set. See fctidz instruction on
  //  ISA page 152, 4.6.7
  auto sfTmp = v.makeReg();
  auto tmpRaw = v.makeReg();
  auto tmpInt = v.makeReg();
  auto tmpReturnError = v.makeReg();
  Immed64 ErrorVal = 0x8000000000000000;

  // Convert value. If an error occurs, the overflow bit in CR0 is set.
  v << fctidz{inst.s, tmpRaw, sfTmp};
  // Load error code.
  v << ldimmq{ErrorVal, tmpReturnError};
  // Copy the float register to a general purpose register.
  v << copy{tmpRaw, tmpInt};

  // If the overflow bit is set, return the ErrorVal. Else, return the
  // value converted by fctidz.
  v << cmovq {ConditionCode::CC_O, sfTmp, tmpInt, tmpReturnError, inst.d};
}

/*
 * cmplim and cmpli can't allocate registers due to callfaststub on
 * emitDecRefWork! (it can't allocate temporary register through v.makeReg())
 *
 * Special handling is done below for them
 */
void lowerForPPC64(Vout& v, cmplim& inst) {
  Vptr p = inst.s1;

  // this temp reg is always needed. Use one of our scratches.
  Vreg tmp2 = Vreg32(PhysReg(rAsm));
  v << loadl{p, tmp2};

  // This temp reg is not always needed. It's also not used by emitDecRefWork
  Vreg tmp;
  if (patchImm(inst.s0, v, tmp)) v << cmpl {tmp,     tmp2, inst.sf};
  else                           v << cmpli{inst.s0, tmp2, inst.sf};
}
void lowerForPPC64(Vout& v, cmpli& inst) {
  Vreg tmp;
  if (patchImm(inst.s0, v, tmp)) v << cmpl {tmp,     inst.s1, inst.sf};
  else                           v << cmpli{inst.s0, inst.s1, inst.sf};
}

void lowerForPPC64(Vout& v, cmovb& inst) {
  auto t_64 = v.makeReg(), f_64 = v.makeReg();
  v << movb{inst.f, f_64};
  v << movb{inst.t, t_64};
  v << cmovq{inst.cc, inst.sf, f_64, t_64, Reg64(inst.d)};
}

void lowerForPPC64(Vout& v, cloadq& inst) {
  auto m = inst.t;
  auto tmp = v.makeReg();
  v << load{m, tmp};
  v << cmovq{inst.cc, inst.sf, inst.f, tmp, inst.d};
}

void lowerForPPC64(Vout& v, cmpsd& inst) {
  auto sf = v.makeReg();
  auto r64_d = v.makeReg(); // auxiliary for GP -> FP conversion

  // assume standard ComparisonPred as eq_ord
  Vreg equal = v.makeReg();;
  Vreg nequal = v.makeReg();
  v << ldimmq{0, nequal};
  v << ldimmq{0xffffffffffffffff,equal};

  switch (inst.pred) {
  case ComparisonPred::eq_ord: { // scope for the zero variable initialization
    v << fcmpo{inst.s0, inst.s1, sf};
    // now set the inst.d if the CR's EQ bit is set, else clear it
    break;
  }
  case ComparisonPred::ne_unord:
    v << fcmpu{inst.s0, inst.s1, sf};
    // now clear the inst.d if the CR's EQ bit is set, else set it
    std::swap(equal, nequal);
    break;
  default:
    assert(false && "Invalid ComparisonPred for cmpsd");
  }
  v << cmovq{CC_E, sf, nequal, equal, r64_d};
  v << copy{r64_d, inst.d}; // GP -> FP
}

void lowerForPPC64(Vout& v, absdbl& inst) {
  // parameters are in FP format but in Vreg, so first copy it to a VregDbl type
  auto before_conv = v.makeReg(), after_conv = v.makeReg(); // VregDbl register
  v << copy{inst.s, before_conv};
  v << fabs{before_conv, after_conv};
  // now move it back to Vreg
  v << copy{after_conv, inst.d};
}

void lowerForPPC64(Vout& v, decqmlock& inst) {
  Vptr p = inst.m;
  // decqmlock uses ldarx and stdcx instructions that are X-Form instruction
  // and support only index+base address mode so we need to copy the
  // displacement to index register.
  if (!p.index.isValid()) {
    p.index = v.makeReg();
    v << ldimml{Immed(p.disp), p.index};
  }
  v << decqmlock{p, inst.sf};
}

void lower_vcallarray(Vunit& unit, Vlabel b) {
  auto& code = unit.blocks[b].code;
  // vcallarray can only appear at the end of a block.
  auto const inst = code.back().get<vcallarray>();
  auto const irctx = code.back().irctx();

  auto argRegs = inst.args;
  auto const& srcs = unit.tuples[inst.extraArgs];
  jit::vector<Vreg> dsts;
  for (int i = 0; i < srcs.size(); ++i) {
    dsts.emplace_back(rarg(i));
    argRegs |= rarg(i);
  }

  code.back() = copyargs{unit.makeTuple(srcs), unit.makeTuple(std::move(dsts))};
  code.emplace_back(callarray{inst.target, argRegs}, irctx);
  code.emplace_back(unwind{{inst.targets[0], inst.targets[1]}}, irctx);
}

/*
 * Lower a few abstractions to facilitate straightforward PPC64 codegen.
 * PPC64 doesn't have instructions for operating on less than 64 bits data
 * (except the memory related load/store), therefore all arithmetic vasms
 * that intend to deal with smaller data will actually operate on 64bits
 */
void lowerForPPC64(Vunit& unit) {
  Timer _t(Timer::vasm_lower);

  // This pass relies on having no critical edges in the unit.
  splitCriticalEdges(unit);

  // Scratch block can change blocks allocation, hence cannot use regular
  // iterators.
  auto& blocks = unit.blocks;

  PostorderWalker{unit}.dfs([&] (Vlabel ib) {
    assertx(!blocks[ib].code.empty());
    auto& back = blocks[ib].code.back();
    if (back.op == Vinstr::vcallarray) {
      lower_vcallarray(unit, Vlabel{ib});
    }

    for (size_t ii = 0; ii < blocks[ib].code.size(); ++ii) {

      vlower(unit, ib, ii);

      auto scratch = unit.makeScratchBlock();
      auto& inst = blocks[ib].code[ii];
      SCOPE_EXIT {unit.freeScratchBlock(scratch);};
      Vout v(unit, scratch, inst.irctx());

      switch (inst.op) {
        /*
         * Call every lowering and provide only what is necessary:
         * Vout& v : the Vout instance so vasms can be emitted
         * <Type> inst : the current vasm to be lowered
         *
         * If any vasm is emitted inside of the lower, then the current vasm
         * will be replaced by the vector_splice call below.
         */

#define O(name, imms, uses, defs)                         \
        case Vinstr::name:                                \
          lowerForPPC64(v, inst.name##_);                 \
          if (!v.empty()) {                               \
            vector_splice(unit.blocks[ib].code, ii, 1,    \
                          unit.blocks[scratch].code);     \
          }                                               \
          break;

          VASM_OPCODES
#undef O

      }
    }
  });

  printUnit(kVasmLowerLevel, "after lower for PPC64", unit);
}

///////////////////////////////////////////////////////////////////////////////

/*
 * Vptr struct supports fancy x64 addressing modes.
 * So we need to patch it to avoid ppc64el unsuported address modes.
 *
 * After patching, the Vptr @p will only have either base and index or base and
 * displacement.
 */
void fixVptr(Vout& v, Vptr& p) {
  // Map all address modes that Vptr can be so it can be handled.
  enum class AddressModes {
    Invalid        = 0,
    Disp           = 1, // Displacement
    Base           = 2, // Base
    BaseDisp       = 3, // Base+Displacement
    Index          = 4, // Index
    IndexDisp      = 5, // Index+Dispacement
    IndexBase      = 6, // Index+Base
    IndexBaseDisp  = 7  // Index+Base+Displacement
  };

  AddressModes mode = static_cast<AddressModes>(
                    (((p.disp != 0)     & 0x1) << 0) |
                    ((p.base.isValid()  & 0x1) << 1) |
                    ((p.index.isValid() & 0x1) << 2));

  // Index can never be used directly if shifting is necessary. Handling it here
  uint8_t shift = p.scale == 2 ? 1 :
                  p.scale == 4 ? 2 :
                  p.scale == 8 ? 3 : 0;

  if (p.index.isValid() && shift) {
    Vreg shifted_index_reg = v.makeReg();
    v << shlqi{shift, p.index, shifted_index_reg, VregSF(RegSF{0})};
    p.index = shifted_index_reg;
    p.scale = 1;  // scale is now normalized.
  }

  // taking care of the displacement, in case it is > 16bits
  Vreg disp_reg;
  bool patched_disp = patchImm(Immed(p.disp), v, disp_reg);
  switch (mode) {
    case AddressModes::Base:
    case AddressModes::IndexBase:
      // ppc64 can handle these address modes. Nothing to do here.
      break;

    case AddressModes::BaseDisp:
      // ppc64 can handle this address mode if displacement < 16bits
      if (patched_disp) {
        // disp is loaded on a register. Change address mode to kBase_Index
        p.index = disp_reg;
        p.disp = 0;
      }
      break;

    case AddressModes::Index:
        // treat it as kBase to avoid a kIndex_Disp asm handling.
        std::swap(p.base, p.index);
      break;

    case AddressModes::Disp:
    case AddressModes::IndexDisp:
      if (patched_disp) {
        // disp is loaded on a register. Change address mode to kBase_Index
        p.base = disp_reg;
        p.disp = 0;
      }
      else {
        // treat it as kBase_Disp to avoid a kIndex_Disp asm handling.
        p.base = p.index;
      }
      break;

    case AddressModes::IndexBaseDisp: {
      // This mode is not supported: Displacement will be embedded on Index
      Vreg index_disp_reg = v.makeReg();
      lowerImm(Immed(p.disp), v, disp_reg);
      v << addq{disp_reg, p.index, index_disp_reg, VregSF(RegSF{0})};
      p.index = index_disp_reg;
      p.disp = 0;
      break;
    }

    case AddressModes::Invalid:
      assert(false && "Invalid address mode");
      break;
  }
}

/*
 * Every vasm that has a Vptr parameter must be handled
 */
struct VptrFixVisit {
  explicit VptrFixVisit(Vout& v) : m_v(v) {}
  template<class T> void def(T) {}
  template<class T> void imm(const T&) {}
  template<class T> void across(T) {}
  template<class T, class H> void defHint(T, H) {}
  template<class T, class H> void useHint(T r, H) { use(r); }
  template <typename T> void use(T) {}
  void use(Vptr& ptr) { fixVptr(m_v, ptr); }

  Vout& m_v;
};

/*
 * PPC64 can't handle complex addressing mode like X64 with base, index and
 * displacement. To counter that, this optimization phase (that needs to be
 * before register allocation) will fix all Vptrs that are not as intended.
 * It'll leave them with either base+index or base+displacement.
 */
void fixVptrsForPPC64(Vunit& unit) {
  // Scratch block can change blocks allocation, hence cannot use regular
  // iterators.
  auto& blocks = unit.blocks;

  PostorderWalker{unit}.dfs([&] (Vlabel ib) {
    assertx(!blocks[ib].code.empty());

    for (size_t ii = 0; ii < blocks[ib].code.size(); ++ii) {
      auto& inst = blocks[ib].code[ii];
      vmodify(unit, ib, ii, [&] (Vout& v) {
        VptrFixVisit vptrFixVisit {v};
        visitOperands(inst, vptrFixVisit);
        return 0;
      });
    }
  });
}

///////////////////////////////////////////////////////////////////////////////

// Sign conditions
enum Signs {
  signedOnly,
  unsignedOnly,
  both,
  neither
};

/*
 * Define condition to testq instruction.
 */
void defCond_testq (Vout& v, testq& i, Signs blockSigns) {
  // More information on:
  // https://goo.gl/F1wrbO
  if (i.s0 != i.s1) {
    v << andq { i.s0, i.s1, rAsm, i.sf };

    if (blockSigns == unsignedOnly || blockSigns == both) {
      v << copycr{};
    }
  } else {
    if (blockSigns == signedOnly || blockSigns == both) {
      v << cmpdi{ Immed(0), i.s0, i.sf };
    }
    if (blockSigns == unsignedOnly || blockSigns == both) {
      v << cmpldi{ Immed(0), i.s0, i.sf };
    }
  }
}

/*
 * If for the current block there is at least one logical comparison,
 * the flags from cr0 must be copied to cr1 in order to use it on the
 * next comparison instruction
 */
void defCond (Vout& v, Vinstr inst, Signs blockSigns) {
  if (blockSigns == unsignedOnly || blockSigns == both) {
    v << inst;
    v << copycr{};
  }
}

/*
 * If in the current block there are only signed comparisons, use
 * the cmpw instruction, if has only unsigned, use cmplw, otherwise
 * use both to cover signed and unsigned instructions.
 */
void defCond_cmpl (Vout& v, cmpl& i, Signs blockSigns) {
  if (blockSigns == signedOnly || blockSigns == both) {
    v << cmpw{ i.s0, i.s1, i.sf };
  }
  if (blockSigns == unsignedOnly || blockSigns == both) {
    v << cmplw{ i.s0, i.s1, i.sf };
  }
}

/*
 * If in the current block there are only signed comparisons, use
 * the cmpwi instruction, if has only unsigned, use cmplwi, otherwise
 * use both to cover signed and unsigned instructions.
 */
void defCond_cmpli (Vout& v, cmpli& i, Signs blockSigns) {
  if (blockSigns == signedOnly || blockSigns == both) {
    v << cmpwi{ i.s0, Reg64(i.s1), i.sf };
  }
  if (blockSigns == unsignedOnly || blockSigns == both) {
    v << cmplwi{ i.s0, i.s1, i.sf };
  }
}

/*
 * If in the current block there are only signed comparisons, use
 * the cmpd instruction, if has only unsigned, use cmpld, otherwise
 * use both to cover signed and unsigned instructions.
 */
void defCond_cmpq (Vout& v, cmpq& i, Signs blockSigns) {
  if (blockSigns == signedOnly || blockSigns == both) {
    v << cmpd{ i.s0, i.s1, i.sf };
  }
  if (blockSigns == unsignedOnly || blockSigns == both) {
    v << cmpld{ i.s0, i.s1, i.sf };
  }
}

/*
 * If in the current block there are only signed comparisons, use
 * the cmpdi instruction, if has only unsigned, use cmpldi, otherwise
 * use both to cover signed and unsigned instructions.
 */
void defCond_cmpqi (Vout& v, cmpqi& i, Signs blockSigns) {
  if (blockSigns == signedOnly || blockSigns == both) {
    v << cmpdi{ i.s0, i.s1, i.sf };
  }
  if (blockSigns == unsignedOnly || blockSigns == both) {
    v << cmpldi{ i.s0, i.s1, i.sf };
  }
}

/*
 * Check signs for each kind of comparison
 */
Signs signNeeds(const ConditionCode cc) {
  Signs ret = neither;
  switch (cc) {
  case HPHP::jit::CC_O:
  case HPHP::jit::CC_NO:
  case HPHP::jit::CC_E:
  case HPHP::jit::CC_NE:
  case HPHP::jit::CC_S:
  case HPHP::jit::CC_NS:
  case HPHP::jit::CC_P:
  case HPHP::jit::CC_NP:
  case HPHP::jit::CC_L:
  case HPHP::jit::CC_NL:
  case HPHP::jit::CC_NG:
  case HPHP::jit::CC_G:
    ret = signedOnly;
    break;

  case HPHP::jit::CC_B:
  case HPHP::jit::CC_AE:
  case HPHP::jit::CC_BE:
  case HPHP::jit::CC_A:
    ret = unsignedOnly;
    break;

  default:
    not_implemented();
    break;
  }
  return ret;
}

/*
 * Merge sign flags of current block signs with the current instruction sign.
 */
static inline Signs addSigns(Signs blockSigns, Signs currentSigns) {
  if (blockSigns == both || currentSigns == both) return both;
  else if (blockSigns == neither) return currentSigns;
  else if (currentSigns == neither) return blockSigns;
  else if (blockSigns == signedOnly) {
    // by now, a, b are either signed or unsigned
    if (currentSigns != signedOnly) return both;
    return signedOnly;
  } else if (blockSigns == unsignedOnly) {
    if (currentSigns != unsignedOnly) return both;
    return unsignedOnly;
  }
  always_assert(false);
  return both;
}

#define extractCC(name)                                   \
    case Vinstr::name:                                    \
      blockSigns = addSigns(blockSigns,                   \
                signNeeds(inst.name##_.cc));              \
      break                                               \

/*
 * Check all comparison instructions in order to set the correct flags
 * according with parameter's signs.
 */
void defConditions(Vunit& unit) {
  // Scratch block can change blocks allocation, hence cannot use regular
  // iterators.
  auto& blocks = unit.blocks;

  PostorderWalker{unit}.dfs([&] (Vlabel ib) {
    assertx(!blocks[ib].code.empty());

    Signs blockSigns = neither;

    // Extract signs from comparisons
    for (auto i = blocks[ib].code.begin(); i != blocks[ib].code.end(); i++) {
      auto& inst = *i;
      switch (inst.op) {
      extractCC(jcc);
      extractCC(jcci);
      extractCC(bindjcc);
      extractCC(fallbackcc);
      extractCC(phijcc);
      extractCC(cloadq);
      extractCC(cmovb);
      extractCC(cmovw);
      extractCC(cmovl);
      extractCC(cmovq);
      extractCC(setcc);
      default:
        break;
      }
    }

    if (blockSigns == neither) return;

    for (size_t ii = 0; ii < blocks[ib].code.size(); ++ii) {

      auto scratch = unit.makeScratchBlock();
      auto& inst = blocks[ib].code[ii];
      SCOPE_EXIT {unit.freeScratchBlock(scratch);};
      Vout v(unit, scratch, inst.irctx());

      switch (inst.op) {
      case Vinstr::addl:
      case Vinstr::addq:
      case Vinstr::andq:
      case Vinstr::andqi:
      case Vinstr::decl:
      case Vinstr::decq:
      case Vinstr::imul:
      case Vinstr::incl:
      case Vinstr::incq:
      case Vinstr::incw:
      case Vinstr::neg:
      case Vinstr::orq:
      case Vinstr::orqi:
      case Vinstr::sar:
      case Vinstr::sarqi:
      case Vinstr::shl:
      case Vinstr::shlli:
      case Vinstr::shlqi:
      case Vinstr::shrli:
      case Vinstr::shrqi:
      case Vinstr::subq:
      case Vinstr::xorb:
      case Vinstr::xorl:
      case Vinstr::xorq:
      case Vinstr::xorqi: defCond(v, inst, blockSigns);
        break;
      case Vinstr::testq: defCond_testq(v, inst.testq_, blockSigns);
        break;
      case Vinstr::cmpl: defCond_cmpl(v, inst.cmpl_, blockSigns);
        break;
      case Vinstr::cmpli: defCond_cmpli(v, inst.cmpli_, blockSigns);
        break;
      case Vinstr::cmpq: defCond_cmpq(v, inst.cmpq_, blockSigns);
        break;
      case Vinstr::cmpqi: defCond_cmpqi(v, inst.cmpqi_, blockSigns);
        break;
      default:
        break;
      }

      if (!v.empty()) {
        vector_splice(unit.blocks[ib].code, ii, 1,
                      unit.blocks[scratch].code);
      }
    }
  });
}

///////////////////////////////////////////////////////////////////////////////
} // anonymous namespace

void optimizePPC64(Vunit& unit, const Abi& abi, bool regalloc) {
  Timer timer(Timer::vasm_optimize);

  removeTrivialNops(unit);
  optimizePhis(unit);
  fuseBranches(unit);
  optimizeJmps(unit);
  optimizeExits(unit);

  lowerForPPC64(unit);

  simplify(unit);
  optimizeCopies(unit, abi);

  fixVptrsForPPC64(unit);

  // 2nd lower call to affect new vasms
  lowerForPPC64(unit);

  if (unit.needsRegAlloc()) {
    removeDeadCode(unit);
    if (regalloc) allocateRegisters(unit, abi);
  }
  if (unit.blocks.size() > 1) {
    optimizeJmps(unit);
  }

  defConditions(unit);
}

void emitPPC64(const Vunit& unit, Vtext& text, CGMeta& fixups,
               AsmInfo* asmInfo) {
  vasm_emit<Vgen>(unit, text, fixups, asmInfo);
}

///////////////////////////////////////////////////////////////////////////////
}}<|MERGE_RESOLUTION|>--- conflicted
+++ resolved
@@ -429,13 +429,6 @@
     a.addi(rsfp(), rsp(), -min_frame_size);
     a.std(rvmfp(), rsfp()[AROFF(m_sfp)]);
   }
-<<<<<<< HEAD
-  void emitSaveTOC() {
-    // TOC save/restore is required by ABI for external functions.
-    a.std(rtoc(), rsfp()[AROFF(SAVED_TOC())]);
-  }
-=======
->>>>>>> 7b3df6db
 
   Venv& env;
   Vtext& text;
@@ -669,14 +662,6 @@
   // initialize our rone register
   a.li(ppc64::rone(), 1);
 
-<<<<<<< HEAD
-  // Set rvmfp to the previous value, as the enterTCHelper will not create
-  // a frame, so the stublogue can save the correct info regarding the
-  // previous frame, in the stublogue{ true }.
-  a.ld(rvmfp(), rsfp()[0]);
-
-=======
->>>>>>> 7b3df6db
   // Set DataBlock on VMTOC
   VMTOC::getInstance().setTOCDataBlock(&(env.text.data()));
 
@@ -745,7 +730,8 @@
 
 void Vgen::emit(const call& i) {
   emitCallPrologue();
-  emitSaveTOC();
+  // TOC save/restore is required by ABI for external functions.
+  a.std(rtoc(), rsfp()[AROFF(SAVED_TOC())]);
   a.call(i.target, Assembler::CallArg::External);
   if (i.watch) {
     // skip the "ld 2,24(1)" or "nop" emitted by "Assembler::call" at the end
@@ -756,7 +742,8 @@
 
 void Vgen::emit(const callr& i) {
   emitCallPrologue();
-  emitSaveTOC();
+  // TOC save/restore is required by ABI for external functions.
+  a.std(rtoc(), rsfp()[AROFF(SAVED_TOC())]);
   a.call(i.target.asReg(), Assembler::CallArg::External);
 }
 
@@ -765,14 +752,9 @@
   // r1 pointer to a valid frame in order to allow LR save by callee's
   // prologue.
   emitCallPrologue();
-<<<<<<< HEAD
-  emitSaveTOC();
-  emitSmashableCall(a.code(), env.meta, i.target, Assembler::CallArg::SmashExt);
-=======
   a.std(rtoc(), rsfp()[AROFF(SAVED_TOC())]);
   emitSmashableCall(a.code(), env.meta, i.target,
                     Assembler::CallArg::SmashExt);
->>>>>>> 7b3df6db
 }
 
 void Vgen::emit(const callphp& i) {
@@ -817,11 +799,7 @@
   // rvmfp, if necessary.
   if (i.saveframe) {
     a.ld(rvmfp(), rsp()[AROFF(m_sfp)]);
-<<<<<<< HEAD
-    a.mr(rsfp(), ppc64_asm::reg::r31);
-=======
     a.mr(rsfp(), rvmfp());
->>>>>>> 7b3df6db
   }
 
   // restore return address.
