/*
   +----------------------------------------------------------------------+
   | HipHop for PHP                                                       |
   +----------------------------------------------------------------------+
   | (c) Copyright IBM Corporation 2015                                   |
   +----------------------------------------------------------------------+
   | This source file is subject to version 3.01 of the PHP license,      |
   | that is bundled with this package in the file LICENSE, and is        |
   | available through the world-wide-web at the following url:           |
   | http://www.php.net/license/3_01.txt                                  |
   | If you did not receive a copy of the PHP license and are unable to   |
   | obtain it through the world-wide-web, please send a note to          |
   | license@php.net so we can mail you a copy immediately.               |
   +----------------------------------------------------------------------+
*/

#include "hphp/runtime/vm/jit/vasm-emit.h"

#include "hphp/runtime/base/arch.h"
#include "hphp/runtime/vm/jit/abi-ppc64.h"
#include "hphp/runtime/vm/jit/block.h"
#include "hphp/runtime/vm/jit/code-gen-helpers.h"
#include "hphp/runtime/vm/jit/func-guard-ppc64.h"
#include "hphp/runtime/vm/jit/mc-generator.h"
#include "hphp/runtime/vm/jit/print.h"
#include "hphp/runtime/vm/jit/prof-data.h"
#include "hphp/runtime/vm/jit/service-requests.h"
#include "hphp/runtime/vm/jit/smashable-instr-ppc64.h"
#include "hphp/runtime/vm/jit/target-cache.h"
#include "hphp/runtime/vm/jit/timer.h"
#include "hphp/runtime/vm/jit/vasm.h"
#include "hphp/runtime/vm/jit/vasm-instr.h"
#include "hphp/runtime/vm/jit/vasm-internal.h"
#include "hphp/runtime/vm/jit/vasm-lower.h"
#include "hphp/runtime/vm/jit/vasm-print.h"
#include "hphp/runtime/vm/jit/vasm-unit.h"
#include "hphp/runtime/vm/jit/vasm-util.h"
#include "hphp/runtime/vm/jit/vasm-visit.h"

#include <algorithm>
#include <tuple>

TRACE_SET_MOD(vasm);

namespace HPHP { namespace jit {

///////////////////////////////////////////////////////////////////////////////

using namespace ppc64;
using namespace ppc64_asm;

namespace {

///////////////////////////////////////////////////////////////////////////////

// rvmfp position on call stack.
constexpr int rvmfp_position_on_callstack = 8;  // CR save area not in use

/* Parameters for push/pop and keep stack aligned */
constexpr int push_pop_position           = 8;

///////////////////////////////////////////////////////////////////////////////

struct Vgen {
  explicit Vgen(Venv& env)
    : text(env.text)
    , assem(*env.cb)
    , a(&assem)
    , current(env.current)
    , next(env.next)
    , jmps(env.jmps)
    , jccs(env.jccs)
    , catches(env.catches)
  {}

  static void patch(Venv& env);
  static void pad(CodeBlock& cb);

  /////////////////////////////////////////////////////////////////////////////

  template<class Inst> void emit(const Inst& i) {
    always_assert_flog(false, "unimplemented instruction: {} in B{}\n",
                       vinst_names[Vinstr(i).op], size_t(current));
  }
  void copyCR0toCR1(Assembler *a, Reg64 raux)
  {
    a->mfcr(raux);
    a->sradi(raux,raux,4);
    a->mtocrf(0x40,raux);
  }

  // intrinsics
  void emit(const copy& i) {
    if (i.s == i.d) return;
    if (i.s.isGP()) {
      if (i.d.isGP()) {                     // GP => GP
        a->mr(i.d, i.s);
      } else {                              // GP => XMM
        assertx(i.d.isSIMD());
        a->std(i.s, rsp()[-8]);
        a->lfd(i.d, rsp()[-8]);
      }
    } else {
      assertx(i.s.isSIMD());
      if (i.d.isGP()) {                     // XMM => GP
        a->stfd(i.s, rsp()[-8]);
        a->ld(i.d, rsp()[-8]);
      } else {                              // XMM => XMM
        assertx(i.d.isSIMD());
        a->fmr(i.d, i.s);
      }
    }
  }
  void emit(const copy2& i) {
    assertx(i.s0.isValid() && i.s1.isValid() &&
            i.d0.isValid() && i.d1.isValid());
    auto s0 = i.s0, s1 = i.s1, d0 = i.d0, d1 = i.d1;
    assertx(d0 != d1);
    if (d0 == s1) {
      if (d1 == s0) {
        a->mr(rAsm, s1);
        a->mr(d0, s0);
        a->mr(d1, rAsm);
      } else {
        // could do this in a simplify pass
        if (s1 != d1) a->mr(d1, s1); // save s1 first; d1 != s0
        if (s0 != d0) a->mr(d0, s0);
      }
    } else {
      // could do this in a simplify pass
      if (s0 != d0) a->mr(d0, s0);
      if (s1 != d1) a->mr(d1, s1);
    }
  }
  void emit(const fallthru& i) {}
  void emit(const ldimmb& i);
  void emit(const ldimmw& i) {
    // PPC64 specific. i.d is not Vreg but Vreg16, so it can't be a SIMD.
    a->li(Reg64(i.d), i.s); // should be only 16bits available
  }
  void emit(const ldimml& i);
  void emit(const ldimmq& i);
  void emit(const ldimmqs& i) { emitSmashableMovq(a->code(), i.s.q(), i.d); }
  void emit(const nothrow& i) {
    mcg->registerCatchBlock(a->frontier(), nullptr);
  }
  // After VM frame unwinding, restore the frame pointer correctly as the
  // callExtern left it with the additional frame.
  void emit(const landingpad& i) {
    a->addi(rsp(), rsp(), 2 * min_callstack_size);    // same in callExtern !!!
  }

  // instructions
  void emit(const fabs& i) {
    a->fabs(i.d, i.s, false);
  }
  void emit(const addl& i) {
    a->addo(Reg64(i.d), Reg64(i.s1), Reg64(i.s0), true);
    copyCR0toCR1(a, rAsm);
  }
  void emit(const addq& i) {
    a->addo(i.d, i.s0, i.s1, true);
    copyCR0toCR1(a, rAsm);
  }

  // Addqi and subqi can't be lowered to addq and subq if the destiny is rsp().
  // To avoid this issue, addqi and subqi are the only vasms that will be
  // lowered directly by using rAsm on its emission.
  //
  // TODO(gut): move them to lower if rsp() manipulation is exclusively allowed
  // in lea and not anymore in addqi and subqi
  void emit(const addqi& i) {
    if (i.s0.fits(HPHP::sz::word)) {
      a->li(rAsm, i.s0);
    } else {
      a->li32(rAsm, i.s0.l());
    }
    a->addo(i.d, i.s1, rAsm, true);
    copyCR0toCR1(a, rAsm);
  }
  void emit(const subqi& i) {
    if (i.s0.fits(HPHP::sz::word)) {
      a->li(rAsm, i.s0);
    } else {
      a->li32(rAsm, i.s0.l());
    }
    a->subo(i.d, i.s1, rAsm, true);
    copyCR0toCR1(a, rAsm);
  }
  void emit(const addsd& i) { a->fadd(i.d, i.s0, i.s1); }
<<<<<<< HEAD
  void emit(const andq& i) {
    a->and_(i.d, i.s0, i.s1, true);
    copyCR0toCR1(a, rAsm);
  }
  void emit(const andqi& i) {
    a->andi(i.d, i.s1, i.s0);
    copyCR0toCR1(a, rAsm);
  } // andi changes CR0
  void emit(const cmpl& i) {
    a->cmpw(Reg64(i.s1), Reg64(i.s0));
    a->cmplw(Reg64(i.s1), Reg64(i.s0), Assembler::CR::CR1);
  }
  void emit(const cmpli& i) {
    a->cmpwi(Reg64(i.s1), i.s0);
    a->cmplwi(Reg64(i.s1), i.s0, Assembler::CR::CR1);
  }
  void emit(const cmpq& i) {
    a->cmpd(i.s1, i.s0);
    a->cmpld(i.s1, i.s0, Assembler::CR::CR1);
  }
  void emit(const cmpqi& i) {
    a->cmpdi(i.s1, i.s0);
    a->cmpldi(i.s1, i.s0, Assembler::CR::CR1);
  }
=======
  void emit(const andq& i) { a->and(i.d, i.s0, i.s1, true); }
  void emit(const andqi& i) { a->andi(i.d, i.s1, i.s0); } // andi changes CR0
  void emit(const cmpl& i) { a->cmpw(Reg64(i.s1), Reg64(i.s0)); }
  void emit(const cmpli& i) { a->cmpwi(Reg64(i.s1), i.s0); }
  void emit(const cmpq& i) { a->cmpd(i.s1, i.s0); }
  void emit(const cmpqi& i) { a->cmpdi(i.s1, i.s0); }
>>>>>>> 22ad3e11
  void emit(const xscvdpsxds& i) { a->xscvdpsxds(i.d, i.s); }
  void emit(const xscvsxddp& i) { a->xscvsxddp(i.d, i.s); }
  void emit(const xxlxor& i) { a->xxlxor(i.d, i.s1, i.s0); }
  void emit(const xxpermdi& i) { a->xxpermdi(i.d, i.s1, i.s0); }
  void emit(const mfvsrd& i) { a->mfvsrd(i.d, i.s); }
  void emit(const mtvsrd& i) { a->mtvsrd(i.d, i.s); }
  void emit(const decl& i) {
    a->subfo(Reg64(i.d), rone(), Reg64(i.s), true);
    copyCR0toCR1(a, rAsm);
  }
  void emit(const decq& i) {
    a->subfo(i.d, rone(), i.s, true);
    copyCR0toCR1(a, rAsm);
  }
  void emit(const imul& i) {
    a->mulld(i.d, i.s1, i.s0, true);
    copyCR0toCR1(a, rAsm);
  }
  void emit(const srem& i) {
    // remainder as described on divd documentation:
    a->divd(i.d, i.s0, i.s1);   // i.d = quotient
    a->mulld(i.d, i.d, i.s1);   // i.d = quotient*divisor
    a->subf(i.d, i.d, i.s0);    // i.d = remainder
  }
  void emit(const divint& i) { a->divd(i.d,  i.s0, i.s1, false); }
  void emit(const mulsd& i) { a->fmul(i.d, i.s1, i.s0); }
  void emit(const divsd& i) { a->fdiv(i.d, i.s1, i.s0); }
  void emit(const fcmpo& i) {
    a->fcmpo(i.sf, i.s1, i.s0);
    copyCR0toCR1(a, rAsm);
  }
  void emit(const fcmpu& i) {
    a->fcmpu(i.sf, i.s1, i.s0);
    copyCR0toCR1(a, rAsm);
  }
  void emit(const incw& i) {
    a->addo(Reg64(i.d), Reg64(i.s), rone(), true);
    copyCR0toCR1(a, rAsm);
  }
  void emit(const incl& i) {
    a->addo(Reg64(i.d), Reg64(i.s), rone(), true);
    copyCR0toCR1(a, rAsm);
  }
  void emit(const incq& i) {
    a->addo(i.d, i.s, rone(), true);
    copyCR0toCR1(a, rAsm);
  }
  void emit(const jmpi& i) {
    a->branchAuto(i.target, BranchConditions::Always, LinkReg::DoNotTouch);
  }
  void emit(const jmpr& i) {
    a->mtctr(i.target);
    a->bctr();
  }
  void emit(const leap& i) { a->li64(i.d, i.s.r.disp); }
  void emit(const loadups& i) { a->lxvw4x(i.d,i.s); }
  void emit(const mfcr& i) { a->mfcr(i.d); }
  void emit(const mflr& i) { a->mflr(i.d); }
  void emit(const mtlr& i) { a->mtlr(i.s); }
  void emit(const movl& i) {
    int8_t sh = sizeof(int) * CHAR_BIT;
    a->rlwinm(rAsm, Reg64(i.s), 0, 32-sh, 31);
    a->mr(Reg64(i.d), rAsm);
  }
  void emit(const movlk& i) {
    int8_t sh = sizeof(int) * CHAR_BIT;
    a->rlwinm(rAsm, i.s, 0, 32-sh, 31); // extract lower 32bits
    a->clrrwi(i.d, i.d, sh); // clear lower 32bits on destination
    // move lower 32bits to destination and keep the higher 32bits
    a->or(i.d, i.d, rAsm);
  }
  void emit(const movb& i) {
    int8_t sh = CHAR_BIT;
    a->rlwinm(rAsm, Reg64(i.s), 0, 32-sh, 31); // extract lower byte
    a->clrrwi(Reg64(i.d), Reg64(i.d), sh); // clear lower byte on destination
    // move lower byte to destination and keep the other 56 bits
    a->or(Reg64(i.d), Reg64(i.d), rAsm);
  }
  void emit(const movzbl& i) {
    int8_t sh_32 = sizeof(int) * CHAR_BIT;
    int8_t sh_8 = CHAR_BIT;
    a->rlwinm(rAsm, Reg64(i.s), 0, 32-sh_8, 31); // extract lower byte
    // clear lower 32bits on destination
    a->clrrwi(Reg64(i.d), Reg64(i.d), sh_32);
    // move lower byte to destination and keep the other 56 bits
    a->or(Reg64(i.d), Reg64(i.d), rAsm);
  }
  void emit(const movzbq& i) {
    int8_t sh_8 = CHAR_BIT;
    a->rlwinm(rAsm, Reg64(i.s), 0, 32-sh_8, 31); // extract lower byte
    a->mr(i.d, rAsm); // move entire register to reset higher 56bits
  }
  void emit(const extsb& i) {
    a->extsb(i.d, i.s);
  }
  void emit(const extsw& i) {
    a->extsw(i.d, i.s);
  }
  void emit(const neg& i) {
    a->neg(i.d, i.s, true);
    copyCR0toCR1(a, rAsm);
  }
  void emit(const nop& i) { a->ori(Reg64(0), Reg64(0), 0); } // no-op form
  void emit(const not& i) { a->nor(i.d, i.s, i.s, false); }
<<<<<<< HEAD
  void emit(const orq& i) {
    a->or_(i.d, i.s0, i.s1, true);
    copyCR0toCR1(a, rAsm);
  }
=======
  void emit(const orq& i) { a->or(i.d, i.s0, i.s1, true); }
>>>>>>> 22ad3e11
  void emit(const orqi& i) {
    if (i.s0.fits(HPHP::sz::word)) {
      a->li(rAsm,i.s0);
    } else {
      a->li32(rAsm,i.s0.l());
    }

<<<<<<< HEAD
    a->or_(i.d, i.s1, rAsm, true /** or. implies Rc = 1 **/);
    copyCR0toCR1(a, rAsm);
=======
    a->or(i.d, i.s1, rAsm, true /** or. implies Rc = 1 **/);
>>>>>>> 22ad3e11
  }
  void emit(const roundsd& i) { a->xsrdpi(i.d, i.s); }
  void emit(const ret& i) {
    a->blr();
  }
  /*Immediate-form logical (unsigned) shift operations are
    obtained by specifying appropriate masks and shift values for
    certain Rotate instructions.
  */
  void emit(const sar& i) {
    a->srad(i.d, i.s1, i.s0, true);
    copyCR0toCR1(a,rAsm);
  }
  void emit(const sarqi& i) {
    a->sradi(i.d, i.s1, i.s0.b(), true);
    copyCR0toCR1(a, rAsm);
  }
  void emit(const setcc& i) {
    ppc64_asm::Label l_true, l_end;
    Reg64 d(i.d);

    a->bc(l_true, i.cc);
    a->xor(d, d, d, false);   /* set output to 0 */
    a->b(l_end);

    l_true.asm_label(*a);
    a->li(d, 1);        /* set output to 1 */

    l_end.asm_label(*a);
  }
  void emit(const shlli& i) {
    a->slwi(Reg64(i.d), Reg64(i.s1), i.s0.b(), true);
    copyCR0toCR1(a, rAsm);
  }
  void emit(const shl& i) {
    a->sld(i.d, i.s1, i.s0, true);
    copyCR0toCR1(a, rAsm);
  }
  void emit(const shlqi& i) {
    a->sldi(i.d, i.s1, i.s0.b(), true);
    copyCR0toCR1(a, rAsm);
  }
  void emit(const shrli& i) {
    a->srwi(Reg64(i.d), Reg64(i.s1), i.s0.b(), true);
    copyCR0toCR1(a, rAsm);
  }
  void emit(const shrqi& i) {
    a->srdi(i.d, i.s1, i.s0.b(), true);
    copyCR0toCR1(a, rAsm);
  }
  void emit(const sqrtsd& i) { a->xssqrtdp(i.d,i.s); }
  void emit(const storeups& i) { a->stxvw4x(i.s,i.m); }

  // macro for commonlizing X-/D-form of load/store instructions
#define X(instr, dst, ptr)                                \
  do {                                                    \
    if (ptr.index.isValid()) {                            \
      a->instr##x(dst, ptr);                              \
    } else {                                              \
      a->instr   (dst, ptr);                              \
    }                                                     \
  } while(0)

  // As all registers are 64-bits wide, a smaller number from the memory should
  // have its sign extended after loading except for the 'z' vasm variants
  void emit(const loadw& i) {
    X(lhz,  Reg64(i.d), i.s);
    a->extsh(Reg64(i.d), Reg64(i.d));
  }
  void emit(const loadl& i) {
    X(lwz,  Reg64(i.d), i.s);
    a->extsw(Reg64(i.d), Reg64(i.d));
  }

  void emit(const loadb& i)   { X(lbz, Reg64(i.d),  i.s); }
  void emit(const loadtqb& i) { X(lbz, Reg64(i.d),  i.s); }
  void emit(const loadzbl& i) { X(lbz,  Reg64(i.d), i.s); }
  void emit(const loadzbq& i) { X(lbz,  i.d,        i.s); }
  void emit(const loadzlq& i) { X(lwz,  i.d,        i.s); }
  void emit(const storeb& i)  { X(stb,  Reg64(i.s), i.m); }
  void emit(const storel& i)  { X(stw,  Reg64(i.s), i.m); }
  void emit(const storew& i)  { X(sth,  Reg64(i.s), i.m); }
  void emit(const loadsd& i)  { X(lfd,  i.d,        i.s); }
  void emit(const storesd& i) { X(stfd, i.s,        i.m); }

#undef X

  /* Subtractions: d = s1 - s0 */
  void emit(const subq& i) {
    a->sub(i.d, i.s1, i.s0, true);
    copyCR0toCR1(a, rAsm);
  }
  void emit(const subsd& i) { a->fsub(i.d, i.s1, i.s0, false); }
  void emit(const testq& i) {
    // More information on:
    // https://goo.gl/F1wrbO
<<<<<<< HEAD
    if (i.s0 != i.s1)
    {
      a->and_(rAsm, i.s0, i.s1, true); // result is not used, only flags
      copyCR0toCR1(a, rAsm);
    }
    else
    {
      a->cmpdi(i.s0, Immed(0));
      a->cmpldi(i.s0, Immed(0));
    }
  }
  void emit(const ucomisd& i) {
    a->dcmpu(i.s0,i.s1);
    copyCR0toCR1(a, rAsm);
=======
    if (i.s0 != i.s1) {
      a->and(rAsm, i.s0, i.s1, true);   // result is not used, only flags
    } else {
      a->cmpdi(i.s0, Immed(0));
    }
>>>>>>> 22ad3e11
  }
  void emit(const ud2& i) { a->trap(); }
  void emit(const xorb& i) {
<<<<<<< HEAD
    a->xor_(Reg64(i.d), Reg64(i.s0), Reg64(i.s1), true);
    copyCR0toCR1(a, rAsm);
  }
  void emit(const xorl& i) {
    a->xor_(Reg64(i.d), Reg64(i.s0), Reg64(i.s1), true);
    copyCR0toCR1(a, rAsm);
  }
  void emit(const xorq& i) {
    a->xor_(i.d, i.s0, i.s1, true);
    copyCR0toCR1(a, rAsm);
  }
=======
    a->xor(Reg64(i.d), Reg64(i.s0), Reg64(i.s1), true);
  }
  void emit(const xorl& i) {
    a->xor(Reg64(i.d), Reg64(i.s0), Reg64(i.s1), true);
  }
  void emit(const xorq& i) { a->xor(i.d, i.s0, i.s1, true); }
>>>>>>> 22ad3e11
  void emit(const xorqi& i) {
    if (i.s0.fits(HPHP::sz::word)) {
      a->li(rAsm, i.s0);
    } else {
      a->li32(rAsm, i.s0.l());
    }

<<<<<<< HEAD
    a->xor_(i.d, i.s1, rAsm, true /** xor. implies Rc = 1 **/);
    copyCR0toCR1(a, rAsm);
=======
    a->xor(i.d, i.s1, rAsm, true /** xor. implies Rc = 1 **/);
>>>>>>> 22ad3e11
  }


  // The following vasms reemit other vasms. They are implemented afterwards in
  // order to guarantee that the desired vasm is already defined or else it'll
  // fallback to the templated emit function.
  void emit(const cvtsi2sd& i);
  void emit(const cvttsd2siq& i);
  void emit(const callfaststub& i);
  void emit(const callstub& i);
  void emit(const jcc& i);
  void emit(const jcci& i);
  void emit(const jmp& i);
  void emit(const load& i);
  void emit(const pop& i);
  void emit(const push& i);
  void emit(const store& i);
  void emit(const mcprep&);
  void emit(const syncpoint& i);
  void emit(const unwind& i);
  void emit(const callphp&);
  void emit(const cmovq&);
  void emit(const leavetc&);
  void emit(const lea&);
  void emit(const contenter&);

  // auxiliary for emit(call) and emit(callr)
  template<class Func>
  void callExtern(Func func);
  void emit(const call& i);
  void emit(const callr& i);
  void emit(const calls& i);
  void emit(const stublogue& i);
  void emit(const stubret& i);
  void emit(const tailcallstub& i);
  void emit(const callarray& i);

private:
  CodeBlock& frozen() { return text.frozen().code; }

  Vtext& text;
  ppc64_asm::Assembler assem;
  ppc64_asm::Assembler* a;

  const Vlabel current;
  const Vlabel next;
  jit::vector<Venv::LabelPatch>& jmps;
  jit::vector<Venv::LabelPatch>& jccs;
  jit::vector<Venv::LabelPatch>& catches;
};

void Vgen::emit(const cvtsi2sd& i) {
  // As described on ISA page 727, F.2.6
  emit(copy{i.s, i.d});
  a->fcfids(i.d, i.d);
}

void Vgen::emit(const cvttsd2siq& i) {
  // As described on ISA page 726, F.2.2
  a->fctidz(rFasm, i.s);
  emit(copy{rFasm, i.d});
}

void Vgen::emit(const ldimmb& i) {
  if (i.d.isGP()) {
    // This is necessary since x86_64 can load only the byte and do not
    // touch the other bits of destination register
    a->li(rAsm, i.s); // should be only 8bits available
    a->clrrwi(i.d, i.d, CHAR_BIT); // Clear lower byte
    // Place only the byte into the register, keeping the higher 56bits
    a->or(i.d, i.d, rAsm);
  } else {
    assertx(i.d.isSIMD());
    a->li(rAsm, i.s);
    // no conversion necessary. The i.s already comes converted to FP
    emit(copy{rAsm, i.d});
  }
}

void Vgen::emit(const ldimml& i) {
  if (i.d.isGP()) {
    a->li32(i.d, i.s.l());
  } else {
    assertx(i.d.isSIMD());
    a->li32(rAsm, i.s.l());
    // no conversion necessary. The i.s already comes converted to FP
    emit(copy{rAsm, i.d});
  }
}

void Vgen::emit(const ldimmq& i) {
  auto val = i.s.q();
  if (i.d.isGP()) {
    if (val == 0) {
      a->xor(i.d, i.d, i.d);
      // emit nops to fill a standard li64 instruction block
      // this will be useful on patching and smashable operations
      a->emitNop(ppc64_asm::Assembler::kLi64InstrLen -
          1 * ppc64_asm::Assembler::kBytesPerInstr);
    } else {
      a->li64(i.d, val);
    }
  } else {
    assertx(i.d.isSIMD());
    a->li64(rAsm, i.s.q());
    // no conversion necessary. The i.s already comes converted to FP
    emit(copy{rAsm, i.d});
  }
}

void Vgen::emit(const contenter& i) {
 ppc64_asm::Label stub, end;
 Reg64 fp = i.fp;

 a->branchAuto(end);
 stub.asm_label(*a);

 // The following two lines are equivalent to
 // pop(fp[AROFF(m_savedRip)]) on x64.
 // rAsm is a scratch register.
 a->mflr(rAsm);
 emit(store{rAsm, fp[AROFF(m_savedRip)]});

 emit(jmpr{i.target,i.args});

 end.asm_label(*a);
 // This is equivalent to vasm 'call'.
 callExtern([&]() {
   a->branchAuto(stub, BranchConditions::Always, LinkReg::Save);
 });

 emit(unwind{{i.targets[0], i.targets[1]}});
}

void Vgen::emit(const syncpoint& i) {
  // As the syncpoint intends to store the return address of the last call vasm,
  // it's necessary to subtract 3 instructions from the callExtern's "epilogue"
  // as mtlr, ld, addi exist before current a->frontier().
  TCA saved_pc = a->frontier() - smashableCallSkipEpilogue();
  FTRACE(5, "IR recordSyncPoint: {} {} {}\n", saved_pc,
         i.fix.pcOffset, i.fix.spOffset);
  mcg->recordSyncPoint(saved_pc, i.fix);
}

/*
 * Push/pop mechanism is as simple as X64: it stores 8 bytes below the SP.
 */
void Vgen::emit(const pop& i) {
  a->ld(i.d, rsp()[0]);                         // popped element
  a->addi(rsp(), rsp(), push_pop_position);     // recover stack
}
void Vgen::emit(const push& i) {
  a->stdu(i.s, rsp()[-push_pop_position]);      // pushed element
}

void Vgen::emit(const load& i) {
  if (i.d.isGP()) {
    if (i.s.index.isValid()){
      a->ldx(i.d, i.s);
    } else {
      a->ld(i.d, i.s);
    }
  } else {
    assertx(i.d.isSIMD());
    a->lfd(i.d, i.s);
  }
}

void Vgen::emit(const callstub& i) {
  emit(call{i.target, i.args});
}

void Vgen::emit(const callfaststub& i) {
  emit(call{i.target, i.args});
  emit(syncpoint{i.fix});
}
void Vgen::emit(const unwind& i) {
  // As the catch intends to store the return address of the last call vasm,
  // it's necessary to subtract 3 instructions from the callExtern's "epilogue"
  // as mtlr, ld, addi exist before current a->frontier().
  TCA saved_pc = a->frontier() - smashableCallSkipEpilogue();
  catches.push_back({saved_pc, i.targets[1]});
  emit(jmp{i.targets[0]});
}
void Vgen::emit(const jmp& i) {
  if (next == i.target) return;
  jmps.push_back({a->frontier(), i.target});

  // offset to be determined by a->patchBctr
  a->branchAuto(a->frontier());
}
void Vgen::emit(const jcc& i) {
  if (i.targets[1] != i.targets[0]) {
    if (next == i.targets[1]) {
      return emit(jcc{ccNegate(i.cc), i.sf, {i.targets[1], i.targets[0]}});
    }
    auto taken = i.targets[1];
    jccs.push_back({a->frontier(), taken});

    // offset to be determined by a->patchBctr
    a->branchAuto(a->frontier(), i.cc);
  }
  emit(jmp{i.targets[0]});
}
void Vgen::emit(const jcci& i) {
  a->branchAuto(i.taken, i.cc);
  emit(jmp{i.target});
}

void Vgen::emit(const cmovq& i) {
  // A CR bit parameter in ppc64 is a combination of X64's cc and sf variables:
  // CR group (4 bits per group) is a sf and the CR bit (1 of the 4) is the cc
  BranchParams bp (i.cc);
  auto t = i.t;
  auto f = i.f;
  if (static_cast<uint8_t>(BranchParams::BO::CRNotSet) == bp.bo()) {
    // invert the true/false parameters, as only the bp.bi field is used
    std::swap(t,f);
  }
  a->isel(i.d, t, f, (4 * int(i.sf.asReg())) + bp.bi());
}

void Vgen::patch(Venv& env) {
  for (auto& p : env.jmps) {
    assertx(env.addrs[p.target]);
    ppc64_asm::Assembler::patchBctr(p.instr, env.addrs[p.target]);
  }
  for (auto& p : env.jccs) {
    assertx(env.addrs[p.target]);
    ppc64_asm::Assembler::patchBctr(p.instr, env.addrs[p.target]);
  }
  assertx(env.bccs.empty());
}

void Vgen::pad(CodeBlock& cb) {
  ppc64_asm::Assembler a {cb};
  while (a.available() >= 4) a.trap();
  assertx(a.available() == 0);
}

void Vgen::emit(const store& i) {
  if (i.s.isGP()) {
    if (i.d.index.isValid()){
      a->stdx(i.s, i.d);
    } else {
      a->std(i.s, i.d);
    }
  } else {
    assertx(i.s.isSIMD());
    a->stfd(i.s, i.d);
  }
}

void Vgen::emit(const mcprep& i) {
  /*
   * Initially, we set the cache to hold (addr << 1) | 1 (where `addr' is the
   * address of the movq) so that we can find the movq from the handler.
   *
   * We set the low bit for two reasons: the Class* will never be a valid
   * Class*, so we'll always miss the inline check before it's smashed, and
   * handlePrimeCacheInit can tell it's not been smashed yet
   */
  auto const mov_addr = emitSmashableMovq(a->code(), 0, r64(i.d));
  auto const imm = reinterpret_cast<uint64_t>(mov_addr);
  smashMovq(mov_addr, (imm << 1) | 1);

  mcg->cgFixups().m_addressImmediates.insert(reinterpret_cast<TCA>(~imm));
}

void Vgen::emit(const callphp& i) {
  emitSmashableCall(a->code(), i.stub);
  emit(unwind{{i.targets[0], i.targets[1]}});
}

void Vgen::emit(const leavetc&) {
  emit(ret{});
}

void Vgen::emit(const lea& i) {
  // could do this in a simplify pass
  if (i.s.disp == 0 && i.s.base.isValid() && !i.s.index.isValid()) {
    emit(copy{i.s.base, i.d});
  } else {
    // don't reuse addq and addqi as they need a SF
    Vptr p = i.s;
    if (p.index.isValid()) {
      a->add(i.d, p.base, p.index);
    } else {
      a->addi(i.d, p.base, p.disp);
    }
  }
}

template<class Func>
void Vgen::callExtern(Func func) {
  /*
   * REMEMBER to update the smashable parameters for call on
   * smashable-instr-ppc64.h when this function is updated!
   *
   * Below there is additionally another "min_callstack_size" so LR save
   * doesn't overwrite the memory of a pushed element.
   */
  a->prologue(rsp(), rtoc(), rfuncln(), rvmfp());
  func(); // branch
  a->epilogue(rsp(), rtoc(), rfuncln());
}

void Vgen::emit(const call& i) {
  callExtern([&]() {
      a->branchAuto(i.target, BranchConditions::Always, LinkReg::Save);
  });
}

void Vgen::emit(const callr& i) {
  callExtern([&]() {
      a->mr(rfuncentry(), i.target);
      a->mtctr(rfuncentry());
      a->bctrl();
  });
}

void Vgen::emit(const calls& i) {
  emitSmashableCall(a->code(), i.target);
}

void Vgen::emit(const callarray& i) {
  emit(call{i.target, i.args});
}

/////////////////////////////////////////////////////////////////////////////
/*
 * Stub function ABI
 *
 * The code below is Call-stub ABI compliant, not PPC64 ABI.
 */
void Vgen::emit(const stublogue& i) {
  // Return address.
  auto tmp = rfuncln();
  a->mflr(tmp);
  a->std(tmp, rsp()[-8]);

  // rvmfp, if necessary.
  if (i.saveframe) a->std(rvmfp(), rsp()[-16]);

  // Update native stack pointer.
  a->addi(rsp(), rsp(), -16);
}

void Vgen::emit(const stubret& i) {
  // Update native stack pointer.
  a->addi(rsp(), rsp(), 16);

  // rvmfp, if necessary.
  if (i.saveframe) a->ld(rvmfp(), rsp()[-16]);

  // Return address.
  auto tmp = rfuncln();
  a->ld(tmp, rsp()[-8]);
  a->mtlr(tmp);
  emit(ret{});
}

void Vgen::emit(const tailcallstub& i) {
  // Return address.
  auto tmp = rfuncln();
  a->mflr(tmp);
  a->std(tmp, rsp()[-8]);

  // Update native stack pointer.
  a->addi(rsp(), rsp(), -16);

  emit(jmpi{i.target, i.args});
}

///////////////////////////////////////////////////////////////////////////////

/*
 * Lower the immediate to a register in order to use ppc64 instructions that
 * can change required Condition Register (on vasm world, that's the SF
 * register).
 */
void lowerImm(Immed imm, Vout& v, Vreg& tmpRegister) {
  tmpRegister = v.makeReg();
  if (imm.fits(HPHP::sz::word)) {
    v << ldimmw{imm, tmpRegister};
  } else {
    v << ldimml{imm, tmpRegister};
  }
}

/*
 * Native ppc64 instructions can't handle an immediate bigger than 16 bits and
 * need to be loaded into a register in order to be used.
 */
bool patchImm(Immed64 imm, Vout& v, Vreg& tmpRegister) {
  if (imm.fits(HPHP::sz::word)) {
    return false;
  } else if (imm.fits(HPHP::sz::dword)) {
    tmpRegister = v.makeReg();
    v << ldimml{imm.l(), tmpRegister};
    return true;
  } else {
    tmpRegister = v.makeReg();
    v << ldimmq{imm, tmpRegister};
    return true;
  }
}

/*
 * Vptr struct supports fancy x64 addressing modes.
 * So we need to patch it to avoid ppc64el unsuported address modes.
 *
 * After patching, the Vptr @p will only have either base and index or base and
 * displacement.
 */
void patchVptr(Vptr& p, Vout& v) {
  // Map all address modes that Vptr can be so it can be handled.
  enum class AddressModes {
    Invalid        = 0,
    Disp           = 1, // Displacement
    Base           = 2, // Base
    BaseDisp       = 3, // Base+Displacement
    Index          = 4, // Index
    IndexDisp      = 5, // Index+Dispacement
    IndexBase      = 6, // Index+Base
    IndexBaseDisp  = 7  // Index+Base+Displacement
  };

  AddressModes mode = static_cast<AddressModes>(
                    (((p.disp != 0)     & 0x1) << 0) |
                    ((p.base.isValid()  & 0x1) << 1) |
                    ((p.index.isValid() & 0x1) << 2));

  // Index can never be used directly if shifting is necessary. Handling it here
  uint8_t shift = p.scale == 2 ? 1 :
                  p.scale == 4 ? 2 :
                  p.scale == 8 ? 3 : 0;

  if (p.index.isValid() && shift) {
    Vreg shifted_index_reg = v.makeReg();
    v << shlqi{shift, p.index, shifted_index_reg, VregSF(RegSF{0})};
    p.index = shifted_index_reg;
    p.scale = 1;  // scale is now normalized.
  }

  // taking care of the displacement, in case it is > 16bits
  Vreg disp_reg;
  bool patched_disp = patchImm(p.disp, v, disp_reg);
  switch (mode) {
    case AddressModes::Base:
    case AddressModes::IndexBase:
      // ppc64 can handle these address modes. Nothing to do here.
      break;

    case AddressModes::BaseDisp:
      // ppc64 can handle this address mode if displacement < 16bits
      if (patched_disp) {
        // disp is loaded on a register. Change address mode to kBase_Index
        p.index = disp_reg;
        p.disp = 0;
      }
      break;

    case AddressModes::Index:
        // treat it as kBase to avoid a kIndex_Disp asm handling.
        std::swap(p.base, p.index);
      break;

    case AddressModes::Disp:
    case AddressModes::IndexDisp:
      if (patched_disp) {
        // disp is loaded on a register. Change address mode to kBase_Index
        p.base = disp_reg;
        p.disp = 0;
      }
      else {
        // treat it as kBase_Disp to avoid a kIndex_Disp asm handling.
        p.base = p.index;
      }
      break;

    case AddressModes::IndexBaseDisp: {
      // This mode is not supported: Displacement will be embedded on Index
      Vreg index_disp_reg = v.makeReg();
      if (patched_disp) {
        v << addq{disp_reg, p.index, index_disp_reg, VregSF(RegSF{0})};
      } else {
        Immed disp = static_cast<int16_t>(p.disp);  // not patched so it fits
        v << addqi{disp, p.index, index_disp_reg, VregSF(RegSF{0})};
      }
      p.index = index_disp_reg;
      p.disp = 0;
      break;
    }

    case AddressModes::Invalid:
    default:
      assert(false && "Invalid address mode");
      break;
  }
}


/*
 * Rules for the lowering of these vasms:
 * 1) All vasms emitted in lowering are already adjusted/patched.
 *   In other words, it will not be lowered afterwards.
 * 2) If a vasm has a Vptr that can be removed by emitting load/store, do it!
 *
 * Parameter description for every lowering:
 * Vout& v : the Vout instance so vasms can be emitted
 * <Type> inst : the current vasm to be lowered
 */

/* fallback, when a vasm is not lowered */
template <typename Inst>
void lowerForPPC64(Vout& v, Inst& inst) {}

/*
 * Using macro to commonlize vasms lowering
 */

// Patches the Vptr, retrieve the immediate and emmit a related direct vasm
#define X(vasm_src, attr_data, vasm_dst, attr_addr, vasm_imm)           \
void lowerForPPC64(Vout& v, vasm_src& inst) {                           \
  Vreg tmp = v.makeReg();                                               \
  Vptr p = inst.attr_addr;                                              \
  patchVptr(p, v);                                                      \
  v << vasm_imm{inst.attr_data, tmp};                                   \
  v << vasm_dst{tmp, p};                                                \
}

X(storebi, s, storeb, m, ldimmb)
X(storewi, s, storew, m, ldimmw)
X(storeli, s, storel, m, ldimml)
X(storeqi, s, store,  m, ldimml)

#undef X

// Simply take care of the vasm's Vptr, reemmiting it if patch occured
#define X(vasm, attr_addr, attr_1, attr_2)                              \
void lowerForPPC64(Vout& v, vasm& inst) {                               \
  patchVptr(inst.attr_addr, v);                                         \
  if (!v.empty()) v << vasm{inst.attr_1, inst.attr_2};                  \
}

X(storeb,   m, s, m);
X(storew,   m, s, m);
X(storel,   m, s, m);
X(store,    d, s, d);
X(storeups, m, s, m);
X(storesd,  m, s, m);
X(load,     s, s, d);
X(loadb,    s, s, d);
X(loadl,    s, s, d);
X(loadzbl,  s, s, d);
X(loadzbq,  s, s, d);
X(loadzlq,  s, s, d);
X(loadups,  s, s, d);
X(lea,      s, s, d);

#undef X

// Auxiliary macros to handle vasms with different attributes
#define NONE
#define ONE(attr_1)             inst.attr_1,
#define TWO(attr_1, attr_2)     inst.attr_1, inst.attr_2,
#define ONE_R64(attr_1)         Reg64(inst.attr_1),
#define TWO_R64(attr_1, attr_2) Reg64(inst.attr_1), Reg64(inst.attr_2),

// If it patches the Immed, replace the vasm for its non-immediate variant
#define X(vasm_src, vasm_dst, attr_imm, attrs)                          \
void lowerForPPC64(Vout& v, vasm_src& inst) {                           \
  Vreg tmp;                                                             \
  lowerImm(inst.attr_imm, v, tmp);                                      \
  v << vasm_dst{tmp, attrs inst.sf};                                    \
}

X(addli,  addl,  s0, TWO(s1, d))
X(andli,  andl,  s0, TWO(s1, d))    // could use patchImm
X(andqi,  andq,  s0, TWO(s1, d))    // could use patchImm
X(testqi, testq, s0, ONE(s1))
X(cmpqi,  cmpq,  s0, ONE(s1))

#undef X

// Simplify MemoryRef vasm types by their direct variant as ppc64 can't
// change data directly in memory. Patches the Vptr, grab and save the data.
#define X(vasm_src, vasm_dst, vasm_load, vasm_store, attr_addr, attrs)  \
void lowerForPPC64(Vout& v, vasm_src& inst) {                           \
  Vreg tmp = v.makeReg(), tmp2 = v.makeReg();                           \
  Vptr p = inst.attr_addr;                                              \
  patchVptr(p, v);                                                      \
  v << vasm_load{p, tmp};                                               \
  v << vasm_dst{attrs tmp, tmp2, inst.sf};                              \
  v << vasm_store{tmp2, p};                                             \
}

X(incwm, incw, loadw, storew, m, NONE)
X(inclm, incl, loadl, storel, m, NONE)
X(incqm, incq, load,  store,  m, NONE)
X(declm, decl, loadl, storel, m, NONE)
X(decqm, decq, load,  store,  m, NONE)
X(addlm, addl, loadw, storew, m, ONE(s0))

#undef X

#undef NONE
#undef ONE
#undef TWO
#undef ONE_R64
#undef TWO_R64

// Also deals with MemoryRef vasms like above but these ones have Immed data
// too. Load data and emit a new vasm depending if the Immed fits a direct
// ppc64 instruction.
#define X(vasm_src, vasm_dst_reg, vasm_dst_imm, vasm_load,              \
                  attr_addr, attr_data)                                 \
void lowerForPPC64(Vout& v, vasm_src& inst) {                           \
  Vptr p = inst.attr_addr;                                              \
  patchVptr(p, v);                                                      \
  Vreg tmp2 = v.makeReg(), tmp;                                         \
  v << vasm_load{p, tmp2};                                              \
  if (patchImm(inst.attr_data, v, tmp))                                 \
    v << vasm_dst_reg{tmp, tmp2, inst.sf};                              \
  else v << vasm_dst_imm{inst.attr_data, tmp2, inst.sf};                \
}

X(cmpbim,  cmpl,  cmpli,  loadb, s1, s0)
X(cmplim,  cmpl,  cmpli,  loadl, s1, s0)
X(cmpqim,  cmpq,  cmpqi,  load,  s1, s0)
X(testbim, testq, testqi, loadb, s1, s0)
X(testwim, testq, testqi, loadw, s1, s0)
X(testlim, testq, testqi, loadl, s1, s0)
X(testqim, testq, testqi, load,  s1, s0)

#undef X

// Very similar with the above case: handles MemoryRef and Immed, but also
// stores the result in the memory.
#define X(vasm_src, vasm_dst, vasm_load, vasm_store,                    \
                  attr_addr, attr_data)                                 \
void lowerForPPC64(Vout& v, vasm_src& inst) {                           \
  Vreg tmp = v.makeReg(), tmp3 = v.makeReg(), tmp2;                     \
  Vptr p = inst.attr_addr;                                              \
  patchVptr(p, v);                                                      \
  v << vasm_load{p, tmp};                                               \
  lowerImm(inst.attr_data, v, tmp2);                                    \
  v << vasm_dst{tmp2, tmp, tmp3, inst.sf};                              \
  v << vasm_store{tmp3, p};                                             \
}

X(orwim,   orq,  loadw, storew, m, s0)
X(orqim,   orq,  load,  store,  m, s0)
X(addqim,  addq, load,  store,  m, s0)
X(addlim,  addl, load,  store,  m, s0)
#undef X

// Handles MemoryRef arguments and load the data input from memory, but these
// ones have no output other than the sign flag register update (SF)
#define X(vasm_src, vasm_dst, vasm_load, attr_addr, attr)               \
void lowerForPPC64(Vout& v, vasm_src& inst) {                           \
  Vptr p = inst.attr_addr;                                              \
  patchVptr(p, v);                                                      \
  Vreg tmp = v.makeReg();                                               \
  v << vasm_load{p, tmp};                                               \
  v << vasm_dst{inst.attr, tmp, inst.sf};                               \
}

X(testqm, testq, load,  s1, s0)
X(cmplm,  cmpl,  loadl, s1, s0)
X(cmpqm,  cmpq,  load,  s1, s0)

#undef X

// Other lowers that didn't fit the macros above or are not so numerous.
void lowerForPPC64(Vout& v, jmpm& inst) {
  Vptr p = inst.target;
  patchVptr(p, v);
  Vreg tmp = v.makeReg();
  v << load{p, tmp};
  v << jmpr{tmp, inst.args};
}

void lowerForPPC64(Vout& v, callm& inst) {
  Vptr p = inst.target;
  patchVptr(p, v);
  auto d = v.makeReg();
  v << load{p, d};
  v << callr{d, inst.args};
}

void lowerForPPC64(Vout& v, loadqp& inst) {
  // in PPC we don't have anything like a RIP register
  // RIP register uses a absolute address so we can perform a baseless load in
  // this case
  Vptr p = baseless(inst.s.r.disp);
  patchVptr(p, v);
  v << load{p, inst.d};
}

void lowerForPPC64(Vout& v, popm& inst) {
  auto tmp = v.makeReg();
  patchVptr(inst.d, v);
  v << pop{tmp};
  v << store{tmp, inst.d};
}

void lowerForPPC64(Vout& v, countbytecode& inst) {
  v << incqm{inst.base[g_bytecodesVasm.handle()], inst.sf};
}

/////////////////////////////////////////////////////////////////////////////
/*
 * PHP function ABI
 */
void lowerForPPC64(Vout& v, phplogue& inst) {
  Vreg ret_address = v.makeReg();
  v << mflr{ret_address};
  v << store{ret_address, inst.fp[AROFF(m_savedRip)]};
}

void lowerForPPC64(Vout& v, phpret& inst) {
  Vreg tmp = v.makeReg();
  v << load{inst.fp[AROFF(m_savedRip)], tmp};
  if (!inst.noframe) {
    v << load{inst.fp[AROFF(m_sfp)], inst.d};
  }
  v << jmpr{tmp};
}

/*
 * Tail call elimination on ppc64: call without creating a stack and keep LR
 * contents as prior to the call.
 */
void lowerForPPC64(Vout& v, tailcallphp& inst) {
  Vreg new_return = v.makeReg();
  v << load{inst.fp[AROFF(m_savedRip)], new_return};
  v << mtlr{new_return};
  v << jmpr{inst.target, inst.args};
}

/////////////////////////////////////////////////////////////////////////////

// Lower movs to copy
void lowerForPPC64(Vout& v, movtqb& inst) { v << copy{inst.s, inst.d}; }
void lowerForPPC64(Vout& v, movtql& inst) { v << copy{inst.s, inst.d}; }

// For PPC64 there are no instructions to perform operations with only part of
// a register, differently of x86_64.
// The VASMs that are composed of these kind of operations, must be lowered to
// first extract the operator into a register and later perform operation using
// the entire register, i. e., 64bits. If it needs a result, like subtract
// operations, the destination register must be filled considering the size of
// operation. For example:
// Consider d register with the value "0x44582C24A50CAD2".
// For a subl instruction (l means 32bits), the result must be placed in the
// lower 32bits (X means the result value):
// "0x44582C2XXXXXXXX" and the higher 32bits should not be touched.
// For operands the treatment is analogous, only the lower 32bits are
// considered to perform the operation.
// Lower comparison to cmpq
void lowerForPPC64(Vout& v, cmpb& inst) {
  Vreg tmp1 = v.makeReg(),
      tmp2 = v.makeReg(),
      tmp3 = v.makeReg(),
      tmp4 = v.makeReg();

  v << movb{inst.s0, tmp1}; // Extract s0
  v << extsb {tmp1, tmp2};  // Extend byte sign
  v << movb{inst.s1, tmp3}; // Extract s1
  v << extsb {tmp3, tmp4};  // Extend byte sign
  v << cmpq{tmp2, tmp4, inst.sf}; // Compare values
}

void lowerForPPC64(Vout& v, cmpl& inst) {
  Vreg tmp1 = v.makeReg(),
      tmp2 = v.makeReg(),
      tmp3 = v.makeReg(),
      tmp4 = v.makeReg();

  v << movl{inst.s0, tmp1}; // Extract byte from s0
  v << extsw{tmp1, tmp2};   // Extend word sign
  v << movl{inst.s1, tmp3}; // extract byte from s1
  v << extsw{tmp3, tmp4};   // Extend word sign
  v << cmpq{tmp2, tmp4, inst.sf}; // Compare the extracted values
}

// Lower comparison with immediate to cmpqi
void lowerForPPC64(Vout& v, cmpbi& inst) {
  Vreg tmp1 = v.makeReg(), tmp2 = v.makeReg();

  v << movb{inst.s1, tmp1}; // extract s0
  v << extsb {tmp1, tmp2};  // extend byte sign
  // compare immed only with the byte extracted
  v << cmpqi{inst.s0, tmp2, inst.sf};
}

void lowerForPPC64(Vout& v, cmpli& inst) {
  // convert cmpli to cmpqi or ldimmq + cmpq by cmpqi's lowering
  Vreg tmp1 = v.makeReg(), tmp2 = v.makeReg(), tmp3 = v.makeReg();

  v << movl{inst.s1, tmp1}; // Extract s1
  v << extsw{tmp1, tmp2};   // Extend word sign
  // Lowering for cmpqi removed, since movl was emitted, then the empty
  // will always return false
  if (patchImm(inst.s0, v, tmp3)) v << cmpq{tmp3, tmp2, inst.sf};
  else v << cmpqi{inst.s0, tmp2, inst.sf};
}

// Lower subtraction to subq
void lowerForPPC64(Vout& v, subl& inst) {
  Vreg tmp1 = v.makeReg(),
        tmp2 = v.makeReg(),
        tmp3 = v.makeReg(),
        tmp4 = v.makeReg(),
        tmp5 = v.makeReg();

  v << movl{inst.s0, tmp1}; // Extract s0
  v << movl{inst.s1, tmp2}; // Extract s1
  v << extsw{tmp1, tmp3};   // Extend word sign
  v << extsw{tmp2, tmp4};   // Extend word sign
  v << subq{tmp3, tmp4, tmp5, inst.sf}; // subtract
  // Move word to d and do not touch the higher 32bits
  v << movlk{tmp5, Reg64(inst.d)};
}

void lowerForPPC64(Vout& v, subbi& inst) {
  Vreg tmp1 = v.makeReg(),
        tmp2 = v.makeReg(),
        tmp3 = v.makeReg();

  v << movb{inst.s1, tmp1}; // Extract s1
  v << extsb{tmp1, tmp2};   // Extend byte sign
  v << subqi{inst.s0, tmp2, tmp3, inst.sf}; // subtract immediate
  // move byte to destiny and do not touch higher 56bits
  v << movb{tmp3, inst.d};
}

void lowerForPPC64(Vout& v, subli& inst) {
  Vreg tmp1 = v.makeReg(),
        tmp2 = v.makeReg(),
        tmp3 = v.makeReg();

  v << movl{inst.s1, tmp1}; // Extract s1
  v << extsw{tmp1, tmp2};   // Extend word sign
  v << subqi{inst.s0, tmp2, tmp3, inst.sf}; // Subtract immediate
  // move word to destiny and do not touch the higher 32bits
  v << movlk{tmp3, Reg64(inst.d)};
}

// Lower test to testq
void lowerForPPC64(Vout& v, testb& inst) {
  Vreg tmp1 = v.makeReg(),
        tmp2 = v.makeReg();

  v << movb{inst.s0, tmp1};// Extract s0
  v << movb{inst.s1, tmp2};// Extract s1
  v << testq{tmp1, tmp2, inst.sf};// Compare lower byte of each source
}

void lowerForPPC64(Vout& v, testl& inst) {
  Vreg tmp1 = v.makeReg(),
        tmp2 = v.makeReg();

  v << movl{inst.s0, tmp1}; // Extract s0
  v << movl{inst.s1, tmp2}; // Extract s1
  v << testq{tmp1, tmp2, inst.sf}; // Compare low 32bits of each source
}

void lowerForPPC64(Vout& v, testbi& inst) {
  Vreg tmp1 = v.makeReg(),
        tmp2 = v.makeReg();

  v << movb{inst.s1, tmp1}; // Extract byte
  // convert testbi to testqi or ldimmq + testq by testqi's lowering
  if (patchImm(inst.s0, v, tmp2)) v << testq{tmp2, tmp1, inst.sf};
  else v << testqi{inst.s0, tmp1, inst.sf}; // perform test operation
}

void lowerForPPC64(Vout& v, testli& inst) {
  Vreg tmp1 = v.makeReg(),
        tmp2 = v.makeReg();

  v << movl{inst.s1, tmp1}; // Extract word
  // convert testli to testqi or ldimmq + testq by testqi's lowering
  if (patchImm(inst.s0, v, tmp2)) v << testq{tmp2, tmp1, inst.sf};
  else v << testqi{inst.s0, tmp1, inst.sf};
}

// Lower xor to xorq
void lowerForPPC64(Vout& v, xorb& inst) {
  Vreg tmp1 = v.makeReg(),
      tmp2 = v.makeReg(),
      tmp3 = v.makeReg();

  v << movb{inst.s0, tmp1}; // Extract byte
  v << movb{inst.s1, tmp2}; // Extract byte
  v << xorq{tmp1, tmp2, tmp3, inst.sf}; // Perform xorq
  // Place only byte result into d and do not touch higher 56bits
  v << movb{tmp3, inst.d};
}
void lowerForPPC64(Vout& v, xorl& inst) {
  Vreg tmp1 = v.makeReg(),
      tmp2 = v.makeReg(),
      tmp3 = v.makeReg();

  v << movl{inst.s0, tmp1}; // Extract word
  v << movl{inst.s1, tmp2}; // Extract word
  v << xorq{tmp1, tmp2, tmp3, inst.sf}; // Perform xorq
  // Place only byte result into d and do not touch higher 32bits
  v << movlk{tmp3, Reg64(inst.d)};
}

// Lower xor with immediate to xorqi
void lowerForPPC64(Vout& v, xorbi& inst) {
  Vreg tmp1 = v.makeReg(),
      tmp2 = v.makeReg();

  v << movb {inst.s1, tmp1}; // Extract byte
  v << xorqi {inst.s0, tmp1, tmp2, VregSF(RegSF{0})}; // Perform xorqi
  // move only the byte result to the destination, keeping the higher 56bits
  v << movb {inst.d, tmp1};
}

// Lower and to andq
void lowerForPPC64(Vout& v, andb& inst) {
  Vreg tmp1 = v.makeReg(),
      tmp2 = v.makeReg(),
      tmp3 = v.makeReg();

  v << movb{inst.s0, tmp1}; // Extract s0
  v << movb{inst.s1, tmp2}; // Extract s1
  v << andq{tmp1, tmp2, tmp3, inst.sf};
  // move only the byte result to the destination, keeping the higher 56bits
  v << movb{tmp3, inst.d};
}

void lowerForPPC64(Vout& v, andl& inst) {
  Vreg tmp1 = v.makeReg(),
      tmp2 = v.makeReg(),
      tmp3 = v.makeReg();

  v << movl{inst.s0, tmp1}; // extract s0
  v << movl{inst.s1, tmp2}; // extract s1
  v << andq{tmp1, tmp2, tmp3, inst.sf};
  v << movlk{tmp3, Reg64(inst.d)}; // Move result keeping the higher 32bits
}

void lowerForPPC64(Vout& v, andbi& inst) {
  Vreg tmp1 = v.makeReg(),
      tmp2 = v.makeReg();

  v << movb{inst.s1, tmp1}; // Extract s1
  // patchImm doesn't need to be called as it should be < 8 bits
  v << andqi{inst.s0, tmp1, tmp2, inst.sf};
  // move only the byte result to the destination, keeping the higher 56bits
  v << movb{tmp2, inst.d};
}

void lowerForPPC64(Vout& v, cloadq& inst) {
  auto m = inst.t;
  patchVptr(m, v);
  auto tmp = v.makeReg();
  v << load{m, tmp};
  v << cmovq{inst.cc, inst.sf, inst.f, tmp, inst.d};
}

void lowerForPPC64(Vout& v, cmpsd& inst) {
  auto sf = v.makeReg();
  auto r64_d = v.makeReg(); // auxiliary for GP -> FP conversion

  // assume standard ComparisonPred as eq_ord
  Vreg equal = rone();
  Vreg nequal = v.makeReg();
  v << ldimmb{0, nequal};

  switch (inst.pred) {
  case ComparisonPred::eq_ord: { // scope for the zero variable initialization
    v << fcmpo{inst.s0, inst.s1, sf};
    // now set the inst.d if the CR's EQ bit is set, else clear it
    break;
  }
  case ComparisonPred::ne_unord:
    v << fcmpu{inst.s0, inst.s1, sf};
    // now clear the inst.d if the CR's EQ bit is set, else set it
    std::swap(equal, nequal);
    break;
  default:
    assert(false && "Invalid ComparisonPred for cmpsd");
  }
  v << cmovq{CC_E, sf, nequal, equal, r64_d};
  v << copy{r64_d, inst.d}; // GP -> FP
}

void lowerForPPC64(Vout& v, absdbl& inst) {
  // parameters are in FP format but in Vreg, so first copy it to a VregDbl type
  auto before_conv = v.makeReg(), after_conv = v.makeReg(); // VregDbl register
  v << copy{inst.s, before_conv};
  v << fabs{before_conv, after_conv};
  // now move it back to Vreg
  v << copy{after_conv, inst.d};
}

void lower_vcallarray(Vunit& unit, Vlabel b) {
  auto& code = unit.blocks[b].code;
  // vcallarray can only appear at the end of a block.
  auto const inst = code.back().get<vcallarray>();
  auto const origin = code.back().origin;

  auto argRegs = inst.args;
  auto const& srcs = unit.tuples[inst.extraArgs];
  jit::vector<Vreg> dsts;
  for (int i = 0; i < srcs.size(); ++i) {
    dsts.emplace_back(rarg(i));
    argRegs |= rarg(i);
  }

  code.back() = copyargs{unit.makeTuple(srcs), unit.makeTuple(std::move(dsts))};
  code.emplace_back(callarray{inst.target, argRegs});
  code.back().origin = origin;
  code.emplace_back(unwind{{inst.targets[0], inst.targets[1]}});
  code.back().origin = origin;
}


/*
 * Lower a few abstractions to facilitate straightforward PPC64 codegen.
 * PPC64 doesn't have instructions for operating on less than 64 bits data
 * (except the memory related load/store), therefore all arithmetic vasms
 * that intend to deal with smaller data will actually operate on 64bits
 */
void lowerForPPC64(Vunit& unit) {
  Timer _t(Timer::vasm_lower);

  // This pass relies on having no critical edges in the unit.
  splitCriticalEdges(unit);

  // Scratch block can change blocks allocation, hence cannot use regular
  // iterators.
  auto& blocks = unit.blocks;

  PostorderWalker{unit}.dfs([&] (Vlabel ib) {
    assertx(!blocks[ib].code.empty());
    auto& back = blocks[ib].code.back();
    if (back.op == Vinstr::vcallarray) {
      lower_vcallarray(unit, Vlabel{ib});
    }

    for (size_t ii = 0; ii < blocks[ib].code.size(); ++ii) {

      vlower(unit, ib, ii);

      auto scratch = unit.makeScratchBlock();
      auto& inst = blocks[ib].code[ii];
      SCOPE_EXIT {unit.freeScratchBlock(scratch);};
      Vout v(unit, scratch, inst.origin);

      switch (inst.op) {

        /*
         * Call every lowering and provide only what is necessary:
         * Vout& v : the Vout instance so vasms can be emitted
         * <Type> inst : the current vasm to be lowered
         *
         * If any vasm is emitted inside of the lower, then the current vasm
         * will be replaced by the vector_splice call below.
         */

#define O(name, imms, uses, defs)                         \
        case Vinstr::name:                                \
          lowerForPPC64(v, inst.name##_);                 \
          if (!v.empty()) {                               \
            vector_splice(unit.blocks[ib].code, ii, 1,    \
                          unit.blocks[scratch].code);     \
          }                                               \
          break;

          VASM_OPCODES

#undef O

      }
    }
  });

  printUnit(kVasmLowerLevel, "after lower for PPC64", unit);
}

///////////////////////////////////////////////////////////////////////////////
} // anonymous namespace

void finishPPC64(Vunit& unit, Vtext& text, const Abi& abi, AsmInfo* asmInfo) {
  // The Timer instances calculate the time while they are alive, hence the
  // additional scope in order to limit them.
  {
    Timer timer(Timer::vasm_optimize);

    removeTrivialNops(unit);
    optimizePhis(unit);
    fuseBranches(unit);
    optimizeJmps(unit);
    optimizeExits(unit);

    lowerForPPC64(unit);

    simplify(unit);

#if 0 // TODO(gut): not needed?
    if (!unit.constToReg.empty()) {
      foldImms<x64::ImmFolder>(unit);
    }
#endif
    {
      Timer timer(Timer::vasm_copy);
      optimizeCopies(unit, abi);
    }
    if (unit.needsRegAlloc()) {
      Timer timer(Timer::vasm_xls);
      removeDeadCode(unit);
      allocateRegisters(unit, abi);
    }
    if (unit.blocks.size() > 1) {
      Timer timer(Timer::vasm_jumps);
      optimizeJmps(unit);
    }
  }

  {
    Timer timer(Timer::vasm_gen);
    vasm_emit<Vgen>(unit, text, asmInfo);
  }
}

///////////////////////////////////////////////////////////////////////////////
}}
<|MERGE_RESOLUTION|>--- conflicted
+++ resolved
@@ -188,9 +188,8 @@
     copyCR0toCR1(a, rAsm);
   }
   void emit(const addsd& i) { a->fadd(i.d, i.s0, i.s1); }
-<<<<<<< HEAD
   void emit(const andq& i) {
-    a->and_(i.d, i.s0, i.s1, true);
+    a->and(i.d, i.s0, i.s1, true);
     copyCR0toCR1(a, rAsm);
   }
   void emit(const andqi& i) {
@@ -213,14 +212,7 @@
     a->cmpdi(i.s1, i.s0);
     a->cmpldi(i.s1, i.s0, Assembler::CR::CR1);
   }
-=======
-  void emit(const andq& i) { a->and(i.d, i.s0, i.s1, true); }
-  void emit(const andqi& i) { a->andi(i.d, i.s1, i.s0); } // andi changes CR0
-  void emit(const cmpl& i) { a->cmpw(Reg64(i.s1), Reg64(i.s0)); }
-  void emit(const cmpli& i) { a->cmpwi(Reg64(i.s1), i.s0); }
-  void emit(const cmpq& i) { a->cmpd(i.s1, i.s0); }
-  void emit(const cmpqi& i) { a->cmpdi(i.s1, i.s0); }
->>>>>>> 22ad3e11
+
   void emit(const xscvdpsxds& i) { a->xscvdpsxds(i.d, i.s); }
   void emit(const xscvsxddp& i) { a->xscvsxddp(i.d, i.s); }
   void emit(const xxlxor& i) { a->xxlxor(i.d, i.s1, i.s0); }
@@ -325,14 +317,10 @@
   }
   void emit(const nop& i) { a->ori(Reg64(0), Reg64(0), 0); } // no-op form
   void emit(const not& i) { a->nor(i.d, i.s, i.s, false); }
-<<<<<<< HEAD
   void emit(const orq& i) {
-    a->or_(i.d, i.s0, i.s1, true);
-    copyCR0toCR1(a, rAsm);
-  }
-=======
-  void emit(const orq& i) { a->or(i.d, i.s0, i.s1, true); }
->>>>>>> 22ad3e11
+    a->or(i.d, i.s0, i.s1, true);
+    copyCR0toCR1(a, rAsm);
+  }
   void emit(const orqi& i) {
     if (i.s0.fits(HPHP::sz::word)) {
       a->li(rAsm,i.s0);
@@ -340,12 +328,8 @@
       a->li32(rAsm,i.s0.l());
     }
 
-<<<<<<< HEAD
-    a->or_(i.d, i.s1, rAsm, true /** or. implies Rc = 1 **/);
-    copyCR0toCR1(a, rAsm);
-=======
     a->or(i.d, i.s1, rAsm, true /** or. implies Rc = 1 **/);
->>>>>>> 22ad3e11
+    copyCR0toCR1(a, rAsm);
   }
   void emit(const roundsd& i) { a->xsrdpi(i.d, i.s); }
   void emit(const ret& i) {
@@ -442,10 +426,9 @@
   void emit(const testq& i) {
     // More information on:
     // https://goo.gl/F1wrbO
-<<<<<<< HEAD
     if (i.s0 != i.s1)
     {
-      a->and_(rAsm, i.s0, i.s1, true); // result is not used, only flags
+      a->and(rAsm, i.s0, i.s1, true); // result is not used, only flags
       copyCR0toCR1(a, rAsm);
     }
     else
@@ -457,36 +440,21 @@
   void emit(const ucomisd& i) {
     a->dcmpu(i.s0,i.s1);
     copyCR0toCR1(a, rAsm);
-=======
-    if (i.s0 != i.s1) {
-      a->and(rAsm, i.s0, i.s1, true);   // result is not used, only flags
-    } else {
-      a->cmpdi(i.s0, Immed(0));
-    }
->>>>>>> 22ad3e11
+
   }
   void emit(const ud2& i) { a->trap(); }
   void emit(const xorb& i) {
-<<<<<<< HEAD
-    a->xor_(Reg64(i.d), Reg64(i.s0), Reg64(i.s1), true);
-    copyCR0toCR1(a, rAsm);
-  }
-  void emit(const xorl& i) {
-    a->xor_(Reg64(i.d), Reg64(i.s0), Reg64(i.s1), true);
-    copyCR0toCR1(a, rAsm);
-  }
-  void emit(const xorq& i) {
-    a->xor_(i.d, i.s0, i.s1, true);
-    copyCR0toCR1(a, rAsm);
-  }
-=======
     a->xor(Reg64(i.d), Reg64(i.s0), Reg64(i.s1), true);
+    copyCR0toCR1(a, rAsm);
   }
   void emit(const xorl& i) {
     a->xor(Reg64(i.d), Reg64(i.s0), Reg64(i.s1), true);
-  }
-  void emit(const xorq& i) { a->xor(i.d, i.s0, i.s1, true); }
->>>>>>> 22ad3e11
+    copyCR0toCR1(a, rAsm);
+  }
+  void emit(const xorq& i) {
+    a->xor(i.d, i.s0, i.s1, true);
+    copyCR0toCR1(a, rAsm);
+  }
   void emit(const xorqi& i) {
     if (i.s0.fits(HPHP::sz::word)) {
       a->li(rAsm, i.s0);
@@ -494,12 +462,8 @@
       a->li32(rAsm, i.s0.l());
     }
 
-<<<<<<< HEAD
-    a->xor_(i.d, i.s1, rAsm, true /** xor. implies Rc = 1 **/);
-    copyCR0toCR1(a, rAsm);
-=======
     a->xor(i.d, i.s1, rAsm, true /** xor. implies Rc = 1 **/);
->>>>>>> 22ad3e11
+    copyCR0toCR1(a, rAsm);
   }
 
 
