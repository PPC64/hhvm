--- conflicted
+++ resolved
@@ -185,7 +185,6 @@
   void emit(const extsb& i) { a.extsb(i.d, i.s); }
   void emit(const extsw& i) { a.extsw(i.d, i.s); }
   void emit(const fabs& i) { a.fabs(i.d, i.s, false); }
-<<<<<<< HEAD
   void emit(const fallthru& i) {}
   void emit(const fcmpo& i) {
     a.fcmpo(i.sf, i.s0, i.s1);
@@ -211,15 +210,6 @@
     a.addo(Reg64(i.d), Reg64(i.s), rone(), true);
     copyCR0toCR1(a, rAsm);
   }
-=======
-  void emit(const fallthru&) {}
-  void emit(const fcmpo& i) { a.fcmpo(i.sf, i.s0, i.s1); }
-  void emit(const fcmpu& i) { a.fcmpu(i.sf, i.s0, i.s1); }
-  void emit(const imul& i) { a.mulldo(i.d, i.s1, i.s0, true); }
-  void emit(const incl& i) { a.addo(Reg64(i.d), Reg64(i.s), rone(), true); }
-  void emit(const incq& i) { a.addo(i.d, i.s, rone(), true); }
-  void emit(const incw& i) { a.addo(Reg64(i.d), Reg64(i.s), rone(), true); }
->>>>>>> 5502e43a
   void emit(const jmpi& i) { a.branchAuto(i.target); }
   void emit(const landingpad&) { }
   void emit(const ldimmw& i) { a.li(Reg64(i.d), i.s); }
@@ -231,16 +221,11 @@
   void emit(const mtlr& i) { a.mtlr(i.s); }
   void emit(const mtvsrd& i) { a.mtvsrd(i.d, i.s); }
   void emit(const mulsd& i) { a.fmul(i.d, i.s1, i.s0); }
-<<<<<<< HEAD
   void emit(const neg& i) {
     a.neg(i.d, i.s, true);
     copyCR0toCR1(a, rAsm);
   }
-  void emit(const nop& i) { a.ori(Reg64(0), Reg64(0), 0); } // no-op form
-=======
-  void emit(const neg& i) { a.neg(i.d, i.s, true); }
-  void emit(const nop& i) { a.nop(); }
->>>>>>> 5502e43a
+  void emit(const nop& i) { a.nop(); } // no-op form
   void emit(const not& i) { a.nor(i.d, i.s, i.s, false); }
   void emit(const orq& i) {
     a.or(i.d, i.s0, i.s1, true);
@@ -284,7 +269,6 @@
     copyCR0toCR1(a, rAsm);
   }
   void emit(const subsd& i) { a.fsub(i.d, i.s1, i.s0, false); }
-<<<<<<< HEAD
   void emit(const ud2& i) { a.trap(); }
   void emit(const xorb& i) {
     a.xor(Reg64(i.d), Reg64(i.s0), Reg64(i.s1), true);
@@ -298,12 +282,6 @@
     a.xor(i.d, i.s0, i.s1, true);
     copyCR0toCR1(a, rAsm);
   }
-=======
-  void emit(const ud2&) { a.trap(); }
-  void emit(const xorb& i) {a.xor(Reg64(i.d), Reg64(i.s0), Reg64(i.s1), true);}
-  void emit(const xorl& i) {a.xor(Reg64(i.d), Reg64(i.s0), Reg64(i.s1), true);}
-  void emit(const xorq& i) { a.xor(i.d, i.s0, i.s1, true); }
->>>>>>> 5502e43a
   void emit(const xscvdpsxds& i) { a.xscvdpsxds(i.d, i.s); }
   void emit(const xscvsxddp& i) { a.xscvsxddp(i.d, i.s); }
   void emit(const xxlxor& i) { a.xxlxor(i.d, i.s1, i.s0); }
@@ -1202,22 +1180,11 @@
 }
 
 void lowerForPPC64(Vout& v, phpret& inst) {
-<<<<<<< HEAD
-  Vreg return_info = v.makeReg();
-  v << load{inst.fp[AROFF(m_savedRip)], return_info};
-  if (!inst.noframe) {
-    v << load{inst.fp[AROFF(m_sfp)], inst.d};
-  }
-
-  // for balancing the link stack (branch predictor), this should perform blr
-  v << mtlr{return_info};
-=======
   v << load{inst.fp[AROFF(m_savedRip)], rfuncln()};
   if (!inst.noframe) v << load{inst.fp[AROFF(m_sfp)], inst.d};
 
   // for balancing the link stack (branch predictor), this should perform blr
   v << mtlr{rfuncln()};
->>>>>>> 5502e43a
   v << ret{RegSet()};
 }
 
