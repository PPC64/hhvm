/*
   +----------------------------------------------------------------------+
   | HipHop for PHP                                                       |
   +----------------------------------------------------------------------+
   | (c) Copyright IBM Corporation 2015-2016                              |
   +----------------------------------------------------------------------+
   | This source file is subject to version 3.01 of the PHP license,      |
   | that is bundled with this package in the file LICENSE, and is        |
   | available through the world-wide-web at the following url:           |
   | http://www.php.net/license/3_01.txt                                  |
   | If you did not receive a copy of the PHP license and are unable to   |
   | obtain it through the world-wide-web, please send a note to          |
   | license@php.net so we can mail you a copy immediately.               |
   +----------------------------------------------------------------------+
*/

#include "hphp/runtime/vm/jit/vasm-emit.h"

#include "hphp/runtime/base/arch.h"
#include "hphp/runtime/vm/jit/abi-ppc64.h"
#include "hphp/runtime/vm/jit/block.h"
#include "hphp/runtime/vm/jit/code-gen-helpers.h"
#include "hphp/runtime/vm/jit/func-guard-ppc64.h"
#include "hphp/runtime/vm/jit/mc-generator.h"
#include "hphp/runtime/vm/jit/print.h"
#include "hphp/runtime/vm/jit/prof-data.h"
#include "hphp/runtime/vm/jit/service-requests.h"
#include "hphp/runtime/vm/jit/smashable-instr-ppc64.h"
#include "hphp/runtime/vm/jit/target-cache.h"
#include "hphp/runtime/vm/jit/timer.h"
#include "hphp/runtime/vm/jit/vasm.h"
#include "hphp/runtime/vm/jit/vasm-instr.h"
#include "hphp/runtime/vm/jit/vasm-internal.h"
#include "hphp/runtime/vm/jit/vasm-lower.h"
#include "hphp/runtime/vm/jit/vasm-print.h"
#include "hphp/runtime/vm/jit/vasm-unit.h"
#include "hphp/runtime/vm/jit/vasm-util.h"
#include "hphp/runtime/vm/jit/vasm-visit.h"

#include <algorithm>
#include <tuple>

TRACE_SET_MOD(vasm);

namespace HPHP { namespace jit {

///////////////////////////////////////////////////////////////////////////////

using namespace ppc64;
using namespace ppc64_asm;

namespace {

///////////////////////////////////////////////////////////////////////////////

/* Parameters for push/pop and keep stack aligned */
constexpr int push_pop_position           = 8;

///////////////////////////////////////////////////////////////////////////////

struct Vgen {
  explicit Vgen(Venv& env)
    : env(env)
    , text(env.text)
    , a(*env.cb)
    , current(env.current)
    , next(env.next)
    , jmps(env.jmps)
    , jccs(env.jccs)
    , catches(env.catches)
  {}

  static void patch(Venv& env);
  static void pad(CodeBlock& cb);

  /////////////////////////////////////////////////////////////////////////////

  template<class Inst> void emit(const Inst& i) {
    always_assert_flog(false, "unimplemented instruction: {} in B{}\n",
                       vinst_names[Vinstr(i).op], size_t(current));
  }
  void copyCR0toCR1(Assembler *a, Reg64 raux)
  {
    a->mfcr(raux);
    a->sradi(raux,raux,4);
    a->mtocrf(0x40,raux);
  }

  // intrinsics
  void emit(const copy& i) {
    if (i.s == i.d) return;
    if (i.s.isGP()) {
      if (i.d.isGP()) {                     // GP => GP
        a.mr(i.d, i.s);
      } else {                              // GP => XMM
        assertx(i.d.isSIMD());
        a.std(i.s, rsp()[-8]);
        a.lfd(i.d, rsp()[-8]);
      }
    } else {
      assertx(i.s.isSIMD());
      if (i.d.isGP()) {                     // XMM => GP
        a.stfd(i.s, rsp()[-8]);
        a.ld(i.d, rsp()[-8]);
      } else {                              // XMM => XMM
        assertx(i.d.isSIMD());
        a.fmr(i.d, i.s);
      }
    }
  }
  void emit(const copy2& i) {
    assertx(i.s0.isValid() && i.s1.isValid() &&
            i.d0.isValid() && i.d1.isValid());
    auto s0 = i.s0, s1 = i.s1, d0 = i.d0, d1 = i.d1;
    assertx(d0 != d1);
    if (d0 == s1) {
      if (d1 == s0) {
        a.mr(rAsm, s1);
        a.mr(d0, s0);
        a.mr(d1, rAsm);
      } else {
        // could do this in a simplify pass
        if (s1 != d1) a.mr(d1, s1); // save s1 first; d1 != s0
        if (s0 != d0) a.mr(d0, s0);
      }
    } else {
      // could do this in a simplify pass
      if (s0 != d0) a.mr(d0, s0);
      if (s1 != d1) a.mr(d1, s1);
    }
  }
  void emit(const addl& i) {
    a.addo(Reg64(i.d), Reg64(i.s1), Reg64(i.s0), true);
  }
  void emit(const ldimmqs& i) {
    emitSmashableMovq(a.code(), env.meta, i.s.q(), i.d);
  }
  void emit(const nothrow& i) {
    // save the return address of previous call.
    TCA saved_pc = a.frontier() - smashableCallSkipEpilogue();
    env.meta.catches.emplace_back(saved_pc, nullptr);
  }

  // instructions
<<<<<<< HEAD
  void emit(const fabs& i) {
    a->fabs(i.d, i.s, false);
  }
  void emit(const addl& i) {
    a->addo(Reg64(i.d), Reg64(i.s1), Reg64(i.s0), true);
    copyCR0toCR1(a, rAsm);
  }
  void emit(const addq& i) {
    a->addo(i.d, i.s0, i.s1, true);
    copyCR0toCR1(a, rAsm);
  }

  // Addqi and subqi can't be lowered to addq and subq if the destiny is rsp().
  // To avoid this issue, addqi and subqi are the only vasms that will be
  // lowered directly by using rAsm on its emission.
  //
  // TODO(gut): move them to lower if rsp() manipulation is exclusively allowed
  // in lea and not anymore in addqi and subqi
  void emit(const addqi& i) {
    if (i.s0.fits(HPHP::sz::word)) {
      a->li(rAsm, i.s0);
    } else {
      a->li32(rAsm, i.s0.l());
    }
    a->addo(i.d, i.s1, rAsm, true);
    copyCR0toCR1(a, rAsm);
  }
  void emit(const subqi& i) {
    if (i.s0.fits(HPHP::sz::word)) {
      a->li(rAsm, i.s0);
=======
  void emit(const addq& i) { a.addo(i.d, i.s0, i.s1, true); }
  void emit(const addsd& i) { a.fadd(i.d, i.s0, i.s1); }
  void emit(const andq& i) { a.and(i.d, i.s0, i.s1, true); }
  void emit(const andqi& i) { a.andi(i.d, i.s1, i.s0); } // andi changes CR0
  void emit(const cmpl& i) { a.cmpw(Reg64(i.s1), Reg64(i.s0)); }
  void emit(const cmpli& i) { a.cmpwi(Reg64(i.s1), i.s0); }
  void emit(const cmpq& i) { a.cmpd(i.s1, i.s0); }
  void emit(const cmpqi& i) { a.cmpdi(i.s1, i.s0); }
  void emit(const decl& i) { a.subfo(Reg64(i.d), rone(), Reg64(i.s), true); }
  void emit(const decq& i) { a.subfo(i.d, rone(), i.s, true); }
  void emit(const divint& i) { a.divd(i.d,  i.s0, i.s1, false); }
  void emit(const divsd& i) { a.fdiv(i.d, i.s1, i.s0); }
  void emit(const extsb& i) { a.extsb(i.d, i.s); }
  void emit(const extsw& i) { a.extsw(i.d, i.s); }
  void emit(const fabs& i) { a.fabs(i.d, i.s, false); }
  void emit(const fallthru& i) {}
  void emit(const fcmpo& i) { a.fcmpo(i.sf, i.s0, i.s1); }
  void emit(const fcmpu& i) { a.fcmpu(i.sf, i.s0, i.s1); }
  void emit(const imul& i) { a.mulldo(i.d, i.s1, i.s0, true); }
  void emit(const incl& i) { a.addo(Reg64(i.d), Reg64(i.s), rone(), true); }
  void emit(const incq& i) { a.addo(i.d, i.s, rone(), true); }
  void emit(const incw& i) { a.addo(Reg64(i.d), Reg64(i.s), rone(), true); }
  void emit(const jmpi& i) { a.branchAuto(i.target); }
  void emit(const jmpr& i) { a.mtctr(i.target); a.bctr(); }
  // After VM frame unwinding, restore the frame pointer correctly as the
  // call left it with the additional frame.
  void emit(const landingpad& i) { a.popFrame(rsp()); }
  void emit(const ldimmw& i) { a.li(Reg64(i.d), i.s); }
  void emit(const leap& i) { a.li64(i.d, i.s.r.disp, false); }
  void emit(const mfcr& i) { a.mfcr(i.d); }
  void emit(const mflr& i) { a.mflr(i.d); }
  void emit(const mfvsrd& i) { a.mfvsrd(i.d, i.s); }
  void emit(const mtlr& i) { a.mtlr(i.s); }
  void emit(const mtvsrd& i) { a.mtvsrd(i.d, i.s); }
  void emit(const mulsd& i) { a.fmul(i.d, i.s1, i.s0); }
  void emit(const neg& i) { a.neg(i.d, i.s, true); }
  void emit(const nop& i) { a.ori(Reg64(0), Reg64(0), 0); } // no-op form
  void emit(const not& i) { a.nor(i.d, i.s, i.s, false); }
  void emit(const orq& i) { a.or(i.d, i.s0, i.s1, true); }
  void emit(const ret& i) { a.blr(); }
  void emit(const roundsd& i) { a.xsrdpi(i.d, i.s); }
  void emit(const sar& i) { a.srad(i.d, i.s1, i.s0, true); }
  void emit(const sarqi& i) { a.sradi(i.d, i.s1, i.s0.b(), true); }
  void emit(const shl& i) { a.sld(i.d, i.s1, i.s0, true); }
  void emit(const shlli& i) { a.slwi(Reg64(i.d), Reg64(i.s1), i.s0.b(), true);}
  void emit(const shlqi& i) { a.sldi(i.d, i.s1, i.s0.b(), true); }
  void emit(const shrli& i) { a.srwi(Reg64(i.d), Reg64(i.s1), i.s0.b(), true);}
  void emit(const shrqi& i) { a.srdi(i.d, i.s1, i.s0.b(), true); }
  void emit(const sqrtsd& i) { a.xssqrtdp(i.d,i.s); }
  void emit(const storeups& i) { a.stxvw4x(i.s,i.m); }
  // Subtractions: d = s1 - s0
  void emit(const subq& i) { a.subfo(i.d, i.s0, i.s1, true); }
  void emit(const subsd& i) { a.fsub(i.d, i.s1, i.s0, false); }
  void emit(const ud2& i) { a.trap(); }
  void emit(const xorb& i) {a.xor(Reg64(i.d), Reg64(i.s0), Reg64(i.s1), true);}
  void emit(const xorl& i) {a.xor(Reg64(i.d), Reg64(i.s0), Reg64(i.s1), true);}
  void emit(const xorq& i) { a.xor(i.d, i.s0, i.s1, true); }
  void emit(const xscvdpsxds& i) { a.xscvdpsxds(i.d, i.s); }
  void emit(const xscvsxddp& i) { a.xscvsxddp(i.d, i.s); }
  void emit(const xxlxor& i) { a.xxlxor(i.d, i.s1, i.s0); }
  void emit(const xxpermdi& i) { a.xxpermdi(i.d, i.s1, i.s0); }

  void emit(const fctidz& i) {
    a.mtfsb0(23); // clear VXCVI
    a.fctidz(i.d, i.s, false);
    a.mcrfs(0,5);
  }
  // TODO: this vasm must be lowered.
  void emit(const loadups& i) {
    Vptr p = i.s;
    Vptr tmp(p);
    switch(p.scale){
      case 8:
        tmp.index = rfuncln();
        a.sldi(tmp.index, p.index, 3);
        break;
      case 4:
        tmp.index = rfuncln();
        a.sldi(tmp.index, p.index, 2);
        break;
      case 2:
        tmp.index = rfuncln();
        a.sldi(tmp.index, p.index, 1);
        break;
      default:
        break;
    }
    if(p.disp != 0) {
      tmp.base = rAsm;
      a.li64(tmp.base, static_cast<int64_t>(p.disp), false);
      a.add(tmp.base, p.base, tmp.base);
      a.lxvd2x(i.d, tmp);
>>>>>>> ef77bb04
    } else {
      a.lxvd2x(i.d, p);
    }
<<<<<<< HEAD
    a->subo(i.d, i.s1, rAsm, true);
    copyCR0toCR1(a, rAsm);
  }
  void emit(const addsd& i) { a->fadd(i.d, i.s0, i.s1); }
  void emit(const andq& i) {
    a->and(i.d, i.s0, i.s1, true);
    copyCR0toCR1(a, rAsm);
  }
  void emit(const andqi& i) {
    a->andi(i.d, i.s1, i.s0);
    copyCR0toCR1(a, rAsm);
  } // andi changes CR0
  void emit(const cmpl& i) {
    a->cmpw(Reg64(i.s1), Reg64(i.s0));
    a->cmplw(Reg64(i.s1), Reg64(i.s0), Assembler::CR::CR1);
  }
  void emit(const cmpli& i) {
    a->cmpwi(Reg64(i.s1), i.s0);
    a->cmplwi(Reg64(i.s1), i.s0, Assembler::CR::CR1);
  }
  void emit(const cmpq& i) {
    a->cmpd(i.s1, i.s0);
    a->cmpld(i.s1, i.s0, Assembler::CR::CR1);
  }
  void emit(const cmpqi& i) {
    a->cmpdi(i.s1, i.s0);
    a->cmpldi(i.s1, i.s0, Assembler::CR::CR1);
  }

  void emit(const xscvdpsxds& i) { a->xscvdpsxds(i.d, i.s); }
  void emit(const xscvsxddp& i) { a->xscvsxddp(i.d, i.s); }
  void emit(const xxlxor& i) { a->xxlxor(i.d, i.s1, i.s0); }
  void emit(const xxpermdi& i) { a->xxpermdi(i.d, i.s1, i.s0); }
  void emit(const mfvsrd& i) { a->mfvsrd(i.d, i.s); }
  void emit(const mtvsrd& i) { a->mtvsrd(i.d, i.s); }
  void emit(const decl& i) {
    a->subfo(Reg64(i.d), rone(), Reg64(i.s), true);
    copyCR0toCR1(a, rAsm);
  }
  void emit(const decq& i) {
    a->subfo(i.d, rone(), i.s, true);
    copyCR0toCR1(a, rAsm);
  }
  void emit(const imul& i) {
    a->mulld(i.d, i.s1, i.s0, true);
    copyCR0toCR1(a, rAsm);
  }
  void emit(const srem& i) {
    // remainder as described on divd documentation:
    a->divd(i.d, i.s0, i.s1);   // i.d = quotient
    a->mulld(i.d, i.d, i.s1);   // i.d = quotient*divisor
    a->subf(i.d, i.d, i.s0);    // i.d = remainder
  }
  void emit(const divint& i) { a->divd(i.d,  i.s0, i.s1, false); }
  void emit(const mulsd& i) { a->fmul(i.d, i.s1, i.s0); }
  void emit(const divsd& i) { a->fdiv(i.d, i.s1, i.s0); }
  void emit(const fcmpo& i) {
    a->fcmpo(i.sf, i.s1, i.s0);
    copyCR0toCR1(a, rAsm);
  }
  void emit(const fcmpu& i) {
    a->fcmpu(i.sf, i.s0, i.s1);
    copyCR0toCR1(a, rAsm);
  }
  void emit(const incw& i) {
    a->addo(Reg64(i.d), Reg64(i.s), rone(), true);
    copyCR0toCR1(a, rAsm);
  }
  void emit(const incl& i) {
    a->addo(Reg64(i.d), Reg64(i.s), rone(), true);
    copyCR0toCR1(a, rAsm);
  }
  void emit(const incq& i) {
    a->addo(i.d, i.s, rone(), true);
    copyCR0toCR1(a, rAsm);
  }

  void emit(const jmpi& i) {
    a->branchAuto(i.target, BranchConditions::Always, LinkReg::DoNotTouch);
=======
>>>>>>> ef77bb04
  }
  void emit(const movl& i) {
    int8_t sh = sizeof(int) * CHAR_BIT;
    a.rlwinm(Reg64(i.d), Reg64(i.s), 0, 32-sh, 31); // extract lowest 32 bits
    a.extsw(Reg64(i.d), Reg64(i.d));                // extend sign
  }
  void emit(const movb& i) {
    int8_t sh = CHAR_BIT;
    a.rlwinm(Reg64(i.d), Reg64(i.s), 0, 32-sh, 31); // extract lower byte
    a.extsb(Reg64(i.d), Reg64(i.d));                // extend sign
  }
<<<<<<< HEAD
  void emit(const movzbq& i) {
    int8_t sh_8 = CHAR_BIT;
    a->rlwinm(rAsm, Reg64(i.s), 0, 32-sh_8, 31); // extract lower byte
    a->mr(i.d, rAsm); // move entire register to reset higher 56bits
  }
  void emit(const extsb& i) {
    a->extsb(i.d, i.s);
  }
  void emit(const extsw& i) {
    a->extsw(i.d, i.s);
  }
  void emit(const neg& i) {
    a->neg(i.d, i.s, true);
    copyCR0toCR1(a, rAsm);
  }
  void emit(const nop& i) { a->ori(Reg64(0), Reg64(0), 0); } // no-op form
  void emit(const not& i) { a->nor(i.d, i.s, i.s, false); }
  void emit(const orq& i) {
    a->or(i.d, i.s0, i.s1, true);
    copyCR0toCR1(a, rAsm);
  }
  void emit(const orqi& i) {
    if (i.s0.fits(HPHP::sz::word)) {
      a->li(rAsm,i.s0);
    } else {
      a->li32(rAsm,i.s0.l());
    }

    a->or(i.d, i.s1, rAsm, true /** or. implies Rc = 1 **/);
    copyCR0toCR1(a, rAsm);
  }
  void emit(const roundsd& i) { a->xsrdpi(i.d, i.s); }
  void emit(const ret& i) {
    a->blr();
  }
  /*Immediate-form logical (unsigned) shift operations are
    obtained by specifying appropriate masks and shift values for
    certain Rotate instructions.
  */
  void emit(const sar& i) {
    a->srad(i.d, i.s1, i.s0, true);
    copyCR0toCR1(a,rAsm);
  }
  void emit(const sarqi& i) {
    a->sradi(i.d, i.s1, i.s0.b(), true);
    copyCR0toCR1(a, rAsm);
  }
  void emit(const setcc& i) {
    ppc64_asm::Label l_true, l_end;
    Reg64 d(i.d);

    a->bc(l_true, i.cc);
    a->xor(d, d, d, false);   /* set output to 0 */
    a->b(l_end);

    l_true.asm_label(*a);
    a->li(d, 1);        /* set output to 1 */

    l_end.asm_label(*a);
  }
  void emit(const shlli& i) {
    a->slwi(Reg64(i.d), Reg64(i.s1), i.s0.b(), true);
    copyCR0toCR1(a, rAsm);
  }
  void emit(const shl& i) {
    a->sld(i.d, i.s1, i.s0, true);
    copyCR0toCR1(a, rAsm);
  }
  void emit(const shlqi& i) {
    a->sldi(i.d, i.s1, i.s0.b(), true);
    copyCR0toCR1(a, rAsm);
  }
  void emit(const shrli& i) {
    a->srwi(Reg64(i.d), Reg64(i.s1), i.s0.b(), true);
    copyCR0toCR1(a, rAsm);
  }
  void emit(const shrqi& i) {
    a->srdi(i.d, i.s1, i.s0.b(), true);
    copyCR0toCR1(a, rAsm);
  }
  void emit(const sqrtsd& i) { a->xssqrtdp(i.d,i.s); }
  void emit(const storeups& i) { a->stxvw4x(i.s,i.m); }
=======
  void emit(const orqi& i) {
    a.li64(rAsm, i.s0.l(), false);
    a.or(i.d, i.s1, rAsm, true /** or. implies Rc = 1 **/);
  }
>>>>>>> ef77bb04

  // macro for commonlizing X-/D-form of load/store instructions
#define X(instr, dst, ptr)                                \
  do {                                                    \
    if (ptr.index.isValid()) {                            \
      a.instr##x(dst, ptr);                               \
    } else {                                              \
      a.instr   (dst, ptr);                               \
    }                                                     \
  } while(0)

  // As all registers are 64-bits wide, a smaller number from the memory should
  // have its sign extended after loading except for the 'z' vasm variants
  void emit(const loadw& i) {
    X(lhz,  Reg64(i.d), i.s);
    a.extsh(Reg64(i.d), Reg64(i.d));
  }
  void emit(const loadl& i) {
    X(lwz,  Reg64(i.d), i.s);
    a.extsw(Reg64(i.d), Reg64(i.d));
  }

  void emit(const loadb& i)   { X(lbz, Reg64(i.d),  i.s); }
  void emit(const loadtqb& i) { X(lbz, Reg64(i.d),  i.s); }
  void emit(const loadzbl& i) { X(lbz,  Reg64(i.d), i.s); }
  void emit(const loadzbq& i) { X(lbz,  i.d,        i.s); }
  void emit(const loadzlq& i) { X(lwz,  i.d,        i.s); }
  void emit(const storeb& i)  { X(stb,  Reg64(i.s), i.m); }
  void emit(const storel& i)  { X(stw,  Reg64(i.s), i.m); }
  void emit(const storew& i)  { X(sth,  Reg64(i.s), i.m); }
  void emit(const loadsd& i)  { X(lfd,  i.d,        i.s); }
  void emit(const storesd& i) { X(stfd, i.s,        i.m); }

#undef X

<<<<<<< HEAD
  /* Subtractions: d = s1 - s0 */
  void emit(const subq& i) {
    a->sub(i.d, i.s1, i.s0, true);
    copyCR0toCR1(a, rAsm);
  }
  void emit(const subsd& i) { a->fsub(i.d, i.s1, i.s0, false); }
  void emit(const testq& i) {
    // More information on:
    // https://goo.gl/F1wrbO
    if (i.s0 != i.s1)
    {
      a->and(rAsm, i.s0, i.s1, true); // result is not used, only flags
      copyCR0toCR1(a, rAsm);
    }
    else
    {
      a->cmpdi(i.s0, Immed(0));
      a->cmpldi(i.s0, Immed(0));
    }
  }
  void emit(const ud2& i) { a->trap(); }
  void emit(const xorb& i) {
    a->xor(Reg64(i.d), Reg64(i.s0), Reg64(i.s1), true);
    copyCR0toCR1(a, rAsm);
  }
  void emit(const xorl& i) {
    a->xor(Reg64(i.d), Reg64(i.s0), Reg64(i.s1), true);
    copyCR0toCR1(a, rAsm);
  }
  void emit(const xorq& i) {
    a->xor(i.d, i.s0, i.s1, true);
    copyCR0toCR1(a, rAsm);
  }
  void emit(const xorqi& i) {
    if (i.s0.fits(HPHP::sz::word)) {
      a->li(rAsm, i.s0);
    } else {
      a->li32(rAsm, i.s0.l());
    }

    a->xor(i.d, i.s1, rAsm, true /** xor. implies Rc = 1 **/);
    copyCR0toCR1(a, rAsm);
=======
  void emit(const testq& i) {
    // More information on:
    // https://goo.gl/F1wrbO
    if (i.s0 != i.s1) {
      a.and(rAsm, i.s0, i.s1, true);   // result is not used, only flags
    } else {
      a.cmpdi(i.s0, Immed(0));
    }
  }
  void emit(const xorqi& i) {
    a.li64(rAsm, i.s0.l(), false);
    a.xor(i.d, i.s1, rAsm, true /** xor. implies Rc = 1 **/);
>>>>>>> ef77bb04
  }

  // The following vasms reemit other vasms. They are implemented afterwards in
  // order to guarantee that the desired vasm is already defined or else it'll
  // fallback to the templated emit function.
  void emit(const call& i);
  void emit(const callarray& i);
  void emit(const callfaststub& i);
  void emit(const callphp&);
  void emit(const callr& i);
  void emit(const calls& i);
  void emit(const callstub& i);
  void emit(const cmovq&);
  void emit(const contenter&);
  void emit(const cvtsi2sd& i);
  void emit(const jcc& i);
  void emit(const jcci& i);
  void emit(const jmp& i);
  void emit(const ldimmb& i);
  void emit(const ldimml& i);
  void emit(const ldimmq& i);
  void emit(const lea&);
  void emit(const leavetc&);
  void emit(const load& i);
  void emit(const mcprep&);
  void emit(const pop& i);
  void emit(const push& i);
  void emit(const store& i);
  void emit(const stublogue& i);
  void emit(const stubret& i);
  void emit(const stubtophp& i);
  void emit(const syncpoint& i);
  void emit(const tailcallstub& i);
  void emit(const ucomisd& i);
  void emit(const unwind& i);

private:
  CodeBlock& frozen() { return text.frozen().code; }

  Venv& env;
  Vtext& text;
  ppc64_asm::Assembler a;

  const Vlabel current;
  const Vlabel next;
  jit::vector<Venv::LabelPatch>& jmps;
  jit::vector<Venv::LabelPatch>& jccs;
  jit::vector<Venv::LabelPatch>& catches;
};

void Vgen::emit(const cvtsi2sd& i) {
  // As described on ISA page 727, F.2.6
  emit(copy{i.s, i.d});
  a.fcfid(i.d, i.d);
}

void Vgen::emit(const ucomisd& i) {
  ppc64_asm::Label notNAN;
  emit(fcmpu{i.s0, i.s1, i.sf});
  a.bc(notNAN, BranchConditions::CR0_NoOverflow);
  {
    // Set "negative" bit if "Overflow" bit is set. Also, keep overflow bit set
    a.li64(rAsm, 0x90000000, false);
    a.mtcrf(0x80, rAsm);
  }
  notNAN.asm_label(a);
}

void Vgen::emit(const ldimmb& i) {
  if (i.d.isGP()) {
    a.li(i.d, i.s); // should be only 8bits available
  } else {
    assertx(i.d.isSIMD());
    a.li(rAsm, i.s);
    // no conversion necessary. The i.s already comes converted to FP
    emit(copy{rAsm, i.d});
  }
}

void Vgen::emit(const ldimml& i) {
  if (i.d.isGP()) {
    a.li32(i.d, i.s.l());
  } else {
    assertx(i.d.isSIMD());
    a.li32(rAsm, i.s.l());
    // no conversion necessary. The i.s already comes converted to FP
    emit(copy{rAsm, i.d});
  }
}

void Vgen::emit(const ldimmq& i) {
  auto val = i.s.q();
  if (i.d.isGP()) {
    if (val == 0) {
      a.xor(i.d, i.d, i.d);
      // emit nops to fill a standard li64 instruction block
      // this will be useful on patching and smashable operations
      a.emitNop(ppc64_asm::Assembler::kLi64InstrLen -
          1 * ppc64_asm::Assembler::kBytesPerInstr);
    } else {
      a.li64(i.d, val);
    }
  } else {
    assertx(i.d.isSIMD());
    a.li64(rAsm, i.s.q());
    // no conversion necessary. The i.s already comes converted to FP
    emit(copy{rAsm, i.d});
  }
}

void Vgen::emit(const contenter& i) {
  ppc64_asm::Label stub, end;
  Reg64 fp = i.fp;

  a.b(end);
  stub.asm_label(a);
  {
    // The following two lines are equivalent to
    // pop(fp[AROFF(m_savedRip)]) on x64.
    // rAsm is a scratch register.
    a.mflr(rAsm);
    emit(store{rAsm, fp[AROFF(m_savedRip)]});
    emit(jmpr{i.target,i.args});
  }
  end.asm_label(a);
  {
    a.call(rsp(), rtoc(), rfuncln(), rvmfp(), stub);
    emit(unwind{{i.targets[0], i.targets[1]}});
  }
}

void Vgen::emit(const syncpoint& i) {
  // As the syncpoint intends to store the return address of the last call
  // vasm, it's necessary to subtract instructions from the call's "epilogue"
  // in order to adjust the a.frontier() reference.
  TCA saved_pc = a.frontier() - smashableCallSkipEpilogue();
  FTRACE(5, "IR recordSyncPoint: {} {} {}\n", saved_pc,
         i.fix.pcOffset, i.fix.spOffset);
  env.meta.fixups.emplace_back(saved_pc, i.fix);
}

/*
 * Push/pop mechanism is as simple as X64: it stores 8 bytes below the SP.
 */
void Vgen::emit(const pop& i) {
  a.ld(i.d, rsp()[0]);                         // popped element
  a.addi(rsp(), rsp(), push_pop_position);     // recover stack
}
void Vgen::emit(const push& i) {
  a.stdu(i.s, rsp()[-push_pop_position]);      // pushed element
}

void Vgen::emit(const load& i) {
  if (i.d.isGP()) {
    if (i.s.index.isValid()){
      a.ldx(i.d, i.s);
    } else {
      a.ld(i.d, i.s);
    }
  } else {
    assertx(i.d.isSIMD());
    a.lfd(i.d, i.s);
  }
}

void Vgen::emit(const callstub& i) {
  emit(call{i.target, i.args});
}

void Vgen::emit(const callfaststub& i) {
  emit(call{i.target, i.args});
  emit(syncpoint{i.fix});
}
void Vgen::emit(const unwind& i) {
  // As the catch intends to store the return address of the last call vasm,
  // it's necessary to subtract instructions from the call's "epilogue" in
  // order to match the expected return address as stored in the caller's frame
  TCA saved_pc = a.frontier() - smashableCallSkipEpilogue();
  catches.push_back({saved_pc, i.targets[1]});
  emit(jmp{i.targets[0]});
}
void Vgen::emit(const jmp& i) {
  if (next == i.target) return;
  jmps.push_back({a.frontier(), i.target});

  // offset to be determined by a.patchBctr
  a.branchAuto(a.frontier());
}
void Vgen::emit(const jcc& i) {
  if (i.targets[1] != i.targets[0]) {
    if (next == i.targets[1]) {
      return emit(jcc{ccNegate(i.cc), i.sf, {i.targets[1], i.targets[0]}});
    }
    auto taken = i.targets[1];
    jccs.push_back({a.frontier(), taken});

    // offset to be determined by a.patchBctr
    a.branchAuto(a.frontier(), i.cc);
  }
  emit(jmp{i.targets[0]});
}
void Vgen::emit(const jcci& i) {
  a.branchAuto(i.taken, i.cc);
  emit(jmp{i.target});
}

void Vgen::emit(const cmovq& i) {
  // A CR bit parameter in ppc64 is a combination of X64's cc and sf variables:
  // CR group (4 bits per group) is a sf and the CR bit (1 of the 4) is the cc
  BranchParams bp (i.cc);
  auto t = i.t;
  auto f = i.f;
  if (static_cast<uint8_t>(BranchParams::BO::CRNotSet) == bp.bo()) {
    // invert the true/false parameters, as only the bp.bi field is used
    std::swap(t,f);
  }
  a.isel(i.d, t, f, (4 * int(i.sf.asReg())) + bp.bi());
}

void Vgen::patch(Venv& env) {
  for (auto& p : env.jmps) {
    assertx(env.addrs[p.target]);
    ppc64_asm::Assembler::patchBctr(p.instr, env.addrs[p.target]);
  }
  for (auto& p : env.jccs) {
    assertx(env.addrs[p.target]);
    ppc64_asm::Assembler::patchBctr(p.instr, env.addrs[p.target]);
  }
  assertx(env.bccs.empty());
}

void Vgen::pad(CodeBlock& cb) {
  ppc64_asm::Assembler a {cb};
  while (a.available() >= 4) a.trap();
  assertx(a.available() == 0);
}

void Vgen::emit(const store& i) {
  if (i.s.isGP()) {
    if (i.d.index.isValid()){
      a.stdx(i.s, i.d);
    } else {
      a.std(i.s, i.d);
    }
  } else {
    assertx(i.s.isSIMD());
    a.stfd(i.s, i.d);
  }
}

void Vgen::emit(const mcprep& i) {
  /*
   * Initially, we set the cache to hold (addr << 1) | 1 (where `addr' is the
   * address of the movq) so that we can find the movq from the handler.
   *
   * We set the low bit for two reasons: the Class* will never be a valid
   * Class*, so we'll always miss the inline check before it's smashed, and
   * handlePrimeCacheInit can tell it's not been smashed yet
   */
  auto const mov_addr = emitSmashableMovq(a.code(), env.meta, 0, r64(i.d));
  auto const imm = reinterpret_cast<uint64_t>(mov_addr);
  smashMovq(mov_addr, (imm << 1) | 1);

  env.meta.addressImmediates.insert(reinterpret_cast<TCA>(~imm));
}

void Vgen::emit(const callphp& i) {
  emitSmashableCall(a.code(), env.meta, i.stub);
  emit(unwind{{i.targets[0], i.targets[1]}});
}

void Vgen::emit(const leavetc&) {
  emit(ret{});
}

void Vgen::emit(const lea& i) {
  // could do this in a simplify pass
  if (i.s.disp == 0 && i.s.base.isValid() && !i.s.index.isValid()) {
    emit(copy{i.s.base, i.d});
  } else {
    // don't reuse addq and addqi as they need a SF
    Vptr p = i.s;
    if (p.index.isValid()) {
      a.add(i.d, p.base, p.index);
    } else {
      a.addi(i.d, p.base, p.disp);
    }
  }
}

void Vgen::emit(const call& i) {
  a.call(rsp(), rtoc(), rfuncln(), rvmfp(), i.target);
}

void Vgen::emit(const callr& i) {
  a.call(rsp(), rtoc(), rfuncln(), rvmfp(), i.target.asReg());
}

void Vgen::emit(const calls& i) {
  emitSmashableCall(a.code(), env.meta, i.target);
}

void Vgen::emit(const callarray& i) {
  emit(call{i.target, i.args});
}

/////////////////////////////////////////////////////////////////////////////
/*
 * Stub function ABI
 */
void Vgen::emit(const stublogue& i) {
  // rvmfp is always saved on stack after call at rsp()[0]
  if (i.saveframe) a.stdu(rvmfp(), rsp()[-16]);
  else a.addi(rsp(), rsp(), -16);
}

void Vgen::emit(const stubret& i) {
  // rvmfp, if necessary.
  if (i.saveframe) a.ld(rvmfp(), rsp()[0]);
  a.popFrame(rsp());
  a.blr();    // return
}

void Vgen::emit(const tailcallstub& i) {
  // Update native stack pointer to ignore the current frame.
  // the Return Address is already in LR due to stublogue.
  a.popFrame(rsp());

  // tail call: perform a jmp instead of a call.
  emit(jmpi{i.target, i.args});
}

void Vgen::emit(const stubtophp& i) {
  // grab the return address and store this return address for phplogue
  a.ld(rAsm, rsp()[-16]);
  a.std(rAsm, i.fp[AROFF(m_savedRip)]);
  a.ld(rAsm, rsp()[-8]);
  a.std(rAsm, i.fp[AROFF(m_savedToc)]);

  // pop this frame created by stub
  a.popFrame(rsp());
}

///////////////////////////////////////////////////////////////////////////////

/*
 * Lower the immediate to a register in order to use ppc64 instructions that
 * can change required Condition Register (on vasm world, that's the SF
 * register).
 */
void lowerImm(Immed imm, Vout& v, Vreg& tmpRegister) {
  tmpRegister = v.makeReg();
  if (imm.fits(sz::word)) {
    v << ldimmw{imm, tmpRegister};
  } else {
    v << ldimml{imm, tmpRegister};
  }
}

/*
 * Native ppc64 instructions can't handle an immediate bigger than 16 bits and
 * need to be loaded into a register in order to be used.
 */
bool patchImm(Immed imm, Vout& v, Vreg& tmpRegister) {
  if (!imm.fits(sz::word)) {
    tmpRegister = v.makeReg();
    v << ldimml{imm, tmpRegister};
    return true;
  } else {
    return false;
  }
}

/*
 * Vptr struct supports fancy x64 addressing modes.
 * So we need to patch it to avoid ppc64el unsuported address modes.
 *
 * After patching, the Vptr @p will only have either base and index or base and
 * displacement.
 */
void patchVptr(Vptr& p, Vout& v) {
  // Map all address modes that Vptr can be so it can be handled.
  enum class AddressModes {
    Invalid        = 0,
    Disp           = 1, // Displacement
    Base           = 2, // Base
    BaseDisp       = 3, // Base+Displacement
    Index          = 4, // Index
    IndexDisp      = 5, // Index+Dispacement
    IndexBase      = 6, // Index+Base
    IndexBaseDisp  = 7  // Index+Base+Displacement
  };

  AddressModes mode = static_cast<AddressModes>(
                    (((p.disp != 0)     & 0x1) << 0) |
                    ((p.base.isValid()  & 0x1) << 1) |
                    ((p.index.isValid() & 0x1) << 2));

  // Index can never be used directly if shifting is necessary. Handling it here
  uint8_t shift = p.scale == 2 ? 1 :
                  p.scale == 4 ? 2 :
                  p.scale == 8 ? 3 : 0;

  if (p.index.isValid() && shift) {
    Vreg shifted_index_reg = v.makeReg();
    v << shlqi{shift, p.index, shifted_index_reg, VregSF(RegSF{0})};
    p.index = shifted_index_reg;
    p.scale = 1;  // scale is now normalized.
  }

  // taking care of the displacement, in case it is > 16bits
  Vreg disp_reg;
  bool patched_disp = patchImm(Immed(p.disp), v, disp_reg);
  switch (mode) {
    case AddressModes::Base:
    case AddressModes::IndexBase:
      // ppc64 can handle these address modes. Nothing to do here.
      break;

    case AddressModes::BaseDisp:
      // ppc64 can handle this address mode if displacement < 16bits
      if (patched_disp) {
        // disp is loaded on a register. Change address mode to kBase_Index
        p.index = disp_reg;
        p.disp = 0;
      }
      break;

    case AddressModes::Index:
        // treat it as kBase to avoid a kIndex_Disp asm handling.
        std::swap(p.base, p.index);
      break;

    case AddressModes::Disp:
    case AddressModes::IndexDisp:
      if (patched_disp) {
        // disp is loaded on a register. Change address mode to kBase_Index
        p.base = disp_reg;
        p.disp = 0;
      }
      else {
        // treat it as kBase_Disp to avoid a kIndex_Disp asm handling.
        p.base = p.index;
      }
      break;

    case AddressModes::IndexBaseDisp: {
      // This mode is not supported: Displacement will be embedded on Index
      Vreg index_disp_reg = v.makeReg();
      if (patched_disp) {
        v << addq{disp_reg, p.index, index_disp_reg, VregSF(RegSF{0})};
      } else {
        v << addqi{p.disp, p.index, index_disp_reg, VregSF(RegSF{0})};
      }
      p.index = index_disp_reg;
      p.disp = 0;
      break;
    }

    case AddressModes::Invalid:
    default:
      assert(false && "Invalid address mode");
      break;
  }
}


/*
 * Rules for the lowering of these vasms:
 * 1) All vasms emitted in lowering are already adjusted/patched.
 *   In other words, it will not be lowered afterwards.
 * 2) If a vasm has a Vptr that can be removed by emitting load/store, do it!
 *
 * Parameter description for every lowering:
 * Vout& v : the Vout instance so vasms can be emitted
 * <Type> inst : the current vasm to be lowered
 */

/* Fallback, when a vasm is not lowered */
template <typename Inst>
void lowerForPPC64(Vout& v, Inst& inst) {}

/*
 * Using macro to commonlize vasms lowering
 */

// Auxiliary macros to handle vasms with different attributes
#define NONE
#define ONE(attr_1)             inst.attr_1,
#define TWO(attr_1, attr_2)     inst.attr_1, inst.attr_2,
#define ONE_R64(attr_1)         Reg64(inst.attr_1),
#define TWO_R64(attr_1, attr_2) Reg64(inst.attr_1), Reg64(inst.attr_2),

// Patches the Vptr, retrieve the immediate and emmit a related direct vasm
#define X(vasm_src, attr_data, vasm_dst, attr_addr, vasm_imm)           \
void lowerForPPC64(Vout& v, vasm_src& inst) {                           \
  Vreg tmp = v.makeReg();                                               \
  Vptr p = inst.attr_addr;                                              \
  patchVptr(p, v);                                                      \
  v << vasm_imm{inst.attr_data, tmp};                                   \
  v << vasm_dst{tmp, p};                                                \
}

X(storebi, s, storeb, m, ldimmb)
X(storewi, s, storew, m, ldimmw)
X(storeli, s, storel, m, ldimml)
X(storeqi, s, store,  m, ldimml)

#undef X

// Simply take care of the vasm's Vptr, reemmiting it if patch occured
#define X(vasm, attr_addr, attr_1, attr_2)                              \
void lowerForPPC64(Vout& v, vasm& inst) {                               \
  patchVptr(inst.attr_addr, v);                                         \
  if (!v.empty()) v << vasm{inst.attr_1, inst.attr_2};                  \
}

X(storeb,   m, s, m);
X(storew,   m, s, m);
X(storel,   m, s, m);
X(store,    d, s, d);
X(storeups, m, s, m);
X(storesd,  m, s, m);
X(load,     s, s, d);
X(loadb,    s, s, d);
X(loadl,    s, s, d);
X(loadzbl,  s, s, d);
X(loadzbq,  s, s, d);
X(loadzlq,  s, s, d);
X(lea,      s, s, d);

#undef X

// Load the Immed to a register in order to be able to use ppc64 CR instructions
#define X(vasm_src, vasm_dst, attr_imm, attrs)                          \
void lowerForPPC64(Vout& v, vasm_src& inst) {                           \
  Vreg tmp;                                                             \
  lowerImm(inst.attr_imm, v, tmp);                                      \
  v << vasm_dst{tmp, attrs inst.sf};                                    \
}

X(addli,  addl,  s0, TWO(s1, d))
X(testqi, testq, s0, ONE(s1))
X(cmpqi,  cmpq,  s0, ONE(s1))
X(addqi,  addq,  s0, TWO(s1, d))
X(subqi,  subq,  s0, TWO(s1, d))

#undef X

// If it patches the Immed, replace the vasm for its non-immediate variant
#define X(vasm_src, vasm_dst_reg, attr_imm, attrs)                      \
void lowerForPPC64(Vout& v, vasm_src& inst) {                           \
  Vreg tmp;                                                             \
  if (patchImm(inst.attr_imm, v, tmp))                                  \
    v << vasm_dst_reg{tmp, attrs inst.sf};                              \
}

X(andqi,  andq,  s0, TWO(s1, d))

#undef X

// Simplify MemoryRef vasm types by their direct variant as ppc64 can't
// change data directly in memory. Patches the Vptr, grab and save the data.
#define X(vasm_src, vasm_dst, vasm_load, vasm_store, attr_addr, attrs)  \
void lowerForPPC64(Vout& v, vasm_src& inst) {                           \
  Vreg tmp = v.makeReg(), tmp2 = v.makeReg();                           \
  Vptr p = inst.attr_addr;                                              \
  patchVptr(p, v);                                                      \
  v << vasm_load{p, tmp};                                               \
  v << vasm_dst{attrs tmp, tmp2, inst.sf};                              \
  v << vasm_store{tmp2, p};                                             \
}

X(incwm, incw, loadw, storew, m, NONE)
X(inclm, incl, loadl, storel, m, NONE)
X(incqm, incq, load,  store,  m, NONE)
X(declm, decl, loadl, storel, m, NONE)
X(decqm, decq, load,  store,  m, NONE)
X(addlm, addl, loadw, storew, m, ONE(s0))

#undef X

// Also deals with MemoryRef vasms like above but these ones have Immed data
// too. Load data and emit a new vasm depending if the Immed fits a direct
// ppc64 instruction.
#define X(vasm_src, vasm_dst_reg, vasm_dst_imm, vasm_load,              \
                  attr_addr, attr_data)                                 \
void lowerForPPC64(Vout& v, vasm_src& inst) {                           \
  Vptr p = inst.attr_addr;                                              \
  patchVptr(p, v);                                                      \
  Vreg tmp2 = v.makeReg(), tmp;                                         \
  v << vasm_load{p, tmp2};                                              \
  if (patchImm(inst.attr_data, v, tmp))                                 \
    v << vasm_dst_reg{tmp, tmp2, inst.sf};                              \
  else v << vasm_dst_imm{inst.attr_data, tmp2, inst.sf};                \
}

X(cmpbim,  cmpl,  cmpli,  loadb, s1, s0)
X(cmpqim,  cmpq,  cmpqi,  load,  s1, s0)
X(testbim, testq, testqi, loadb, s1, s0)
X(testwim, testq, testqi, loadw, s1, s0)
X(testlim, testq, testqi, loadl, s1, s0)
X(testqim, testq, testqi, load,  s1, s0)

#undef X

// Very similar with the above case: handles MemoryRef and Immed, but also
// stores the result in the memory.
#define X(vasm_src, vasm_dst, vasm_load, vasm_store,                    \
                  attr_addr, attr_data)                                 \
void lowerForPPC64(Vout& v, vasm_src& inst) {                           \
  Vreg tmp = v.makeReg(), tmp3 = v.makeReg(), tmp2;                     \
  Vptr p = inst.attr_addr;                                              \
  patchVptr(p, v);                                                      \
  v << vasm_load{p, tmp};                                               \
  lowerImm(inst.attr_data, v, tmp2);                                    \
  v << vasm_dst{tmp2, tmp, tmp3, inst.sf};                              \
  v << vasm_store{tmp3, p};                                             \
}

X(orwim,   orq,  loadw, storew, m, s0)
X(orqim,   orq,  load,  store,  m, s0)
X(addqim,  addq, load,  store,  m, s0)
X(addlim,  addl, load,  store,  m, s0)
#undef X

// Handles MemoryRef arguments and load the data input from memory, but these
// ones have no output other than the sign flag register update (SF)
#define X(vasm_src, vasm_dst, vasm_load, attr_addr, attr)               \
void lowerForPPC64(Vout& v, vasm_src& inst) {                           \
  Vptr p = inst.attr_addr;                                              \
  patchVptr(p, v);                                                      \
  Vreg tmp = v.makeReg();                                               \
  v << vasm_load{p, tmp};                                               \
  v << vasm_dst{inst.attr, tmp, inst.sf};                               \
}

X(testqm, testq, load,  s1, s0)
X(cmplm,  cmpl,  loadl, s1, s0)
X(cmpqm,  cmpq,  load,  s1, s0)

#undef X

/*
 * For PPC64 there are no instructions to perform operations with only part of
 * a register, differently of x86_64.
 *
 * The VASMs that are composed of these kind of operations, must be lowered to
 * first extract the operator into a register and later perform operation using
 * the entire register, i. e., 64bits. If it needs a result, like subtract
 * operations, the destination register must be filled considering the size of
 * operation. For example:
 *
 * Consider d register with the value "0x44582C24A50CAD2".
 * For a subl instruction (l means 32bits), the result must be placed in the
 * lower 32bits (X means the result value and S the sign extension):
 * "0xSSSSSSSXXXXXXXX".
 *
 * For operands the treatment is analogous, only the lower 32bits are
 * considered to perform the operation.
 *
 * PS: the core vasm of these lowerings may be further lowered, but as the
 * first one is a vasm that is not lowered (movb), there will be no issues as
 * only the first emitted vasm is not lowered on "lowerForPPC64(Vunit&)"
 */

// Lower byte/long to quadword variant, but extract only the bits needed
// through the vasm_filter macro argument
#define X(vasm_src, vasm_filter, vasm_dst, attr_dest)                   \
void lowerForPPC64(Vout& v, vasm_src& inst) {                           \
  Vreg tmp1 = v.makeReg(), tmp2 = v.makeReg();                          \
  v << vasm_filter{inst.s0, tmp1};                                      \
  v << vasm_filter{inst.s1, tmp2};                                      \
  v << vasm_dst{tmp1, tmp2, attr_dest inst.sf};                         \
}

X(cmpb,  movb, cmpq,  NONE)
X(testb, movb, testq, NONE)
X(testl, movl, testq, NONE)
X(subl,  movl, subq,  ONE_R64(d))
X(xorb,  movb, xorq,  ONE_R64(d))
X(xorl,  movl, xorq,  ONE_R64(d))
X(andb,  movb, andq,  ONE_R64(d))
X(andl,  movl, andq,  ONE_R64(d))

#undef X

// Lower byte/long to quadword variant with immediate. As above, only extract
// the bits needed through the vasm_filter macro argument
#define X(vasm_src, vasm_filter, vasm_dst, attr_dest)                   \
void lowerForPPC64(Vout& v, vasm_src& inst) {                           \
  Vreg tmp = v.makeReg();                                               \
  v << vasm_filter{inst.s1, tmp};                                       \
  v << vasm_dst{inst.s0, tmp, attr_dest inst.sf};                       \
}

X(cmpbi,  movb, cmpqi,  NONE)
X(testbi, movb, testqi, NONE)
X(testli, movl, testqi, NONE)
X(subbi,  movb, subqi,  ONE_R64(d))
X(subli,  movl, subqi,  ONE_R64(d))
X(xorbi,  movb, xorqi,  ONE_R64(d))
X(andbi,  movb, andqi,  ONE_R64(d))
X(andli,  movl, andqi,  ONE_R64(d))

#undef X

#undef NONE
#undef ONE
#undef TWO
#undef ONE_R64
#undef TWO_R64

/////////////////////////////////////////////////////////////////////////////
/*
 * PHP function ABI
 */
// phplogue and phpret doesn't save toc as it's saved on call.
void lowerForPPC64(Vout& v, phplogue& inst) {
  // store basic info on vm frame
  Vreg ret_address = v.makeReg();
  v << mflr{ret_address};
  v << store{ret_address, inst.fp[AROFF(m_savedRip)]};
}

void lowerForPPC64(Vout& v, phpret& inst) {
  Vreg tmp = v.makeReg();
  v << load{inst.fp[AROFF(m_savedRip)], tmp};
  if (!inst.noframe) {
    v << load{inst.fp[AROFF(m_sfp)], inst.d};
  }
  v << jmpr{tmp};
}

/*
 * Tail call elimination on ppc64: call without creating a stack and keep LR
 * contents as prior to the call.
 */
void lowerForPPC64(Vout& v, tailcallphp& inst) {
  Vreg new_return = v.makeReg();
  v << load{inst.fp[AROFF(m_savedRip)], new_return};
  v << mtlr{new_return};
  v << jmpr{inst.target, inst.args};
}

/////////////////////////////////////////////////////////////////////////////

// Lower movs to copy
void lowerForPPC64(Vout& v, movtqb& inst) { v << copy{inst.s, inst.d}; }
void lowerForPPC64(Vout& v, movtql& inst) { v << copy{inst.s, inst.d}; }

// Lower all movzb* to movb as ppc64 always sign extend the unused bits of reg.
void lowerForPPC64(Vout& v, movzbl& i)    { v << movb{i.s, Reg8(i.d)}; }
void lowerForPPC64(Vout& v, movzbq& i)    { v << movb{i.s, Reg8(i.d)}; }

void lowerForPPC64(Vout& v, srem& i) {
  // remainder as described on divd documentation:
  auto tmpSf = v.makeReg(), tmpSf2 = v.makeReg();
  auto quotient = v.makeReg();
  auto quoxdiv = v.makeReg();
  v << divint{i.s0, i.s1, quotient};         // i.d = quotient
  v << imul{quotient, i.s1, quoxdiv, tmpSf}; // i.d = quotient*divisor
  v << subq{quoxdiv, i.s0, i.d, tmpSf2};     // i.d = remainder
}

void lowerForPPC64(Vout& v, jmpm& inst) {
  Vptr p = inst.target;
  patchVptr(p, v);
  Vreg tmp = v.makeReg();
  v << load{p, tmp};
  v << jmpr{tmp, inst.args};
}

void lowerForPPC64(Vout& v, callm& inst) {
  Vptr p = inst.target;
  patchVptr(p, v);
  auto d = v.makeReg();
  v << load{p, d};
  v << callr{d, inst.args};
}

void lowerForPPC64(Vout& v, loadqp& inst) {
  // in PPC we don't have anything like a RIP register
  // RIP register uses an absolute displacement address. Load it to a register
  Vptr p(v.cns(inst.s.r.disp), 0); // this Vptr doesn't need patch
  v << load{p, inst.d};
}

void lowerForPPC64(Vout& v, pushm& inst) {
  auto tmp = v.makeReg();
  patchVptr(inst.s, v);
  v << load{inst.s, tmp};
  v << push{tmp};
}

void lowerForPPC64(Vout& v, popm& inst) {
  auto tmp = v.makeReg();
  patchVptr(inst.d, v);
  v << pop{tmp};
  v << store{tmp, inst.d};
}

void lowerForPPC64(Vout& v, setcc& inst) {
  auto zero = v.makeReg();
  v << ldimmq{0, zero};
  v << cmovq{inst.cc, inst.sf, zero, rone(), Vreg64{Reg64(inst.d)}};
}

void lowerForPPC64(Vout& v, cvttsd2siq& inst) {
  //  In order to fctidz be x64 compliant, it is necessary to return  the value
  //  0x8000000000000000 when the bit VXCVI is set. See fctidz instruction on
  //  ISA page 152, 4.6.7
  auto sfTmp = v.makeReg();
  auto tmpRaw = v.makeReg();
  auto tmpInt = v.makeReg();
  auto tmpReturnError = v.makeReg();
  Immed64 ErrorVal = 0x8000000000000000;

  // Convert value. If an error occurs, the overflow bit in CR0 is set.
  v << fctidz{inst.s, tmpRaw, sfTmp};
  // Load error code.
  v << ldimmq{ErrorVal, tmpReturnError};
  // Copy the float register to a general purpose register.
  v << copy{tmpRaw, tmpInt};

  // If the overflow bit is set, return the ErrorVal. Else, return the
  // value converted by fctidz.
  v << cmovq {ConditionCode::CC_O, sfTmp, tmpInt, tmpReturnError, inst.d};
}

/*
 * cmplim and cmpli can't allocate registers due to callfaststub on
 * emitDecRefWork! (it can't allocate temporary register through v.makeReg())
 *
 * Special handling is done below for them
 */
void lowerForPPC64(Vout& v, cmplim& inst) {
  Vptr p = inst.s1;
  patchVptr(p, v);                          // safe for emitDecRefWork

  // this temp reg is always needed. Use one of our scratches.
  Vreg tmp2 = Vreg32(PhysReg(rAsm));
  v << loadl{p, tmp2};

  // This temp reg is not always needed. It's also not used by emitDecRefWork
  Vreg tmp;
  if (patchImm(inst.s0, v, tmp)) v << cmpl {tmp,     tmp2, inst.sf};
  else                           v << cmpli{inst.s0, tmp2, inst.sf};
}
void lowerForPPC64(Vout& v, cmpli& inst) {
  Vreg tmp;
  if (patchImm(inst.s0, v, tmp)) v << cmpl {tmp,     inst.s1, inst.sf};
  else                           v << cmpli{inst.s0, inst.s1, inst.sf};
}

void lowerForPPC64(Vout& v, cloadq& inst) {
  auto m = inst.t;
  patchVptr(m, v);
  auto tmp = v.makeReg();
  v << load{m, tmp};
  v << cmovq{inst.cc, inst.sf, inst.f, tmp, inst.d};
}

void lowerForPPC64(Vout& v, cmpsd& inst) {
  auto sf = v.makeReg();
  auto r64_d = v.makeReg(); // auxiliary for GP -> FP conversion

  // assume standard ComparisonPred as eq_ord
  Vreg equal = v.makeReg();;
  Vreg nequal = v.makeReg();
  v << ldimmq{0, nequal};
  v << ldimmq{0xffffffffffffffff,equal};

  switch (inst.pred) {
  case ComparisonPred::eq_ord: { // scope for the zero variable initialization
    v << fcmpo{inst.s0, inst.s1, sf};
    // now set the inst.d if the CR's EQ bit is set, else clear it
    break;
  }
  case ComparisonPred::ne_unord:
    v << fcmpu{inst.s0, inst.s1, sf};
    // now clear the inst.d if the CR's EQ bit is set, else set it
    std::swap(equal, nequal);
    break;
  default:
    assert(false && "Invalid ComparisonPred for cmpsd");
  }
  v << cmovq{CC_E, sf, nequal, equal, r64_d};
  v << copy{r64_d, inst.d}; // GP -> FP
}

void lowerForPPC64(Vout& v, absdbl& inst) {
  // parameters are in FP format but in Vreg, so first copy it to a VregDbl type
  auto before_conv = v.makeReg(), after_conv = v.makeReg(); // VregDbl register
  v << copy{inst.s, before_conv};
  v << fabs{before_conv, after_conv};
  // now move it back to Vreg
  v << copy{after_conv, inst.d};
}

void lower_vcallarray(Vunit& unit, Vlabel b) {
  auto& code = unit.blocks[b].code;
  // vcallarray can only appear at the end of a block.
  auto const inst = code.back().get<vcallarray>();
  auto const origin = code.back().origin;

  auto argRegs = inst.args;
  auto const& srcs = unit.tuples[inst.extraArgs];
  jit::vector<Vreg> dsts;
  for (int i = 0; i < srcs.size(); ++i) {
    dsts.emplace_back(rarg(i));
    argRegs |= rarg(i);
  }

  code.back() = copyargs{unit.makeTuple(srcs), unit.makeTuple(std::move(dsts))};
  code.emplace_back(callarray{inst.target, argRegs});
  code.back().origin = origin;
  code.emplace_back(unwind{{inst.targets[0], inst.targets[1]}});
  code.back().origin = origin;
}


/*
 * Lower a few abstractions to facilitate straightforward PPC64 codegen.
 * PPC64 doesn't have instructions for operating on less than 64 bits data
 * (except the memory related load/store), therefore all arithmetic vasms
 * that intend to deal with smaller data will actually operate on 64bits
 */
void lowerForPPC64(Vunit& unit) {
  Timer _t(Timer::vasm_lower);

  // This pass relies on having no critical edges in the unit.
  splitCriticalEdges(unit);

  // Scratch block can change blocks allocation, hence cannot use regular
  // iterators.
  auto& blocks = unit.blocks;

  PostorderWalker{unit}.dfs([&] (Vlabel ib) {
    assertx(!blocks[ib].code.empty());
    auto& back = blocks[ib].code.back();
    if (back.op == Vinstr::vcallarray) {
      lower_vcallarray(unit, Vlabel{ib});
    }

    for (size_t ii = 0; ii < blocks[ib].code.size(); ++ii) {

      vlower(unit, ib, ii);

      auto scratch = unit.makeScratchBlock();
      auto& inst = blocks[ib].code[ii];
      SCOPE_EXIT {unit.freeScratchBlock(scratch);};
      Vout v(unit, scratch, inst.origin);

      switch (inst.op) {
        /*
         * Call every lowering and provide only what is necessary:
         * Vout& v : the Vout instance so vasms can be emitted
         * <Type> inst : the current vasm to be lowered
         *
         * If any vasm is emitted inside of the lower, then the current vasm
         * will be replaced by the vector_splice call below.
         */

#define O(name, imms, uses, defs)                         \
        case Vinstr::name:                                \
          lowerForPPC64(v, inst.name##_);                 \
          if (!v.empty()) {                               \
            vector_splice(unit.blocks[ib].code, ii, 1,    \
                          unit.blocks[scratch].code);     \
          }                                               \
          break;

          VASM_OPCODES
#undef O

      }
    }
  });

  printUnit(kVasmLowerLevel, "after lower for PPC64", unit);
}

///////////////////////////////////////////////////////////////////////////////
} // anonymous namespace

void finishPPC64(Vunit& unit, Vtext& text, CGMeta& fixups,
                 const Abi& abi, AsmInfo* asmInfo) {
  // The Timer instances calculate the time while they are alive, hence the
  // additional scope in order to limit them.
  {
    Timer timer(Timer::vasm_optimize);

    removeTrivialNops(unit);
    optimizePhis(unit);
    fuseBranches(unit);
    optimizeJmps(unit);
    optimizeExits(unit);
    lowerForPPC64(unit);
    simplify(unit);

    { // scope for destroying the timer instance earlier
      Timer timer(Timer::vasm_copy);
      optimizeCopies(unit, abi);
    }
    if (unit.needsRegAlloc()) {
      Timer timer(Timer::vasm_xls);
      removeDeadCode(unit);
      allocateRegisters(unit, abi);
    }
    if (unit.blocks.size() > 1) {
      Timer timer(Timer::vasm_jumps);
      optimizeJmps(unit);
    }
  }

  { // scope for destroying the timer instance
    Timer timer(Timer::vasm_gen);
    vasm_emit<Vgen>(unit, text, fixups, asmInfo);
  }
}

///////////////////////////////////////////////////////////////////////////////
}}<|MERGE_RESOLUTION|>--- conflicted
+++ resolved
@@ -79,11 +79,11 @@
     always_assert_flog(false, "unimplemented instruction: {} in B{}\n",
                        vinst_names[Vinstr(i).op], size_t(current));
   }
-  void copyCR0toCR1(Assembler *a, Reg64 raux)
+  void copyCR0toCR1(Assembler a, Reg64 raux)
   {
-    a->mfcr(raux);
-    a->sradi(raux,raux,4);
-    a->mtocrf(0x40,raux);
+    a.mfcr(raux);
+    a.sradi(raux,raux,4);
+    a.mtocrf(0x40,raux);
   }
 
   // intrinsics
@@ -131,6 +131,7 @@
   }
   void emit(const addl& i) {
     a.addo(Reg64(i.d), Reg64(i.s1), Reg64(i.s0), true);
+    copyCR0toCR1(a, rAsm);
   }
   void emit(const ldimmqs& i) {
     emitSmashableMovq(a.code(), env.meta, i.s.q(), i.d);
@@ -142,60 +143,73 @@
   }
 
   // instructions
-<<<<<<< HEAD
-  void emit(const fabs& i) {
-    a->fabs(i.d, i.s, false);
-  }
-  void emit(const addl& i) {
-    a->addo(Reg64(i.d), Reg64(i.s1), Reg64(i.s0), true);
-    copyCR0toCR1(a, rAsm);
-  }
   void emit(const addq& i) {
-    a->addo(i.d, i.s0, i.s1, true);
-    copyCR0toCR1(a, rAsm);
-  }
-
-  // Addqi and subqi can't be lowered to addq and subq if the destiny is rsp().
-  // To avoid this issue, addqi and subqi are the only vasms that will be
-  // lowered directly by using rAsm on its emission.
-  //
-  // TODO(gut): move them to lower if rsp() manipulation is exclusively allowed
-  // in lea and not anymore in addqi and subqi
-  void emit(const addqi& i) {
-    if (i.s0.fits(HPHP::sz::word)) {
-      a->li(rAsm, i.s0);
-    } else {
-      a->li32(rAsm, i.s0.l());
-    }
-    a->addo(i.d, i.s1, rAsm, true);
-    copyCR0toCR1(a, rAsm);
-  }
-  void emit(const subqi& i) {
-    if (i.s0.fits(HPHP::sz::word)) {
-      a->li(rAsm, i.s0);
-=======
-  void emit(const addq& i) { a.addo(i.d, i.s0, i.s1, true); }
+    a.addo(i.d, i.s0, i.s1, true);
+    copyCR0toCR1(a, rAsm);
+  }
   void emit(const addsd& i) { a.fadd(i.d, i.s0, i.s1); }
-  void emit(const andq& i) { a.and(i.d, i.s0, i.s1, true); }
-  void emit(const andqi& i) { a.andi(i.d, i.s1, i.s0); } // andi changes CR0
-  void emit(const cmpl& i) { a.cmpw(Reg64(i.s1), Reg64(i.s0)); }
-  void emit(const cmpli& i) { a.cmpwi(Reg64(i.s1), i.s0); }
-  void emit(const cmpq& i) { a.cmpd(i.s1, i.s0); }
-  void emit(const cmpqi& i) { a.cmpdi(i.s1, i.s0); }
-  void emit(const decl& i) { a.subfo(Reg64(i.d), rone(), Reg64(i.s), true); }
-  void emit(const decq& i) { a.subfo(i.d, rone(), i.s, true); }
+  void emit(const andq& i) {
+    a.and(i.d, i.s0, i.s1, true);
+    copyCR0toCR1(a, rAsm);
+  }
+  void emit(const andqi& i) {
+    a.andi(i.d, i.s1, i.s0);
+    copyCR0toCR1(a, rAsm);
+  } // andi changes CR0
+  void emit(const cmpl& i) {
+    a.cmpw(Reg64(i.s1), Reg64(i.s0));
+    a.cmplw(Reg64(i.s1), Reg64(i.s0), Assembler::CR::CR1);
+  }
+  void emit(const cmpli& i) {
+    a.cmpwi(Reg64(i.s1), i.s0);
+    a.cmplwi(Reg64(i.s1), i.s0, Assembler::CR::CR1);
+  }
+  void emit(const cmpq& i) {
+    a.cmpd(i.s1, i.s0);
+    a.cmpld(i.s1, i.s0, Assembler::CR::CR1);
+  }
+  void emit(const cmpqi& i) {
+    a.cmpdi(i.s1, i.s0);
+    a.cmpldi(i.s1, i.s0, Assembler::CR::CR1);
+  }
+  void emit(const decl& i) {
+    a.subfo(Reg64(i.d), rone(), Reg64(i.s), true);
+    copyCR0toCR1(a, rAsm);
+  }
+  void emit(const decq& i) {
+    a.subfo(i.d, rone(), i.s, true);
+    copyCR0toCR1(a, rAsm);
+  }
   void emit(const divint& i) { a.divd(i.d,  i.s0, i.s1, false); }
   void emit(const divsd& i) { a.fdiv(i.d, i.s1, i.s0); }
   void emit(const extsb& i) { a.extsb(i.d, i.s); }
   void emit(const extsw& i) { a.extsw(i.d, i.s); }
   void emit(const fabs& i) { a.fabs(i.d, i.s, false); }
   void emit(const fallthru& i) {}
-  void emit(const fcmpo& i) { a.fcmpo(i.sf, i.s0, i.s1); }
-  void emit(const fcmpu& i) { a.fcmpu(i.sf, i.s0, i.s1); }
-  void emit(const imul& i) { a.mulldo(i.d, i.s1, i.s0, true); }
-  void emit(const incl& i) { a.addo(Reg64(i.d), Reg64(i.s), rone(), true); }
-  void emit(const incq& i) { a.addo(i.d, i.s, rone(), true); }
-  void emit(const incw& i) { a.addo(Reg64(i.d), Reg64(i.s), rone(), true); }
+  void emit(const fcmpo& i) {
+    a.fcmpo(i.sf, i.s0, i.s1);
+    copyCR0toCR1(a, rAsm);
+  }
+  void emit(const fcmpu& i) {
+    a.fcmpu(i.sf, i.s0, i.s1);
+    copyCR0toCR1(a, rAsm);
+  }
+  void emit(const imul& i) {
+    a.mulldo(i.d, i.s1, i.s0, true);
+    copyCR0toCR1(a, rAsm);
+  }
+  void emit(const incl& i) {
+    a.addo(Reg64(i.d), Reg64(i.s), rone(), true);
+    copyCR0toCR1(a, rAsm);
+  }
+  void emit(const incq& i) {
+    a.addo(i.d, i.s, rone(), true);
+    copyCR0toCR1(a, rAsm);
+  }
+  void emit(const incw& i) {
+    a.addo(Reg64(i.d), Reg64(i.s), rone(), true);
+    copyCR0toCR1(a, rAsm);
+  }
   void emit(const jmpi& i) { a.branchAuto(i.target); }
   void emit(const jmpr& i) { a.mtctr(i.target); a.bctr(); }
   // After VM frame unwinding, restore the frame pointer correctly as the
@@ -209,28 +223,67 @@
   void emit(const mtlr& i) { a.mtlr(i.s); }
   void emit(const mtvsrd& i) { a.mtvsrd(i.d, i.s); }
   void emit(const mulsd& i) { a.fmul(i.d, i.s1, i.s0); }
-  void emit(const neg& i) { a.neg(i.d, i.s, true); }
+  void emit(const neg& i) {
+    a.neg(i.d, i.s, true);
+    copyCR0toCR1(a, rAsm);
+  }
   void emit(const nop& i) { a.ori(Reg64(0), Reg64(0), 0); } // no-op form
   void emit(const not& i) { a.nor(i.d, i.s, i.s, false); }
-  void emit(const orq& i) { a.or(i.d, i.s0, i.s1, true); }
+  void emit(const orq& i) {
+    a.or(i.d, i.s0, i.s1, true);
+    copyCR0toCR1(a, rAsm);
+  }
   void emit(const ret& i) { a.blr(); }
   void emit(const roundsd& i) { a.xsrdpi(i.d, i.s); }
-  void emit(const sar& i) { a.srad(i.d, i.s1, i.s0, true); }
-  void emit(const sarqi& i) { a.sradi(i.d, i.s1, i.s0.b(), true); }
-  void emit(const shl& i) { a.sld(i.d, i.s1, i.s0, true); }
-  void emit(const shlli& i) { a.slwi(Reg64(i.d), Reg64(i.s1), i.s0.b(), true);}
-  void emit(const shlqi& i) { a.sldi(i.d, i.s1, i.s0.b(), true); }
-  void emit(const shrli& i) { a.srwi(Reg64(i.d), Reg64(i.s1), i.s0.b(), true);}
-  void emit(const shrqi& i) { a.srdi(i.d, i.s1, i.s0.b(), true); }
+  void emit(const sar& i) {
+    a.srad(i.d, i.s1, i.s0, true);
+    copyCR0toCR1(a,rAsm);
+  }
+  void emit(const sarqi& i) {
+    a.sradi(i.d, i.s1, i.s0.b(), true);
+    copyCR0toCR1(a, rAsm);
+  }
+  void emit(const shl& i) {
+    a.sld(i.d, i.s1, i.s0, true);
+    copyCR0toCR1(a, rAsm);
+  }
+  void emit(const shlli& i) {
+    a.slwi(Reg64(i.d), Reg64(i.s1), i.s0.b(), true);
+    copyCR0toCR1(a, rAsm);
+  }
+  void emit(const shlqi& i) {
+    a.sldi(i.d, i.s1, i.s0.b(), true);
+    copyCR0toCR1(a, rAsm);
+  }
+  void emit(const shrli& i) {
+    a.srwi(Reg64(i.d), Reg64(i.s1), i.s0.b(), true);
+    copyCR0toCR1(a, rAsm);
+  }
+  void emit(const shrqi& i) {
+    a.srdi(i.d, i.s1, i.s0.b(), true);
+    copyCR0toCR1(a, rAsm);
+  }
   void emit(const sqrtsd& i) { a.xssqrtdp(i.d,i.s); }
   void emit(const storeups& i) { a.stxvw4x(i.s,i.m); }
   // Subtractions: d = s1 - s0
-  void emit(const subq& i) { a.subfo(i.d, i.s0, i.s1, true); }
+  void emit(const subq& i) {
+    a.subfo(i.d, i.s0, i.s1, true);
+    copyCR0toCR1(a, rAsm);
+  }
   void emit(const subsd& i) { a.fsub(i.d, i.s1, i.s0, false); }
   void emit(const ud2& i) { a.trap(); }
-  void emit(const xorb& i) {a.xor(Reg64(i.d), Reg64(i.s0), Reg64(i.s1), true);}
-  void emit(const xorl& i) {a.xor(Reg64(i.d), Reg64(i.s0), Reg64(i.s1), true);}
-  void emit(const xorq& i) { a.xor(i.d, i.s0, i.s1, true); }
+  void emit(const xorb& i) {
+    a.xor(Reg64(i.d), Reg64(i.s0), Reg64(i.s1), true);
+    copyCR0toCR1(a, rAsm);
+  }
+  void emit(const xorl& i) {
+    a.xor(Reg64(i.d), Reg64(i.s0), Reg64(i.s1), true);
+    copyCR0toCR1(a, rAsm);
+  }
+  void emit(const xorq& i) {
+    a.xor(i.d, i.s0, i.s1, true);
+    copyCR0toCR1(a, rAsm);
+  }
   void emit(const xscvdpsxds& i) { a.xscvdpsxds(i.d, i.s); }
   void emit(const xscvsxddp& i) { a.xscvsxddp(i.d, i.s); }
   void emit(const xxlxor& i) { a.xxlxor(i.d, i.s1, i.s0); }
@@ -266,92 +319,9 @@
       a.li64(tmp.base, static_cast<int64_t>(p.disp), false);
       a.add(tmp.base, p.base, tmp.base);
       a.lxvd2x(i.d, tmp);
->>>>>>> ef77bb04
     } else {
       a.lxvd2x(i.d, p);
     }
-<<<<<<< HEAD
-    a->subo(i.d, i.s1, rAsm, true);
-    copyCR0toCR1(a, rAsm);
-  }
-  void emit(const addsd& i) { a->fadd(i.d, i.s0, i.s1); }
-  void emit(const andq& i) {
-    a->and(i.d, i.s0, i.s1, true);
-    copyCR0toCR1(a, rAsm);
-  }
-  void emit(const andqi& i) {
-    a->andi(i.d, i.s1, i.s0);
-    copyCR0toCR1(a, rAsm);
-  } // andi changes CR0
-  void emit(const cmpl& i) {
-    a->cmpw(Reg64(i.s1), Reg64(i.s0));
-    a->cmplw(Reg64(i.s1), Reg64(i.s0), Assembler::CR::CR1);
-  }
-  void emit(const cmpli& i) {
-    a->cmpwi(Reg64(i.s1), i.s0);
-    a->cmplwi(Reg64(i.s1), i.s0, Assembler::CR::CR1);
-  }
-  void emit(const cmpq& i) {
-    a->cmpd(i.s1, i.s0);
-    a->cmpld(i.s1, i.s0, Assembler::CR::CR1);
-  }
-  void emit(const cmpqi& i) {
-    a->cmpdi(i.s1, i.s0);
-    a->cmpldi(i.s1, i.s0, Assembler::CR::CR1);
-  }
-
-  void emit(const xscvdpsxds& i) { a->xscvdpsxds(i.d, i.s); }
-  void emit(const xscvsxddp& i) { a->xscvsxddp(i.d, i.s); }
-  void emit(const xxlxor& i) { a->xxlxor(i.d, i.s1, i.s0); }
-  void emit(const xxpermdi& i) { a->xxpermdi(i.d, i.s1, i.s0); }
-  void emit(const mfvsrd& i) { a->mfvsrd(i.d, i.s); }
-  void emit(const mtvsrd& i) { a->mtvsrd(i.d, i.s); }
-  void emit(const decl& i) {
-    a->subfo(Reg64(i.d), rone(), Reg64(i.s), true);
-    copyCR0toCR1(a, rAsm);
-  }
-  void emit(const decq& i) {
-    a->subfo(i.d, rone(), i.s, true);
-    copyCR0toCR1(a, rAsm);
-  }
-  void emit(const imul& i) {
-    a->mulld(i.d, i.s1, i.s0, true);
-    copyCR0toCR1(a, rAsm);
-  }
-  void emit(const srem& i) {
-    // remainder as described on divd documentation:
-    a->divd(i.d, i.s0, i.s1);   // i.d = quotient
-    a->mulld(i.d, i.d, i.s1);   // i.d = quotient*divisor
-    a->subf(i.d, i.d, i.s0);    // i.d = remainder
-  }
-  void emit(const divint& i) { a->divd(i.d,  i.s0, i.s1, false); }
-  void emit(const mulsd& i) { a->fmul(i.d, i.s1, i.s0); }
-  void emit(const divsd& i) { a->fdiv(i.d, i.s1, i.s0); }
-  void emit(const fcmpo& i) {
-    a->fcmpo(i.sf, i.s1, i.s0);
-    copyCR0toCR1(a, rAsm);
-  }
-  void emit(const fcmpu& i) {
-    a->fcmpu(i.sf, i.s0, i.s1);
-    copyCR0toCR1(a, rAsm);
-  }
-  void emit(const incw& i) {
-    a->addo(Reg64(i.d), Reg64(i.s), rone(), true);
-    copyCR0toCR1(a, rAsm);
-  }
-  void emit(const incl& i) {
-    a->addo(Reg64(i.d), Reg64(i.s), rone(), true);
-    copyCR0toCR1(a, rAsm);
-  }
-  void emit(const incq& i) {
-    a->addo(i.d, i.s, rone(), true);
-    copyCR0toCR1(a, rAsm);
-  }
-
-  void emit(const jmpi& i) {
-    a->branchAuto(i.target, BranchConditions::Always, LinkReg::DoNotTouch);
-=======
->>>>>>> ef77bb04
   }
   void emit(const movl& i) {
     int8_t sh = sizeof(int) * CHAR_BIT;
@@ -363,96 +333,11 @@
     a.rlwinm(Reg64(i.d), Reg64(i.s), 0, 32-sh, 31); // extract lower byte
     a.extsb(Reg64(i.d), Reg64(i.d));                // extend sign
   }
-<<<<<<< HEAD
-  void emit(const movzbq& i) {
-    int8_t sh_8 = CHAR_BIT;
-    a->rlwinm(rAsm, Reg64(i.s), 0, 32-sh_8, 31); // extract lower byte
-    a->mr(i.d, rAsm); // move entire register to reset higher 56bits
-  }
-  void emit(const extsb& i) {
-    a->extsb(i.d, i.s);
-  }
-  void emit(const extsw& i) {
-    a->extsw(i.d, i.s);
-  }
-  void emit(const neg& i) {
-    a->neg(i.d, i.s, true);
-    copyCR0toCR1(a, rAsm);
-  }
-  void emit(const nop& i) { a->ori(Reg64(0), Reg64(0), 0); } // no-op form
-  void emit(const not& i) { a->nor(i.d, i.s, i.s, false); }
-  void emit(const orq& i) {
-    a->or(i.d, i.s0, i.s1, true);
-    copyCR0toCR1(a, rAsm);
-  }
-  void emit(const orqi& i) {
-    if (i.s0.fits(HPHP::sz::word)) {
-      a->li(rAsm,i.s0);
-    } else {
-      a->li32(rAsm,i.s0.l());
-    }
-
-    a->or(i.d, i.s1, rAsm, true /** or. implies Rc = 1 **/);
-    copyCR0toCR1(a, rAsm);
-  }
-  void emit(const roundsd& i) { a->xsrdpi(i.d, i.s); }
-  void emit(const ret& i) {
-    a->blr();
-  }
-  /*Immediate-form logical (unsigned) shift operations are
-    obtained by specifying appropriate masks and shift values for
-    certain Rotate instructions.
-  */
-  void emit(const sar& i) {
-    a->srad(i.d, i.s1, i.s0, true);
-    copyCR0toCR1(a,rAsm);
-  }
-  void emit(const sarqi& i) {
-    a->sradi(i.d, i.s1, i.s0.b(), true);
-    copyCR0toCR1(a, rAsm);
-  }
-  void emit(const setcc& i) {
-    ppc64_asm::Label l_true, l_end;
-    Reg64 d(i.d);
-
-    a->bc(l_true, i.cc);
-    a->xor(d, d, d, false);   /* set output to 0 */
-    a->b(l_end);
-
-    l_true.asm_label(*a);
-    a->li(d, 1);        /* set output to 1 */
-
-    l_end.asm_label(*a);
-  }
-  void emit(const shlli& i) {
-    a->slwi(Reg64(i.d), Reg64(i.s1), i.s0.b(), true);
-    copyCR0toCR1(a, rAsm);
-  }
-  void emit(const shl& i) {
-    a->sld(i.d, i.s1, i.s0, true);
-    copyCR0toCR1(a, rAsm);
-  }
-  void emit(const shlqi& i) {
-    a->sldi(i.d, i.s1, i.s0.b(), true);
-    copyCR0toCR1(a, rAsm);
-  }
-  void emit(const shrli& i) {
-    a->srwi(Reg64(i.d), Reg64(i.s1), i.s0.b(), true);
-    copyCR0toCR1(a, rAsm);
-  }
-  void emit(const shrqi& i) {
-    a->srdi(i.d, i.s1, i.s0.b(), true);
-    copyCR0toCR1(a, rAsm);
-  }
-  void emit(const sqrtsd& i) { a->xssqrtdp(i.d,i.s); }
-  void emit(const storeups& i) { a->stxvw4x(i.s,i.m); }
-=======
   void emit(const orqi& i) {
     a.li64(rAsm, i.s0.l(), false);
     a.or(i.d, i.s1, rAsm, true /** or. implies Rc = 1 **/);
-  }
->>>>>>> ef77bb04
-
+    copyCR0toCR1(a, rAsm);
+  }
   // macro for commonlizing X-/D-form of load/store instructions
 #define X(instr, dst, ptr)                                \
   do {                                                    \
@@ -487,63 +372,21 @@
 
 #undef X
 
-<<<<<<< HEAD
-  /* Subtractions: d = s1 - s0 */
-  void emit(const subq& i) {
-    a->sub(i.d, i.s1, i.s0, true);
-    copyCR0toCR1(a, rAsm);
-  }
-  void emit(const subsd& i) { a->fsub(i.d, i.s1, i.s0, false); }
-  void emit(const testq& i) {
-    // More information on:
-    // https://goo.gl/F1wrbO
-    if (i.s0 != i.s1)
-    {
-      a->and(rAsm, i.s0, i.s1, true); // result is not used, only flags
-      copyCR0toCR1(a, rAsm);
-    }
-    else
-    {
-      a->cmpdi(i.s0, Immed(0));
-      a->cmpldi(i.s0, Immed(0));
-    }
-  }
-  void emit(const ud2& i) { a->trap(); }
-  void emit(const xorb& i) {
-    a->xor(Reg64(i.d), Reg64(i.s0), Reg64(i.s1), true);
-    copyCR0toCR1(a, rAsm);
-  }
-  void emit(const xorl& i) {
-    a->xor(Reg64(i.d), Reg64(i.s0), Reg64(i.s1), true);
-    copyCR0toCR1(a, rAsm);
-  }
-  void emit(const xorq& i) {
-    a->xor(i.d, i.s0, i.s1, true);
-    copyCR0toCR1(a, rAsm);
-  }
-  void emit(const xorqi& i) {
-    if (i.s0.fits(HPHP::sz::word)) {
-      a->li(rAsm, i.s0);
-    } else {
-      a->li32(rAsm, i.s0.l());
-    }
-
-    a->xor(i.d, i.s1, rAsm, true /** xor. implies Rc = 1 **/);
-    copyCR0toCR1(a, rAsm);
-=======
   void emit(const testq& i) {
     // More information on:
     // https://goo.gl/F1wrbO
     if (i.s0 != i.s1) {
       a.and(rAsm, i.s0, i.s1, true);   // result is not used, only flags
+      copyCR0toCR1(a, rAsm);
     } else {
       a.cmpdi(i.s0, Immed(0));
+      a.cmpldi(i.s0, Immed(0));
     }
   }
   void emit(const xorqi& i) {
     a.li64(rAsm, i.s0.l(), false);
     a.xor(i.d, i.s1, rAsm, true /** xor. implies Rc = 1 **/);
->>>>>>> ef77bb04
+    copyCR0toCR1(a, rAsm);
   }
 
   // The following vasms reemit other vasms. They are implemented afterwards in
@@ -606,8 +449,9 @@
   a.bc(notNAN, BranchConditions::CR0_NoOverflow);
   {
     // Set "negative" bit if "Overflow" bit is set. Also, keep overflow bit set
-    a.li64(rAsm, 0x90000000, false);
-    a.mtcrf(0x80, rAsm);
+    a.li64(rAsm, 0x99000000, false);
+    a.mtcrf(0xC0, rAsm);
+    copyCR0toCR1(a, rAsm);
   }
   notNAN.asm_label(a);
 }
