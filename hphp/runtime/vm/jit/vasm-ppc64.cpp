/*
   +----------------------------------------------------------------------+
   | HipHop for PHP                                                       |
   +----------------------------------------------------------------------+
   | (c) Copyright IBM Corporation 2015-2016                              |
   +----------------------------------------------------------------------+
   | This source file is subject to version 3.01 of the PHP license,      |
   | that is bundled with this package in the file LICENSE, and is        |
   | available through the world-wide-web at the following url:           |
   | http://www.php.net/license/3_01.txt                                  |
   | If you did not receive a copy of the PHP license and are unable to   |
   | obtain it through the world-wide-web, please send a note to          |
   | license@php.net so we can mail you a copy immediately.               |
   +----------------------------------------------------------------------+
*/

#include "hphp/runtime/base/runtime-option.h"

#include "hphp/runtime/vm/jit/vasm-emit.h"

#include "hphp/runtime/vm/jit/abi-ppc64.h"
#include "hphp/runtime/vm/jit/block.h"
#include "hphp/runtime/vm/jit/code-gen-helpers.h"
#include "hphp/runtime/vm/jit/func-guard-ppc64.h"
#include "hphp/runtime/vm/jit/print.h"
#include "hphp/runtime/vm/jit/prof-data.h"
#include "hphp/runtime/vm/jit/service-requests.h"
#include "hphp/runtime/vm/jit/smashable-instr-ppc64.h"
#include "hphp/runtime/vm/jit/target-cache.h"
#include "hphp/runtime/vm/jit/timer.h"
#include "hphp/runtime/vm/jit/vasm.h"
#include "hphp/runtime/vm/jit/vasm-instr.h"
#include "hphp/runtime/vm/jit/vasm-internal.h"
#include "hphp/runtime/vm/jit/vasm-lower.h"
#include "hphp/runtime/vm/jit/vasm-print.h"
#include "hphp/runtime/vm/jit/vasm-unit.h"
#include "hphp/runtime/vm/jit/vasm-util.h"
#include "hphp/runtime/vm/jit/vasm-visit.h"

#include "hphp/util/arch.h"

#include <algorithm>
#include <tuple>

// TODO(lbianc): This is a temporary solution for compiling in different
// archs. The correct way of doing that is do not compile arch specific
// files of a different one, but currently it is not possible, since
// some common files use arch specific methods without eclusion.
// The macro bellow returns the dummy field for x86 as it will not be used
// in x64 arch.
#ifdef __powerpc64__
#define SAVED_TOC() m_savedToc
#else
#define SAVED_TOC() _dummyA
#endif

TRACE_SET_MOD(vasm);

namespace HPHP { namespace jit {

///////////////////////////////////////////////////////////////////////////////

using namespace ppc64;
using namespace ppc64_asm;
using Assembler = ppc64_asm::Assembler;

namespace {

struct Vgen {
  explicit Vgen(Venv& env)
    : env(env)
    , text(env.text)
    , a(*env.cb)
    , current(env.current)
    , next(env.next)
    , jmps(env.jmps)
    , jccs(env.jccs)
    , catches(env.catches)
  {}

  static void patch(Venv& env) {
    for (auto& p : env.jmps) {
      assertx(env.addrs[p.target]);
      Assembler::patchBranch(p.instr, env.addrs[p.target]);
    }
    for (auto& p : env.jccs) {
      assertx(env.addrs[p.target]);
      Assembler::patchBranch(p.instr, env.addrs[p.target]);
    }
  }

  static void pad(CodeBlock& cb) {
    Assembler a {cb};
    while (a.available() >= 4) a.trap();
    assertx(a.available() == 0);
  }

  /////////////////////////////////////////////////////////////////////////////

  template<class Inst> void emit(const Inst& i) {
    always_assert_flog(false, "unimplemented instruction: {} in B{}\n",
                       vinst_names[Vinstr(i).op], size_t(current));
  }
<<<<<<< HEAD

  void copyCR0toCR1(Assembler a, Reg64 raux) {
    a.mfcr(raux);
    a.sradi(raux,raux,4);
    a.mtocrf(0x40,raux);
  }
=======
>>>>>>> 1b62f378

  // intrinsics
  void emit(const copy& i) {
    if (i.s == i.d) return;
    if (i.s.isGP()) {
      if (i.d.isGP()) {                     // GP => GP
        a.mr(i.d, i.s);
      } else {                              // GP => XMM
        assertx(i.d.isSIMD());
        a.std(i.s, rsp()[-8]);
        a.lfd(i.d, rsp()[-8]);
      }
    } else {
      assertx(i.s.isSIMD());
      if (i.d.isGP()) {                     // XMM => GP
        a.stfd(i.s, rsp()[-8]);
        a.ld(i.d, rsp()[-8]);
      } else {                              // XMM => XMM
        assertx(i.d.isSIMD());
        a.fmr(i.d, i.s);
      }
    }
  }
  void emit(const copy2& i) {
    assertx(i.s0.isValid() && i.s1.isValid() &&
            i.d0.isValid() && i.d1.isValid());
    auto s0 = i.s0, s1 = i.s1, d0 = i.d0, d1 = i.d1;
    assertx(d0 != d1);
    if (d0 == s1) {
      if (d1 == s0) {
        a.mr(rAsm, s1);
        a.mr(d0, s0);
        a.mr(d1, rAsm);
      } else {
        // could do this in a simplify pass
        if (s1 != d1) a.mr(d1, s1); // save s1 first; d1 != s0
        if (s0 != d0) a.mr(d0, s0);
      }
    } else {
      // could do this in a simplify pass
      if (s0 != d0) a.mr(d0, s0);
      if (s1 != d1) a.mr(d1, s1);
    }
  }
  void emit(const addl& i) {
    a.addo(Reg64(i.d), Reg64(i.s1), Reg64(i.s0), true);
  }
  void emit(const ldimmqs& i) {
    emitSmashableMovq(a.code(), env.meta, i.s.q(), i.d);
  }
  void emit(const nothrow& i) {
    // skip the "ld 2,24(1)" or "nop" emitted by "Assembler::call" at the end
    TCA saved_pc = a.frontier() - call_skip_bytes_for_ret;
    env.meta.catches.emplace_back(saved_pc, nullptr);
  }

  // instructions
  void emit(const addq& i) { a.addo(i.d, i.s0, i.s1, true); }
  void emit(const addsd& i) { a.fadd(i.d, i.s0, i.s1); }
  void emit(const andq& i) { a.and(i.d, i.s0, i.s1, true); }
  void emit(const andqi& i) { a.andi(i.d, i.s1, i.s0); } // andi changes CR0
  void emit(const cmpd& i) { a.cmpd(i.s1, i.s0); }
  void emit(const cmpdi& i) { a.cmpdi(i.s1, i.s0); }
  void emit(const cmpw& i) { a.cmpw(Reg64(i.s1), Reg64(i.s0)); }
  void emit(const cmpld& i) { a.cmpld(i.s1, i.s0, Assembler::CR::CR1); }
  void emit(const cmpldi& i) { a.cmpldi(i.s1, i.s0, Assembler::CR::CR1); }
  void emit(const cmplw& i) {
    a.cmplw(Reg64(i.s1), Reg64(i.s0), Assembler::CR::CR1);
  }
  void emit(const cmplwi& i) {
    a.cmplwi(Reg64(i.s1), i.s0, Assembler::CR::CR1);
  }
  void emit(const cmpwi& i) {
    a.cmpwi(i.s1, i.s0);
  }
  void emit(const copycr& i) {
    a.mfcr(rAsm);
    a.sradi(rAsm,rAsm,4);
    a.mtocrf(0x40,rAsm);
  }
  void emit(const decl& i) { a.subfo(Reg64(i.d), rone(), Reg64(i.s), true); }
  void emit(const decq& i) { a.subfo(i.d, rone(), i.s, true); }
  void emit(const divint& i) { a.divd(i.d,  i.s0, i.s1, false); }
  void emit(const divsd& i) { a.fdiv(i.d, i.s1, i.s0); }
  void emit(const extrb& i ) {
    int8_t sh = CHAR_BIT;
    a.rlwinm(Reg64(i.d), Reg64(i.s), 0, 32-sh, 31); // extract lower byte
    a.extsb(Reg64(i.d), Reg64(i.d));                // extend sign
  }
  void emit(const extsb& i) { a.extsb(i.d, i.s); }
  void emit(const extsw& i) { a.extsw(i.d, i.s); }
  void emit(const fabs& i) { a.fabs(i.d, i.s, false); }
  void emit(const fallthru& i) {}
  void emit(const fcmpo& i) {
    a.fcmpo(i.sf, i.s0, i.s1);
    emit(copycr{});//todo: guarding this broke 3 tests
  }
  void emit(const fcmpu& i) {
    a.fcmpu(i.sf, i.s0, i.s1);
    emit(copycr{});
  }
  void emit(const imul& i) { a.mulldo(i.d, i.s1, i.s0, true); }
  void emit(const incl& i) { a.addo(Reg64(i.d), Reg64(i.s), rone(), true); }
  void emit(const incq& i) { a.addo(i.d, i.s, rone(), true); }
  void emit(const incw& i) { a.addo(Reg64(i.d), Reg64(i.s), rone(), true); }
  void emit(const jmpi& i) { a.branchAuto(i.target); }
  void emit(const landingpad&) { }
  void emit(const ldimmw& i) { a.li(Reg64(i.d), i.s); }
  void emit(const ldarx& i) { a.ldarx(i.d, i.s); }
  void emit(const loadups& i) {
    // A lowering would be handy here, but the Vptr's displacement is only
    // later added at the optimizeCopies optimization
    Vptr p(i.s);
    if ((!p.base.isValid()) || (p.base == 0)) {
      p.base = ppc64_asm::reg::r0; // use zero not r0
    }
    if (!p.index.isValid()) {
      a.li(rAsm, p.disp);
      p.index = rAsm;
      p.disp = 0;
    } else {
      if (p.disp) {
        a.addi(rAsm, p.index, p.disp);
        p.index = rAsm;
        p.disp = 0;
      }
    }
    a.lxvd2x(i.d, p);
  }
  void emit(const leap& i) {
    // It can happen that when rellocating, the TOC will need to store the new
    // pointer and it doesn't fit on a single instruction as the TOC is too big
    // now. Therefore, emit this limmediate as fixed_size to avoid overlapping.
    bool toc_may_grow = RuntimeOption::EvalJitRelocationSize != 0;
    auto imm_type = toc_may_grow ? ImmType::AnyFixed : ImmType::AnyCompact;
    a.limmediate(i.d, i.s.r.disp, imm_type);
  }
  void emit(const lead& i) { a.limmediate(i.d, (int64_t)i.s.get()); }
  void emit(const mfcr& i) { a.mfcr(i.d); }
  void emit(const mflr& i) { a.mflr(i.d); }
  void emit(const mfvsrd& i) { a.mfvsrd(i.d, i.s); }
  void emit(const mtlr& i) { a.mtlr(i.s); }
  void emit(const mtvsrd& i) { a.mtvsrd(i.d, i.s); }
  void emit(const mulsd& i) { a.fmul(i.d, i.s1, i.s0); }
  void emit(const neg& i) { a.neg(i.d, i.s, true); }
  void emit(const nop& i) { a.nop(); } // no-op form
  void emit(const not& i) { a.nor(i.d, i.s, i.s, false); }
  void emit(const orq& i) { a.or(i.d, i.s0, i.s1, true); }
  void emit(const ret& i) { a.blr(); }
  void emit(const roundsd& i) { a.xsrdpi(i.d, i.s); }
  void emit(const sar& i) { a.srad(i.d, i.s1, i.s0, true); }
  void emit(const sarqi& i) { a.sradi(i.d, i.s1, i.s0.b(), true); }
  void emit(const shl& i) { a.sld(i.d, i.s1, i.s0, true); }
  void emit(const shlli& i) {
    a.slwi(Reg64(i.d), Reg64(i.s1), i.s0.b(), true);
  }
  void emit(const shlqi& i) { a.sldi(i.d, i.s1, i.s0.b(), true); }
  void emit(const shrli& i) { a.srwi(Reg64(i.d), Reg64(i.s1), i.s0.b(), true); }
  void emit(const shrqi& i) { a.srdi(i.d, i.s1, i.s0.b(), true); }
  void emit(const sqrtsd& i) { a.xssqrtdp(i.d,i.s); }
  void emit(const stdcx& i) { a.stdcx(i.s, i.d); }
  void emit(const storeups& i) {
    Vptr p(i.m);
    if ((!p.base.isValid()) || (p.base == 0)) {
      p.base = ppc64_asm::reg::r0;
    }
    if (!p.index.isValid()) {
      a.li(rAsm, p.disp);
      p.index = rAsm;
      p.disp = 0;
    } else {
      if (p.disp) {
        a.addi(rAsm, p.index, p.disp);
        p.index = rAsm;
        p.disp = 0;
      }
    }
    a.stxvw4x(i.s, p);
  }

  // Subtractions: d = s1 - s0
  void emit(const subq& i) { a.subfo(i.d, i.s0, i.s1, true); }
  void emit(const subsd& i) { a.fsub(i.d, i.s1, i.s0, false); }
  void emit(const ud2& i) { a.trap(); }
  void emit(const xorb& i) {
    a.xor(Reg64(i.d), Reg64(i.s0), Reg64(i.s1), true);
  }
  void emit(const xorl& i) {
    a.xor(Reg64(i.d), Reg64(i.s0), Reg64(i.s1), true);
  }
  void emit(const xorq& i) { a.xor(i.d, i.s0, i.s1, true); }
  void emit(const xscvdpsxds& i) { a.xscvdpsxds(i.d, i.s); }
  void emit(const xscvsxddp& i) { a.xscvsxddp(i.d, i.s); }
  void emit(const xxlxor& i) { a.xxlxor(i.d, i.s1, i.s0); }
  void emit(const xxpermdi& i) { a.xxpermdi(i.d, i.s1, i.s0); }

  void emit(const fctidz& i) {
    a.mtfsb0(23); // clear VXCVI
    a.fctidz(i.d, i.s, false);
    a.mcrfs(0,5);
  }
  void emit(const movl& i) {
    int8_t sh = sizeof(int) * CHAR_BIT;
    a.rlwinm(Reg64(i.d), Reg64(i.s), 0, 32-sh, 31); // extract lowest 32 bits
    a.extsw(Reg64(i.d), Reg64(i.d));                // extend sign
  }
  void emit(const movw& i) {
    int8_t sh = sizeof(int) * (CHAR_BIT * 2);       // 16 bits
    a.rlwinm(Reg64(i.d), Reg64(i.s), 0, 32-sh, 31); // extract lowest 16 bits
    a.extsh(Reg64(i.d), Reg64(i.d));                // extend sign
  }
  void emit(const movb& i) {
    int8_t sh = CHAR_BIT;
    a.rlwinm(Reg64(i.d), Reg64(i.s), 0, 32-sh, 31); // extract lower byte
  }
  void emit(const orqi& i) {
    a.limmediate(rAsm, i.s0.l());
    a.or(i.d, i.s1, rAsm, true /** or. implies Rc = 1 **/);
  }
  // macro for commonlizing X-/D-form of load/store instructions
#define X(instr, dst, ptr)                                \
  do {                                                    \
    if (ptr.index.isValid()) {                            \
      a.instr##x(dst, ptr);                               \
    } else {                                              \
      a.instr   (dst, ptr);                               \
    }                                                     \
  } while(0)

  // As all registers are 64-bits wide, a smaller number from the memory should
  // have its sign extended after loading except for the 'z' vasm variants
  void emit(const loadw& i) {
    X(lhz,  Reg64(i.d), i.s);
    a.extsh(Reg64(i.d), Reg64(i.d));
  }
  void emit(const loadl& i) {
    X(lwz,  Reg64(i.d), i.s);
    a.extsw(Reg64(i.d), Reg64(i.d));
  }

  void emit(const loadb& i)   { X(lbz, Reg64(i.d),  i.s); }
  void emit(const loadtqb& i) { X(lbz, Reg64(i.d),  i.s); }
  void emit(const loadzbl& i) { X(lbz,  Reg64(i.d), i.s); }
  void emit(const loadzbq& i) { X(lbz,  i.d,        i.s); }
  void emit(const loadzlq& i) { X(lwz,  i.d,        i.s); }
  void emit(const storeb& i)  { X(stb,  Reg64(i.s), i.m); }
  void emit(const storel& i)  { X(stw,  Reg64(i.s), i.m); }
  void emit(const storew& i)  { X(sth,  Reg64(i.s), i.m); }
  void emit(const loadsd& i)  { X(lfd,  i.d,        i.s); }
  void emit(const storesd& i) { X(stfd, i.s,        i.m); }

#undef X

  void emit(const testq& i) {
    // More information on:
    // https://goo.gl/F1wrbO
    if (i.s0 != i.s1) {
      a.and(rAsm, i.s0, i.s1, true);   // result is not used, only flags
      emit(copycr{});
    } else {
      a.cmpdi(i.s0, Immed(0));
      a.cmpldi(i.s0, Immed(0), Assembler::CR::CR1);
    }
  }
  void emit(const xorqi& i) {
    a.limmediate(rAsm, i.s0.l());
    a.xor(i.d, i.s1, rAsm, true /** xor. implies Rc = 1 **/);
  }

  void emit(const conjure& i) { always_assert(false); }
  void emit(const conjureuse& i) { always_assert(false); }

  // The following vasms reemit other vasms. They are implemented afterwards in
  // order to guarantee that the desired vasm is already defined or else it'll
  // fallback to the templated emit function.
  void emit(const call& i);
  void emit(const callarray& i);
  void emit(const callfaststub& i);
  void emit(const callphp&);
  void emit(const callr& i);
  void emit(const calls& i);
  void emit(const callstub& i);
  void emit(const calltc& i);
  void emit(const cmovq&);
  void emit(const contenter&);
  void emit(const cvtsi2sd& i);
  void emit(const decqmlock& i);
  void emit(const jcc& i);
  void emit(const jcci& i);
  void emit(const jmp& i);
  void emit(const jmpr& i);
  void emit(const inittc&);
  void emit(const ldimmb& i);
  void emit(const ldimml& i);
  void emit(const ldimmq& i);
  void emit(const lea&);
  void emit(const leavetc&);
  void emit(const load& i);
  void emit(const loadqd& i);
  void emit(const loadstubret& i);
  void emit(const mcprep&);
  void emit(const pop& i);
  void emit(const push& i);
  void emit(const resumetc& i);
  void emit(const store& i);
  void emit(const stublogue& i);
  void emit(const stubret& i);
  void emit(const stubtophp& i);
  void emit(const stubunwind& i);
  void emit(const syncpoint& i);
  void emit(const tailcallstub& i);
  void emit(const testqi& i);
  void emit(const ucomisd& i);
  void emit(const unwind& i);

  void emit_nop() {
    a.addi(rAsm, rAsm, 16);
    a.addi(rAsm, rAsm, -16);
  }

private:
  CodeBlock& frozen() { return text.frozen().code; }

  void emitCallPrologue() {
    // Setup r1 with a valid frame in order to allow LR save by callee's
    // prologue.
    a.addi(rsfp(), rsp(), -min_frame_size);
    a.std(rvmfp(), rsfp()[AROFF(m_sfp)]);
  }
  void emitSaveTOC() {
    // TOC save/restore is required by ABI for external functions.
    a.std(rtoc(), rsfp()[AROFF(SAVED_TOC())]);
  }

  Venv& env;
  Vtext& text;
  Assembler a;

  const Vlabel current;
  const Vlabel next;
  jit::vector<Venv::LabelPatch>& jmps;
  jit::vector<Venv::LabelPatch>& jccs;
  jit::vector<Venv::LabelPatch>& catches;
};

void Vgen::emit(const cvtsi2sd& i) {
  // As described on ISA page 727, F.2.6
  emit(copy{i.s, i.d});
  a.fcfid(i.d, i.d);
}

void Vgen::emit(const decqmlock& i) {
   ppc64_asm::Label loop;
   loop.asm_label(a);
   {
     // Using rfuncln because rAsm scratch register
     // will be used by decq to save CR0 to CR1
     emit(ldarx{i.m, rfuncln()});
     emit(decq{rfuncln(), rfuncln(), i.sf});
     emit(stdcx{rfuncln(), i.m});
   }
   //TODO(racardoso): bne- (missing branch hint)
   a.bc(loop, BranchConditions::CR0_NotEqual);
}

void Vgen::emit(const ucomisd& i) {
  ppc64_asm::Label notNAN;
  emit(fcmpu{i.s0, i.s1, i.sf});
  a.bc(notNAN, BranchConditions::CR0_NoOverflow);
  {
    // Set "negative" bit if "Overflow" bit is set. Also, keep overflow bit set
    a.limmediate(rAsm, 0x99000000);
    a.mtcrf(0xC0, rAsm);
    emit(copycr{});
  }
  notNAN.asm_label(a);
}

void Vgen::emit(const ldimmb& i) {
  if (i.d.isGP()) {
    a.li(i.d, i.s); // should be only 8bits available
  } else {
    assertx(i.d.isSIMD());
    a.li(rAsm, i.s);
    // no conversion necessary. The i.s already comes converted to FP
    emit(copy{rAsm, i.d});
  }
}

void Vgen::emit(const ldimml& i) {
  if (i.d.isGP()) {
    a.limmediate(i.d, i.s.l());
  } else {
    assertx(i.d.isSIMD());
    a.limmediate(rAsm, i.s.l());
    // no conversion necessary. The i.s already comes converted to FP
    emit(copy{rAsm, i.d});
  }
}

void Vgen::emit(const ldimmq& i) {
  // See leap to better understand the necessity of toc_may_grow
  bool toc_may_grow = RuntimeOption::EvalJitRelocationSize != 0;
  auto imm_type = toc_may_grow ? ImmType::AnyFixed : ImmType::AnyCompact;
  auto val = i.s.q();
  if (i.d.isGP()) {
    a.limmediate(i.d, val, imm_type);
  } else {
    assertx(i.d.isSIMD());
    a.limmediate(rAsm, val, imm_type);
    // no conversion necessary. The i.s already comes converted to FP
    emit(copy{rAsm, i.d});
  }
}

void Vgen::emit(const contenter& i) {
  ppc64_asm::Label stub, end;
  Reg64 fp = i.fp;

  a.b(end);
  stub.asm_label(a);
  {
    // The following two lines are equivalent to
    // pop(fp[AROFF(m_savedRip)]) on x64.
    // rAsm is a scratch register.
    a.mflr(rAsm);
    a.std(rAsm, fp[AROFF(m_savedRip)]);

    emit(jmpr{i.target,i.args});
  }
  end.asm_label(a);
  {
    a.call(stub);
    emit(unwind{{i.targets[0], i.targets[1]}});
  }
}

void Vgen::emit(const syncpoint& i) {
  // skip the "ld 2,24(1)" or "nop" emitted by "Assembler::call" at the end
  TCA saved_pc = a.frontier() - call_skip_bytes_for_ret;
  FTRACE(5, "IR recordSyncPoint: {} {} {}\n", saved_pc,
         i.fix.pcOffset, i.fix.spOffset);
  env.meta.fixups.emplace_back(saved_pc, i.fix);
}

/*
 * Push/pop mechanism is as simple as X64: it stores 8 bytes below the RSP.
 */
void Vgen::emit(const pop& i) {
  a.ld(i.d, rsp()[0]);              // popped element
  a.addi(rsp(), rsp(), 8);          // recover stack
}
void Vgen::emit(const push& i) {
  a.stdu(i.s, rsp()[-8]);           // pushed element
}

void Vgen::emit(const load& i) {
  if (i.d.isGP()) {
    if (i.s.index.isValid()){
      a.ldx(i.d, i.s);
    } else if (i.s.disp & 0x3) {     // Unaligned memory access
      Vptr p = i.s;
      a.limmediate(rAsm, (int64_t)p.disp); // Load disp to reg
      p.disp = 0;                    // Remove disp
      p.index = rAsm;                // Set disp reg as index
      a.ldx(i.d, p);                 // Use ldx for unaligned memory access
    } else {
      a.ld(i.d, i.s);
    }
  } else {
    assertx(i.d.isSIMD());
    a.lfd(i.d, i.s);
  }
}

// This function can't be lowered as i.get() may not be bound that early.
void Vgen::emit(const loadqd& i) {
  a.limmediate(rAsm, (int64_t)i.s.get());
  a.ld(i.d, rAsm[0]);
}

void Vgen::emit(const unwind& i) {
  // skip the "ld 2,24(1)" or "nop" emitted by "Assembler::call" at the end
  TCA saved_pc = a.frontier() - call_skip_bytes_for_ret;
  catches.push_back({saved_pc, i.targets[1]});
  emit(jmp{i.targets[0]});
}

void Vgen::emit(const jmp& i) {
  if (next == i.target) return;
  jmps.push_back({a.frontier(), i.target});

  // offset to be determined by a.patchBranch
  a.branchAuto(reinterpret_cast<CodeAddress>(-1));
}

void Vgen::emit(const jmpr& i) {
  a.mr(rfuncentry(), i.target.asReg());
  a.mtctr(rfuncentry());
  a.bctr();
}

void Vgen::emit(const jcc& i) {
  if (i.targets[1] != i.targets[0]) {
    if (next == i.targets[1]) {
      return emit(jcc{ccNegate(i.cc), i.sf, {i.targets[1], i.targets[0]}});
    }
    auto taken = i.targets[1];
    jccs.push_back({a.frontier(), taken});

    // offset to be determined by a.patchBranch
    a.branchAuto(reinterpret_cast<CodeAddress>(-1), i.cc);
  }
  emit(jmp{i.targets[0]});
}
void Vgen::emit(const jcci& i) {
  a.branchAuto(i.taken, i.cc);
  emit(jmp{i.target});
}

void Vgen::emit(const cmovq& i) {
  // A CR bit parameter in ppc64 is a combination of X64's cc and sf variables:
  // CR group (4 bits per group) is a sf and the CR bit (1 of the 4) is the cc
  BranchParams bp (i.cc);
  auto t = i.t;
  auto f = i.f;
  if (static_cast<uint8_t>(BranchParams::BO::CRNotSet) == bp.bo()) {
    // invert the true/false parameters, as only the bp.bi field is used
    std::swap(t,f);
  }
  a.isel(i.d, t, f, (4 * int(i.sf.asReg())) + bp.bi());
}

void Vgen::emit(const store& i) {
  if (i.s.isGP()) {
    if (i.d.index.isValid()){
      a.stdx(i.s, i.d);
    } else {
      a.std(i.s, i.d);
    }
  } else {
    assertx(i.s.isSIMD());
    a.stfd(i.s, i.d);
  }
}

void Vgen::emit(const mcprep& i) {
  /*
   * Initially, we set the cache to hold (addr << 1) | 1 (where `addr' is the
   * address of the movq) so that we can find the movq from the handler.
   *
   * We set the low bit for two reasons: the Class* will never be a valid
   * Class*, so we'll always miss the inline check before it's smashed, and
   * handlePrimeCacheInit can tell it's not been smashed yet
   */
  auto const mov_addr = emitSmashableMovq(a.code(), env.meta, 0, r64(i.d));
  auto const imm = reinterpret_cast<uint64_t>(mov_addr);
  smashMovq(mov_addr, (imm << 1) | 1);

  env.meta.addressImmediates.insert(reinterpret_cast<TCA>(~imm));
}

void Vgen::emit(const inittc&) {
  // Set info in the frame created on the caller
  a.mflr(rfuncln());
  a.std(rfuncln(), rsfp()[AROFF(m_savedRip)]);

  // follow the ABI and create the calle frame and set its info
  a.addi(rsfp(), rsfp(), -min_frame_size);
  emitSaveTOC();

  // initialize our rone register
  a.li(ppc64::rone(), 1);

  // Set DataBlock on VMTOC
  VMTOC::getInstance().setTOCDataBlock(&(env.text.data()));

  // Save TOC pointer in r2
  // First, assert the ppc64minTOCImmSize.
  always_assert(RuntimeOption::Evalppc64minTOCImmSize >= 0 &&
    RuntimeOption::Evalppc64minTOCImmSize <= 64);
  a.li64(ppc64::rtoc(), VMTOC::getInstance().getPtrVector(), false);
}

void Vgen::emit(const leavetc&) {
  // should read enterTCExit address that was pushed by calltc/resumetc
  emit(pop{rAsm});
  a.mtlr(rAsm);
  a.blr();
}

void Vgen::emit(const calltc& i) {
  // Dummy call for branch predictor's sake:
  // the link stack would be wrong otherwise and mispredictions would occur
  a.bl(instr_size_in_bytes);  // jump to next instruction

  // this will be verified by emitCallToExit
  a.limmediate(rAsm, reinterpret_cast<int64_t>(i.exittc));
  emit(push{rAsm});

  // keep the return address as initialized by the vm frame
  a.ld(rfuncln(), i.fp[AROFF(m_savedRip)]);
  a.mtlr(rfuncln());

  // and jump. When it returns, it'll be to enterTCExit
  a.mr(rfuncentry(), i.target.asReg());
  a.mtctr(rfuncentry());
  a.bctr();
}

void Vgen::emit(const resumetc& i) {
  // Dummy call for branch predictor's sake:
  // the link stack would be wrong otherwise and mispredictions would occur
  a.bl(instr_size_in_bytes);  // jump to next instruction

  // this will be verified by emitCallToExit
  a.limmediate(rAsm, reinterpret_cast<int64_t>(i.exittc));
  emit(push{rAsm});

  // and jump. When it returns, it'll be to enterTCExit
  a.mr(rfuncentry(), i.target.asReg());
  a.mtctr(rfuncentry());
  a.bctr();
}

void Vgen::emit(const lea& i) {
  // could do this in a simplify pass
  if (i.s.disp == 0 && i.s.base.isValid() && !i.s.index.isValid()) {
    emit(copy{i.s.base, i.d});
  } else {
    // don't reuse addq and addqi as they need a SF
    Vptr p = i.s;
    if (p.index.isValid()) {
      a.add(i.d, p.base, p.index);
    } else {
      a.addi(i.d, p.base, p.disp);
    }
  }
}

void Vgen::emit(const call& i) {
  emitCallPrologue();
  emitSaveTOC();
  a.call(i.target, Assembler::CallArg::External);
  if (i.watch) {
    // skip the "ld 2,24(1)" or "nop" emitted by "Assembler::call" at the end
    *i.watch = a.frontier() - call_skip_bytes_for_ret;
    env.meta.watchpoints.push_back(i.watch);
  }
}

void Vgen::emit(const callr& i) {
  emitCallPrologue();
  emitSaveTOC();
  a.call(i.target.asReg(), Assembler::CallArg::External);
}

void Vgen::emit(const calls& i) {
  // calls is used to call c++ function like handlePrimeCacheInit so setup the
  // r1 pointer to a valid frame in order to allow LR save by callee's
  // prologue.
  emitCallPrologue();
  a.std(ppc64_asm::reg::r2, ppc64_asm::reg::r1[AROFF(SAVED_TOC())]);
  emitSmashableCall(a.code(), env.meta, i.target, Assembler::CallArg::SmashExt);
}

void Vgen::emit(const callphp& i) {
  emitSmashableCall(a.code(), env.meta, i.stub);
  emit(unwind{{i.targets[0], i.targets[1]}});
}

void Vgen::emit(const callarray& i) {
  // callarray target can indeed start with stublogue, therefore reuse callstub
  // approach
  emit(callstub{i.target});
}

void Vgen::emit(const callstub& i) {
  // Build a minimal call frame in order to save the LR but avoid writing to
  // rsp() directly as there are stubs that are called that doesn't have a
  // stublogue/stubret (e.g: freeLocalsHelpers)
  emitCallPrologue();
  a.call(i.target);
}

void Vgen::emit(const callfaststub& i) {
  emit(callstub{i.target});
  emit(syncpoint{i.fix});
}

/////////////////////////////////////////////////////////////////////////////
/*
 * Stub function ABI
 */
void Vgen::emit(const stublogue& i) {
  // Recover the frame created on callstub.
  a.mr(rsp(), rsfp());
  if (i.saveframe) a.std(rvmfp(), rsp()[AROFF(m_sfp)]);

  // save return address on this frame
  a.mflr(rfuncln());
  a.std(rfuncln(), rsfp()[AROFF(m_savedRip)]);
}

void Vgen::emit(const stubret& i) {
  // rvmfp, if necessary.
  if (i.saveframe) {
    a.ld(rvmfp(), rsp()[AROFF(m_sfp)]);
    a.mr(ppc64_asm::reg::r1, rvmfp());
  }

  // restore return address.
  a.ld(rfuncln(), rsp()[AROFF(m_savedRip)]);
  a.mtlr(rfuncln());

  // pop this frame as created by stublogue and return
  a.addi(rsp(), rsp(), min_frame_size);
  a.blr();
}

void Vgen::emit(const tailcallstub& i) {
  // tail call: perform a jmp instead of a call. Use current return address on
  // frame and undo stublogue allocation.
  a.ld(rfuncln(), rsp()[AROFF(m_savedRip)]);
  a.mtlr(rfuncln());
  a.mr(rsfp(), rsp());
  emit(jmpi{i.target, i.args});
}

void Vgen::emit(const testqi& i) {
  if (i.s0.fits(sz::word)) {
    a.li(rAsm, i.s0);
  } else {
    a.limmediate(rAsm, i.s0.l());
  }
  emit(testq{rAsm, i.s1, i.sf});
}

void Vgen::emit(const loadstubret& i) {
  // grab the return address and store this return address for phplogue
  a.ld(i.d, rsp()[AROFF(m_savedRip)]);
}

void Vgen::emit(const stubunwind& i) {
  // reset the return address from native frame due to call to the vm frame
  a.ld(rfuncln(), rsp()[AROFF(m_savedRip)]);
  a.mtlr(rfuncln());
  // pop this frame as created by stublogue
  a.addi(rsp(), rsp(), min_frame_size);
}

void Vgen::emit(const stubtophp& i) {
  emit(stubunwind{});
}

///////////////////////////////////////////////////////////////////////////////

/*
 * Lower the immediate to a register in order to use ppc64 instructions that
 * can change required Condition Register (on vasm world, that's the SF
 * register).
 */
void lowerImm(Immed imm, Vout& v, Vreg& tmpRegister) {
  tmpRegister = v.makeReg();
  if (imm.fits(sz::word)) {
    v << ldimmw{imm, tmpRegister};
  } else {
    v << ldimml{imm, tmpRegister};
  }
}

/*
 * Native ppc64 instructions can't handle an immediate bigger than 16 bits and
 * need to be loaded into a register in order to be used.
 */
bool patchImm(Immed imm, Vout& v, Vreg& tmpRegister) {
  if (!imm.fits(sz::word)) {
    tmpRegister = v.makeReg();
    v << ldimml{imm, tmpRegister};
    return true;
  } else {
    return false;
  }
}


/*
 * Rules for the lowering of these vasms:
 * 1) All vasms emitted in lowering are already adjusted/patched.
 *   In other words, it will not be lowered afterwards.
 * 2) If a vasm has a Vptr that can be removed by emitting load/store, do it!
 *
 * Parameter description for every lowering:
 * Vout& v : the Vout instance so vasms can be emitted
 * <Type> inst : the current vasm to be lowered
 */

/* Fallback, when a vasm is not lowered */
template <typename Inst>
void lowerForPPC64(Vout& v, Inst& inst) {}

/*
 * Using macro to commonlize vasms lowering
 */

// Auxiliary macros to handle vasms with different attributes
#define NONE
#define ONE(attr_1)             inst.attr_1,
#define TWO(attr_1, attr_2)     inst.attr_1, inst.attr_2,
#define ONE_R64(attr_1)         Reg64(inst.attr_1),
#define TWO_R64(attr_1, attr_2) Reg64(inst.attr_1), Reg64(inst.attr_2),

// Patches the Vptr, retrieve the immediate and emmit a related direct vasm
#define X(vasm_src, attr_data, vasm_dst, attr_addr, vasm_imm)           \
void lowerForPPC64(Vout& v, vasm_src& inst) {                           \
  Vreg tmp = v.makeReg();                                               \
  Vptr p = inst.attr_addr;                                              \
  v << vasm_imm{inst.attr_data, tmp};                                   \
  v << vasm_dst{tmp, p};                                                \
}

X(storebi, s, storeb, m, ldimmb)
X(storewi, s, storew, m, ldimmw)
X(storeli, s, storel, m, ldimml)
X(storeqi, s, store,  m, ldimml)

#undef X

// Load the Immed to a register in order to be able to use ppc64 CR instructions
#define X(vasm_src, vasm_dst, attr_imm, attrs)                          \
void lowerForPPC64(Vout& v, vasm_src& inst) {                           \
  Vreg tmp;                                                             \
  lowerImm(inst.attr_imm, v, tmp);                                      \
  v << vasm_dst{tmp, attrs inst.sf};                                    \
}

X(addli,  addl,  s0, TWO(s1, d))
X(cmpqi,  cmpq,  s0, ONE(s1))
X(addqi,  addq,  s0, TWO(s1, d))
X(subqi,  subq,  s0, TWO(s1, d))

#undef X

// If it patches the Immed, replace the vasm for its non-immediate variant
#define X(vasm_src, vasm_dst_reg, attr_imm, attrs)                      \
void lowerForPPC64(Vout& v, vasm_src& inst) {                           \
  Vreg tmp;                                                             \
  if (patchImm(inst.attr_imm, v, tmp))                                  \
    v << vasm_dst_reg{tmp, attrs inst.sf};                              \
}

X(andqi,  andq,  s0, TWO(s1, d))

#undef X

// Simplify MemoryRef vasm types by their direct variant as ppc64 can't
// change data directly in memory. Patches the Vptr, grab and save the data.
#define X(vasm_src, vasm_dst, vasm_load, vasm_store, attr_addr, attrs)  \
void lowerForPPC64(Vout& v, vasm_src& inst) {                           \
  Vreg tmp = v.makeReg(), tmp2 = v.makeReg();                           \
  Vptr p = inst.attr_addr;                                              \
  v << vasm_load{p, tmp};                                               \
  v << vasm_dst{attrs tmp, tmp2, inst.sf};                              \
  v << vasm_store{tmp2, p};                                             \
}

X(incwm, incw, loadw, storew, m, NONE)
X(inclm, incl, loadl, storel, m, NONE)
X(incqm, incq, load,  store,  m, NONE)
X(declm, decl, loadl, storel, m, NONE)
X(decqm, decq, load,  store,  m, NONE)
X(addlm, addl, loadw, storew, m, ONE(s0))

#undef X

// Also deals with MemoryRef vasms like above but these ones have Immed data
// too. Load data and emit a new vasm depending if the Immed fits a direct
// ppc64 instruction.
#define X(vasm_src, vasm_dst_reg, vasm_dst_imm, vasm_load,              \
                  attr_addr, attr_data)                                 \
void lowerForPPC64(Vout& v, vasm_src& inst) {                           \
  Vptr p = inst.attr_addr;                                              \
  Vreg tmp2 = v.makeReg(), tmp;                                         \
  v << vasm_load{p, tmp2};                                              \
  if (patchImm(inst.attr_data, v, tmp))                                 \
    v << vasm_dst_reg{tmp, tmp2, inst.sf};                              \
  else v << vasm_dst_imm{inst.attr_data, tmp2, inst.sf};                \
}

X(cmpbim,  cmpl,  cmpli,  loadb, s1, s0)
X(cmpqim,  cmpq,  cmpqi,  load,  s1, s0)
X(testbim, testq, testqi, loadb, s1, s0)
X(testwim, testq, testqi, loadw, s1, s0)
X(testlim, testq, testqi, loadl, s1, s0)
X(testqim, testq, testqi, load,  s1, s0)

#undef X

// Very similar with the above case: handles MemoryRef and Immed, but also
// stores the result in the memory.
#define X(vasm_src, vasm_dst, vasm_load, vasm_store,                    \
                  attr_addr, attr_data)                                 \
void lowerForPPC64(Vout& v, vasm_src& inst) {                           \
  Vreg tmp = v.makeReg(), tmp3 = v.makeReg(), tmp2;                     \
  Vptr p = inst.attr_addr;                                              \
  v << vasm_load{p, tmp};                                               \
  lowerImm(inst.attr_data, v, tmp2);                                    \
  v << vasm_dst{tmp2, tmp, tmp3, inst.sf};                              \
  v << vasm_store{tmp3, p};                                             \
}

X(orwim,   orq,  loadw, storew, m, s0)
X(orqim,   orq,  load,  store,  m, s0)
X(addqim,  addq, load,  store,  m, s0)
X(addlim,  addl, load,  store,  m, s0)
#undef X

// Handles MemoryRef arguments and load the data input from memory, but these
// ones have no output other than the sign flag register update (SF)
#define X(vasm_src, vasm_dst, vasm_load, attr_addr, attr)               \
void lowerForPPC64(Vout& v, vasm_src& inst) {                           \
  Vptr p = inst.attr_addr;                                              \
  Vreg tmp = v.makeReg();                                               \
  v << vasm_load{p, tmp};                                               \
  v << vasm_dst{inst.attr, tmp, inst.sf};                               \
}

X(testqm, testq, load,  s1, s0)
X(cmplm,  cmpl,  loadl, s1, s0)
X(cmpqm,  cmpq,  load,  s1, s0)

#undef X

// Handles MemoryRef arguments, load the data input from memory and
// filter the reg og 16bits to 64bits. These ones have no output other
// than the sign flag register update (SF)
#define X(vasm_src, vasm_filter, vasm_dst, vasm_load, attr_addr, attr)  \
void lowerForPPC64(Vout& v, vasm_src& inst) {                           \
  Vreg tmp1 = v.makeReg(), tmp2 = v.makeReg();                          \
  Vptr p = inst.attr_addr;                                              \
  v << vasm_filter{inst.attr, tmp1};                                    \
  v << vasm_load{p, tmp2};                                              \
  v << vasm_dst{tmp1, tmp2, inst.sf};                                   \
}

X(cmpwm, movw, cmpq, loadw, s1, s0)
X(cmpbm, movb, cmpq, loadb, s1, s0)

#undef X


/*
 * For PPC64 there are no instructions to perform operations with only part of
 * a register, differently of x86_64.
 *
 * The VASMs that are composed of these kind of operations, must be lowered to
 * first extract the operator into a register and later perform operation using
 * the entire register, i. e., 64bits. If it needs a result, like subtract
 * operations, the destination register must be filled considering the size of
 * operation. For example:
 *
 * Consider d register with the value "0x44582C24A50CAD2".
 * For a subl instruction (l means 32bits), the result must be placed in the
 * lower 32bits (X means the result value and S the sign extension):
 * "0xSSSSSSSXXXXXXXX".
 *
 * For operands the treatment is analogous, only the lower 32bits are
 * considered to perform the operation.
 *
 * PS: the core vasm of these lowerings may be further lowered, but as the
 * first one is a vasm that is not lowered (movb), there will be no issues as
 * only the first emitted vasm is not lowered on "lowerForPPC64(Vunit&)"
 */

// Lower byte/long to quadword variant, but extract only the bits needed
// through the vasm_filter macro argument
#define X(vasm_src, vasm_filter, vasm_dst, attr_dest)                   \
void lowerForPPC64(Vout& v, vasm_src& inst) {                           \
  Vreg tmp1 = v.makeReg(), tmp2 = v.makeReg();                          \
  v << vasm_filter{inst.s0, tmp1};                                      \
  v << vasm_filter{inst.s1, tmp2};                                      \
  v << vasm_dst{tmp1, tmp2, attr_dest inst.sf};                         \
}

X(cmpb,  extrb, cmpq,  NONE)
X(testb, extrb, testq, NONE)
X(testl, movl, testq, NONE)
X(subl,  movl, subq,  ONE_R64(d))
X(xorb,  extrb, xorq,  ONE_R64(d))
X(xorl,  movl, xorq,  ONE_R64(d))
X(andb,  extrb, andq,  ONE_R64(d))
X(andl,  movl, andq,  ONE_R64(d))

#undef X

// Lower byte/long to quadword variant with immediate. As above, only extract
// the bits needed through the vasm_filter macro argument
#define X(vasm_src, vasm_filter, vasm_dst, attr_dest)                   \
void lowerForPPC64(Vout& v, vasm_src& inst) {                           \
  Vreg tmp = v.makeReg();                                               \
  v << vasm_filter{inst.s1, tmp};                                       \
  v << vasm_dst{inst.s0, tmp, attr_dest inst.sf};                       \
}

X(cmpbi,  extrb, cmpqi,  NONE)
X(testbi, extrb, testqi, NONE)
X(testli, movl, testqi, NONE)
X(subbi,  extrb, subqi,  ONE_R64(d))
X(subli,  movl, subqi,  ONE_R64(d))
X(xorbi,  extrb, xorqi,  ONE_R64(d))
X(andbi,  extrb, andqi,  ONE_R64(d))
X(andli,  movl, andqi,  ONE_R64(d))

#undef X

#undef NONE
#undef ONE
#undef TWO
#undef ONE_R64
#undef TWO_R64

/////////////////////////////////////////////////////////////////////////////
/*
 * PHP function ABI
 */
// phplogue and phpret doesn't save toc as it's saved on call.
void lowerForPPC64(Vout& v, phplogue& inst) {
  // store basic info on vm frame
  v << mflr{rfuncln()};
  v << store{rfuncln(), inst.fp[AROFF(m_savedRip)]};
}

void lowerForPPC64(Vout& v, phpret& inst) {
  v << load{inst.fp[AROFF(m_savedRip)], rfuncln()};
  if (!inst.noframe) v << load{inst.fp[AROFF(m_sfp)], inst.d};

  // for balancing the link stack (branch predictor), this should perform blr
  v << mtlr{rfuncln()};
  v << ret{RegSet()};
}

/*
 * Tail call elimination on ppc64: call without creating a stack and keep LR
 * contents as prior to the call.
 */
void lowerForPPC64(Vout& v, tailcallphp& inst) {
  v << load{inst.fp[AROFF(m_savedRip)], rfuncln()};
  v << mtlr{rfuncln()};
  v << jmpr{inst.target, inst.args};
}

/////////////////////////////////////////////////////////////////////////////

// Lower movs to copy
void lowerForPPC64(Vout& v, movtqb& inst) { v << copy{inst.s, inst.d}; }
void lowerForPPC64(Vout& v, movtql& inst) { v << copy{inst.s, inst.d}; }
void lowerForPPC64(Vout& v, movtdb& inst) { v << copy{inst.s, inst.d}; }
void lowerForPPC64(Vout& v, movtdq& inst) { v << copy{inst.s, inst.d}; }

// Lower all movzb* to extrb as ppc64 always sign extend the unused bits of reg.
void lowerForPPC64(Vout& v, movzbl& i)    { v << extrb{i.s, Reg8(i.d)}; }
void lowerForPPC64(Vout& v, movzbq& i)    { v << extrb{i.s, Reg8(i.d)}; }
void lowerForPPC64(Vout& v, movzlq& i)    { v << movl{i.s, Reg32(i.d)}; }

void lowerForPPC64(Vout& v, srem& i) {
  // remainder as described on divd documentation:
  auto tmpSf = v.makeReg(), tmpSf2 = v.makeReg();
  auto quotient = v.makeReg();
  auto quoxdiv = v.makeReg();
  v << divint{i.s0, i.s1, quotient};         // i.d = quotient
  v << imul{quotient, i.s1, quoxdiv, tmpSf}; // i.d = quotient*divisor
  v << subq{quoxdiv, i.s0, i.d, tmpSf2};     // i.d = remainder
}

void lowerForPPC64(Vout& v, jmpm& inst) {
  Vptr p = inst.target;
  Vreg tmp = v.makeReg();
  v << load{p, tmp};
  v << jmpr{tmp, inst.args};
}

void lowerForPPC64(Vout& v, callm& inst) {
  Vptr p = inst.target;
  auto d = v.makeReg();
  v << load{p, d};
  v << callr{d, inst.args};
}

void lowerForPPC64(Vout& v, loadqp& inst) {
  // in PPC we don't have anything like a RIP register
  // RIP register uses an absolute displacement address. Load it to a register
  Vptr p(v.cns(inst.s.r.disp), 0); // this Vptr doesn't need patch
  v << load{p, inst.d};
}

void lowerForPPC64(Vout& v, pushm& inst) {
  auto tmp = v.makeReg();
  v << load{inst.s, tmp};
  v << push{tmp};
}

void lowerForPPC64(Vout& v, popm& inst) {
  auto tmp = v.makeReg();
  v << pop{tmp};
  v << store{tmp, inst.d};
}

void lowerForPPC64(Vout& v, setcc& inst) {
  auto zero = v.makeReg();
  v << ldimmq{0, zero};
  v << cmovq{inst.cc, inst.sf, zero, rone(), Vreg64{Reg64(inst.d)}};
}

void lowerForPPC64(Vout& v, cvttsd2siq& inst) {
  //  In order to fctidz be x64 compliant, it is necessary to return  the value
  //  0x8000000000000000 when the bit VXCVI is set. See fctidz instruction on
  //  ISA page 152, 4.6.7
  auto sfTmp = v.makeReg();
  auto tmpRaw = v.makeReg();
  auto tmpInt = v.makeReg();
  auto tmpReturnError = v.makeReg();
  Immed64 ErrorVal = 0x8000000000000000;

  // Convert value. If an error occurs, the overflow bit in CR0 is set.
  v << fctidz{inst.s, tmpRaw, sfTmp};
  // Load error code.
  v << ldimmq{ErrorVal, tmpReturnError};
  // Copy the float register to a general purpose register.
  v << copy{tmpRaw, tmpInt};

  // If the overflow bit is set, return the ErrorVal. Else, return the
  // value converted by fctidz.
  v << cmovq {ConditionCode::CC_O, sfTmp, tmpInt, tmpReturnError, inst.d};
}

/*
 * cmplim and cmpli can't allocate registers due to callfaststub on
 * emitDecRefWork! (it can't allocate temporary register through v.makeReg())
 *
 * Special handling is done below for them
 */
void lowerForPPC64(Vout& v, cmplim& inst) {
  Vptr p = inst.s1;

  // this temp reg is always needed. Use one of our scratches.
  Vreg tmp2 = Vreg32(PhysReg(rAsm));
  v << loadl{p, tmp2};

  // This temp reg is not always needed. It's also not used by emitDecRefWork
  Vreg tmp;
  if (patchImm(inst.s0, v, tmp)) v << cmpl {tmp,     tmp2, inst.sf};
  else                           v << cmpli{inst.s0, tmp2, inst.sf};
}
void lowerForPPC64(Vout& v, cmpli& inst) {
  Vreg tmp;
  if (patchImm(inst.s0, v, tmp)) v << cmpl {tmp,     inst.s1, inst.sf};
  else                           v << cmpli{inst.s0, inst.s1, inst.sf};
}

void lowerForPPC64(Vout& v, cmovb& inst) {
  auto t_64 = v.makeReg(), f_64 = v.makeReg();
  v << extrb{inst.f, f_64};
  v << extrb{inst.t, t_64};
  v << cmovq{inst.cc, inst.sf, f_64, t_64, Reg64(inst.d)};
}

void lowerForPPC64(Vout& v, cloadq& inst) {
  auto m = inst.t;
  auto tmp = v.makeReg();
  v << load{m, tmp};
  v << cmovq{inst.cc, inst.sf, inst.f, tmp, inst.d};
}

void lowerForPPC64(Vout& v, cmpsd& inst) {
  auto sf = v.makeReg();
  auto r64_d = v.makeReg(); // auxiliary for GP -> FP conversion

  // assume standard ComparisonPred as eq_ord
  Vreg equal = v.makeReg();;
  Vreg nequal = v.makeReg();
  v << ldimmq{0, nequal};
  v << ldimmq{0xffffffffffffffff,equal};

  switch (inst.pred) {
  case ComparisonPred::eq_ord: { // scope for the zero variable initialization
    v << fcmpo{inst.s0, inst.s1, sf};
    // now set the inst.d if the CR's EQ bit is set, else clear it
    break;
  }
  case ComparisonPred::ne_unord:
    v << fcmpu{inst.s0, inst.s1, sf};
    // now clear the inst.d if the CR's EQ bit is set, else set it
    std::swap(equal, nequal);
    break;
  default:
    assert(false && "Invalid ComparisonPred for cmpsd");
  }
  v << cmovq{CC_E, sf, nequal, equal, r64_d};
  v << copy{r64_d, inst.d}; // GP -> FP
}

void lowerForPPC64(Vout& v, absdbl& inst) {
  // parameters are in FP format but in Vreg, so first copy it to a VregDbl type
  auto before_conv = v.makeReg(), after_conv = v.makeReg(); // VregDbl register
  v << copy{inst.s, before_conv};
  v << fabs{before_conv, after_conv};
  // now move it back to Vreg
  v << copy{after_conv, inst.d};
}

void lowerForPPC64(Vout& v, decqmlock& inst) {
  Vptr p = inst.m;
  // decqmlock uses ldarx and stdcx instructions that are X-Form instruction
  // and support only index+base address mode so we need to copy the
  // displacement to index register.
  if (!p.index.isValid()) {
    p.index = v.makeReg();
    v << ldimml{Immed(p.disp), p.index};
  }
  v << decqmlock{p, inst.sf};
}

void lower_vcallarray(Vunit& unit, Vlabel b) {
  auto& code = unit.blocks[b].code;
  // vcallarray can only appear at the end of a block.
  auto const inst = code.back().get<vcallarray>();
  auto const irctx = code.back().irctx();

  auto argRegs = inst.args;
  auto const& srcs = unit.tuples[inst.extraArgs];
  jit::vector<Vreg> dsts;
  for (int i = 0; i < srcs.size(); ++i) {
    dsts.emplace_back(rarg(i));
    argRegs |= rarg(i);
  }

  code.back() = copyargs{unit.makeTuple(srcs), unit.makeTuple(std::move(dsts))};
  code.emplace_back(callarray{inst.target, argRegs}, irctx);
  code.emplace_back(unwind{{inst.targets[0], inst.targets[1]}}, irctx);
}

/*
 * Lower a few abstractions to facilitate straightforward PPC64 codegen.
 * PPC64 doesn't have instructions for operating on less than 64 bits data
 * (except the memory related load/store), therefore all arithmetic vasms
 * that intend to deal with smaller data will actually operate on 64bits
 */
void lowerForPPC64(Vunit& unit) {
  Timer _t(Timer::vasm_lower);

  // This pass relies on having no critical edges in the unit.
  splitCriticalEdges(unit);

  // Scratch block can change blocks allocation, hence cannot use regular
  // iterators.
  auto& blocks = unit.blocks;

  PostorderWalker{unit}.dfs([&] (Vlabel ib) {
    assertx(!blocks[ib].code.empty());
    auto& back = blocks[ib].code.back();
    if (back.op == Vinstr::vcallarray) {
      lower_vcallarray(unit, Vlabel{ib});
    }

    for (size_t ii = 0; ii < blocks[ib].code.size(); ++ii) {

      vlower(unit, ib, ii);

      auto scratch = unit.makeScratchBlock();
      auto& inst = blocks[ib].code[ii];
      SCOPE_EXIT {unit.freeScratchBlock(scratch);};
      Vout v(unit, scratch, inst.irctx());

      switch (inst.op) {
        /*
         * Call every lowering and provide only what is necessary:
         * Vout& v : the Vout instance so vasms can be emitted
         * <Type> inst : the current vasm to be lowered
         *
         * If any vasm is emitted inside of the lower, then the current vasm
         * will be replaced by the vector_splice call below.
         */

#define O(name, imms, uses, defs)                         \
        case Vinstr::name:                                \
          lowerForPPC64(v, inst.name##_);                 \
          if (!v.empty()) {                               \
            vector_splice(unit.blocks[ib].code, ii, 1,    \
                          unit.blocks[scratch].code);     \
          }                                               \
          break;

          VASM_OPCODES
#undef O

      }
    }
  });

  printUnit(kVasmLowerLevel, "after lower for PPC64", unit);
}

///////////////////////////////////////////////////////////////////////////////

/*
 * Vptr struct supports fancy x64 addressing modes.
 * So we need to patch it to avoid ppc64el unsuported address modes.
 *
 * After patching, the Vptr @p will only have either base and index or base and
 * displacement.
 */
void fixVptr(Vout& v, Vptr& p) {
  // Map all address modes that Vptr can be so it can be handled.
  enum class AddressModes {
    Invalid        = 0,
    Disp           = 1, // Displacement
    Base           = 2, // Base
    BaseDisp       = 3, // Base+Displacement
    Index          = 4, // Index
    IndexDisp      = 5, // Index+Dispacement
    IndexBase      = 6, // Index+Base
    IndexBaseDisp  = 7  // Index+Base+Displacement
  };

  AddressModes mode = static_cast<AddressModes>(
                    (((p.disp != 0)     & 0x1) << 0) |
                    ((p.base.isValid()  & 0x1) << 1) |
                    ((p.index.isValid() & 0x1) << 2));

  // Index can never be used directly if shifting is necessary. Handling it here
  uint8_t shift = p.scale == 2 ? 1 :
                  p.scale == 4 ? 2 :
                  p.scale == 8 ? 3 : 0;

  if (p.index.isValid() && shift) {
    Vreg shifted_index_reg = v.makeReg();
    v << shlqi{shift, p.index, shifted_index_reg, VregSF(RegSF{0})};
    p.index = shifted_index_reg;
    p.scale = 1;  // scale is now normalized.
  }

  // taking care of the displacement, in case it is > 16bits
  Vreg disp_reg;
  bool patched_disp = patchImm(Immed(p.disp), v, disp_reg);
  switch (mode) {
    case AddressModes::Base:
    case AddressModes::IndexBase:
      // ppc64 can handle these address modes. Nothing to do here.
      break;

    case AddressModes::BaseDisp:
      // ppc64 can handle this address mode if displacement < 16bits
      if (patched_disp) {
        // disp is loaded on a register. Change address mode to kBase_Index
        p.index = disp_reg;
        p.disp = 0;
      }
      break;

    case AddressModes::Index:
        // treat it as kBase to avoid a kIndex_Disp asm handling.
        std::swap(p.base, p.index);
      break;

    case AddressModes::Disp:
    case AddressModes::IndexDisp:
      if (patched_disp) {
        // disp is loaded on a register. Change address mode to kBase_Index
        p.base = disp_reg;
        p.disp = 0;
      }
      else {
        // treat it as kBase_Disp to avoid a kIndex_Disp asm handling.
        p.base = p.index;
      }
      break;

    case AddressModes::IndexBaseDisp: {
      // This mode is not supported: Displacement will be embedded on Index
      Vreg index_disp_reg = v.makeReg();
      lowerImm(Immed(p.disp), v, disp_reg);
      v << addq{disp_reg, p.index, index_disp_reg, VregSF(RegSF{0})};
      p.index = index_disp_reg;
      p.disp = 0;
      break;
    }

    case AddressModes::Invalid:
    default:
      assert(false && "Invalid address mode");
      break;
  }
}

/* Fallback, when no Vptr is to be fixed */
template <typename Inst>
void fixVptrsForPPC64(Vout& v, Inst& inst) {}

/*
 * Every vasm that has a Vptr parameter should be patched below
 */
void fixVptrsForPPC64(Vout& v, addlim& inst)    { fixVptr(v, inst.m); }
void fixVptrsForPPC64(Vout& v, addlm& inst)     { fixVptr(v, inst.m); }
void fixVptrsForPPC64(Vout& v, addqim& inst)    { fixVptr(v, inst.m); }
void fixVptrsForPPC64(Vout& v, andbim& inst)    { fixVptr(v, inst.m); }
void fixVptrsForPPC64(Vout& v, callm& inst)     { fixVptr(v, inst.target); }
void fixVptrsForPPC64(Vout& v, cloadq& inst)    { fixVptr(v, inst.t); }
void fixVptrsForPPC64(Vout& v, cmpbim& inst)    { fixVptr(v, inst.s1); }
void fixVptrsForPPC64(Vout& v, cmplim& inst)    { fixVptr(v, inst.s1); }
void fixVptrsForPPC64(Vout& v, cmplm& inst)     { fixVptr(v, inst.s1); }
void fixVptrsForPPC64(Vout& v, cmpqim& inst)    { fixVptr(v, inst.s1); }
void fixVptrsForPPC64(Vout& v, cmpqm& inst)     { fixVptr(v, inst.s1); }
void fixVptrsForPPC64(Vout& v, cmpwim& inst)    { fixVptr(v, inst.s1); }
void fixVptrsForPPC64(Vout& v, cmpwm& inst)     { fixVptr(v, inst.s1); }
void fixVptrsForPPC64(Vout& v, cmpbm& inst)     { fixVptr(v, inst.s1); }
void fixVptrsForPPC64(Vout& v, cvtsi2sdm& inst) { fixVptr(v, inst.s); }
void fixVptrsForPPC64(Vout& v, declm& inst)     { fixVptr(v, inst.m); }
void fixVptrsForPPC64(Vout& v, decqm& inst)     { fixVptr(v, inst.m); }
void fixVptrsForPPC64(Vout& v, decqmlock& inst) { fixVptr(v, inst.m); }
void fixVptrsForPPC64(Vout& v, inclm& inst)     { fixVptr(v, inst.m); }
void fixVptrsForPPC64(Vout& v, incqm& inst)     { fixVptr(v, inst.m); }
void fixVptrsForPPC64(Vout& v, incqmlock& inst) { fixVptr(v, inst.m); }
void fixVptrsForPPC64(Vout& v, incwm& inst)     { fixVptr(v, inst.m); }
void fixVptrsForPPC64(Vout& v, jmpm& inst)      { fixVptr(v, inst.target); }
void fixVptrsForPPC64(Vout& v, ldarx& inst)     { fixVptr(v, inst.s); }
void fixVptrsForPPC64(Vout& v, lea& inst)       { fixVptr(v, inst.s); }
void fixVptrsForPPC64(Vout& v, load& inst)      { fixVptr(v, inst.s); }
void fixVptrsForPPC64(Vout& v, loadb& inst)     { fixVptr(v, inst.s); }
void fixVptrsForPPC64(Vout& v, loadl& inst)     { fixVptr(v, inst.s); }
void fixVptrsForPPC64(Vout& v, loadsd& inst)    { fixVptr(v, inst.s); }
void fixVptrsForPPC64(Vout& v, loadtqb& inst)   { fixVptr(v, inst.s); }
void fixVptrsForPPC64(Vout& v, loadups& inst)   { fixVptr(v, inst.s); }
void fixVptrsForPPC64(Vout& v, loadw& inst)     { fixVptr(v, inst.s); }
void fixVptrsForPPC64(Vout& v, loadzbl& inst)   { fixVptr(v, inst.s); }
void fixVptrsForPPC64(Vout& v, loadzbq& inst)   { fixVptr(v, inst.s); }
void fixVptrsForPPC64(Vout& v, loadzlq& inst)   { fixVptr(v, inst.s); }
void fixVptrsForPPC64(Vout& v, orbim& inst)     { fixVptr(v, inst.m); }
void fixVptrsForPPC64(Vout& v, orqim& inst)     { fixVptr(v, inst.m); }
void fixVptrsForPPC64(Vout& v, orwim& inst)     { fixVptr(v, inst.m); }
void fixVptrsForPPC64(Vout& v, popm& inst)      { fixVptr(v, inst.d); }
void fixVptrsForPPC64(Vout& v, pushm& inst)     { fixVptr(v, inst.s); }
void fixVptrsForPPC64(Vout& v, stdcx& inst)     { fixVptr(v, inst.d); }
void fixVptrsForPPC64(Vout& v, store& inst)     { fixVptr(v, inst.d); }
void fixVptrsForPPC64(Vout& v, storeb& inst)    { fixVptr(v, inst.m); }
void fixVptrsForPPC64(Vout& v, storebi& inst)   { fixVptr(v, inst.m); }
void fixVptrsForPPC64(Vout& v, storel& inst)    { fixVptr(v, inst.m); }
void fixVptrsForPPC64(Vout& v, storeli& inst)   { fixVptr(v, inst.m); }
void fixVptrsForPPC64(Vout& v, storeqi& inst)   { fixVptr(v, inst.m); }
void fixVptrsForPPC64(Vout& v, storesd& inst)   { fixVptr(v, inst.m); }
void fixVptrsForPPC64(Vout& v, storeups& inst)  { fixVptr(v, inst.m); }
void fixVptrsForPPC64(Vout& v, storew& inst)    { fixVptr(v, inst.m); }
void fixVptrsForPPC64(Vout& v, storewi& inst)   { fixVptr(v, inst.m); }
void fixVptrsForPPC64(Vout& v, testbim& inst)   { fixVptr(v, inst.s1); }
void fixVptrsForPPC64(Vout& v, testlim& inst)   { fixVptr(v, inst.s1); }
void fixVptrsForPPC64(Vout& v, testqim& inst)   { fixVptr(v, inst.s1); }
void fixVptrsForPPC64(Vout& v, testqm& inst)    { fixVptr(v, inst.s1); }
void fixVptrsForPPC64(Vout& v, testwim& inst)   { fixVptr(v, inst.s1); }

/*
 * PPC64 can't handle complex addressing mode like X64 with base, index and
 * displacement. To counter that, this optimization phase (that needs to be
 * before register allocation) will fix all Vptrs that are not as intended.
 * It'll leave them with either base+index or base+displacement.
 */
void fixVptrsForPPC64(Vunit& unit) {
  // Scratch block can change blocks allocation, hence cannot use regular
  // iterators.
  auto& blocks = unit.blocks;

  PostorderWalker{unit}.dfs([&] (Vlabel ib) {
    assertx(!blocks[ib].code.empty());

    for (size_t ii = 0; ii < blocks[ib].code.size(); ++ii) {

      auto scratch = unit.makeScratchBlock();
      auto& inst = blocks[ib].code[ii];
      SCOPE_EXIT {unit.freeScratchBlock(scratch);};
      Vout v(unit, scratch, inst.irctx());

      switch (inst.op) {
        /*
         * Call every fix and provide only what is necessary:
         * Vout& v : the Vout instance so vasms can be emitted
         * <Type> inst : the current vasm to be lowered
         *
         * Prepend any vasm that was emitted inside of the fixVptr.
         */

#define O(name, imms, uses, defs)                         \
        case Vinstr::name:                                \
          fixVptrsForPPC64(v, inst.name##_);              \
          if (!v.empty()) {                               \
            vector_splice(unit.blocks[ib].code, ii, 0,    \
                          unit.blocks[scratch].code);     \
          }                                               \
          break;

          VASM_OPCODES
#undef O

      }
    }
  });
}

///////////////////////////////////////////////////////////////////////////////

// Sign conditions
enum Signs {
  signedOnly,
  unsignedOnly,
  both,
  neither
};

/*
 * Define condition to testq instruction.
 */
void defCond_testq (Vout& v, testq& i, Signs blockSigns) {
  // More information on:
  // https://goo.gl/F1wrbO
  if (i.s0 != i.s1) {
    v << andq { i.s0, i.s1, rAsm, i.sf };

    if (blockSigns == unsignedOnly || blockSigns == both) {
      v << copycr{};
    }
  } else {
    if (blockSigns == signedOnly || blockSigns == both) {
      v << cmpdi{ Immed(0), i.s0, i.sf };
    }
    if (blockSigns == unsignedOnly || blockSigns == both) {
      v << cmpldi{ Immed(0), i.s0, i.sf };
    }
  }
}

/*
 * If for the current block there is at least one logical comparison,
 * the flags from cr0 must be copied to cr1 in order to use it on the
 * next comparison instruction
 */
void defCond (Vout& v, Vinstr inst, Signs blockSigns) {
  if (blockSigns == unsignedOnly || blockSigns == both) {
    v << inst;
    v << copycr{};
  }
}

/*
 * If in the current block there are only signed comparisons, use
 * the cmpw instruction, if has only unsigned, use cmplw, otherwise
 * use both to cover signed and unsigned instructions.
 */
void defCond_cmpl (Vout& v, cmpl& i, Signs blockSigns) {
  if (blockSigns == signedOnly || blockSigns == both) {
    v << cmpw{ i.s0, i.s1, i.sf };
  }
  if (blockSigns == unsignedOnly || blockSigns == both) {
    v << cmplw{ i.s0, i.s1, i.sf };
  }
}

/*
 * If in the current block there are only signed comparisons, use
 * the cmpwi instruction, if has only unsigned, use cmplwi, otherwise
 * use both to cover signed and unsigned instructions.
 */
void defCond_cmpli (Vout& v, cmpli& i, Signs blockSigns) {
  if (blockSigns == signedOnly || blockSigns == both) {
    v << cmpwi{ i.s0, Reg64(i.s1), i.sf };
  }
  if (blockSigns == unsignedOnly || blockSigns == both) {
    v << cmplwi{ i.s0, i.s1, i.sf };
  }
}

/*
 * If in the current block there are only signed comparisons, use
 * the cmpd instruction, if has only unsigned, use cmpld, otherwise
 * use both to cover signed and unsigned instructions.
 */
void defCond_cmpq (Vout& v, cmpq& i, Signs blockSigns) {
  if (blockSigns == signedOnly || blockSigns == both) {
    v << cmpd{ i.s0, i.s1, i.sf };
  }
  if (blockSigns == unsignedOnly || blockSigns == both) {
    v << cmpld{ i.s0, i.s1, i.sf };
  }
}

/*
 * If in the current block there are only signed comparisons, use
 * the cmpdi instruction, if has only unsigned, use cmpldi, otherwise
 * use both to cover signed and unsigned instructions.
 */
void defCond_cmpqi (Vout& v, cmpqi& i, Signs blockSigns) {
  if (blockSigns == signedOnly || blockSigns == both) {
    v << cmpdi{ i.s0, i.s1, i.sf };
  }
  if (blockSigns == unsignedOnly || blockSigns == both) {
    v << cmpldi{ i.s0, i.s1, i.sf };
  }
}

/*
 * Check signs for each kind of comparison
 */
Signs signNeeds(const ConditionCode cc) {
  Signs ret = neither;
  switch (cc) {
  case HPHP::jit::CC_O:
  case HPHP::jit::CC_NO:
  case HPHP::jit::CC_E:
  case HPHP::jit::CC_NE:
  case HPHP::jit::CC_S:
  case HPHP::jit::CC_NS:
  case HPHP::jit::CC_P:
  case HPHP::jit::CC_NP:
  case HPHP::jit::CC_L:
  case HPHP::jit::CC_NL:
  case HPHP::jit::CC_NG:
  case HPHP::jit::CC_G:
    ret = signedOnly;
    break;

  case HPHP::jit::CC_B:
  case HPHP::jit::CC_AE:
  case HPHP::jit::CC_BE:
  case HPHP::jit::CC_A:
    ret = unsignedOnly;
    break;

  default:
    not_implemented();
    break;
  }
  return ret;
}

/*
 * Merge sign flags of current block signs with the current instruction sign.
 */
static inline Signs addSigns(Signs blockSigns, Signs currentSigns) {
  if (blockSigns == both || currentSigns == both) return both;
  else if (blockSigns == neither) return currentSigns;
  else if (currentSigns == neither) return blockSigns;
  else if (blockSigns == signedOnly) {
    // by now, a, b are either signed or unsigned
    if (currentSigns != signedOnly) return both;
    return signedOnly;
  } else if (blockSigns == unsignedOnly) {
    if (currentSigns != unsignedOnly) return both;
    return unsignedOnly;
  }
  always_assert(false);
  return both;
}

#define extractCC(name)                                   \
    case Vinstr::name:                                    \
      blockSigns = addSigns(blockSigns,                   \
                signNeeds(inst.name##_.cc));              \
      break                                               \

/*
 * Check all comparison instructions in order to set the correct flags
 * according with parameter's signs.
 */
void defConditions(Vunit& unit) {
  // Scratch block can change blocks allocation, hence cannot use regular
  // iterators.
  auto& blocks = unit.blocks;

  PostorderWalker{unit}.dfs([&] (Vlabel ib) {
    assertx(!blocks[ib].code.empty());

    Signs blockSigns = neither;

    // Extract signs from comparisons
    for (auto i = blocks[ib].code.begin(); i != blocks[ib].code.end(); i++) {
      auto& inst = *i;
      switch (inst.op) {
      extractCC(jcc);
      extractCC(jcci);
      extractCC(bindjcc);
      extractCC(fallbackcc);
      extractCC(phijcc);
      extractCC(cloadq);
      extractCC(cmovb);
      extractCC(cmovw);
      extractCC(cmovl);
      extractCC(cmovq);
      extractCC(setcc);
      default:
        break;
      }
    }

    if (blockSigns == neither) return;

    for (size_t ii = 0; ii < blocks[ib].code.size(); ++ii) {

      auto scratch = unit.makeScratchBlock();
      auto& inst = blocks[ib].code[ii];
      SCOPE_EXIT {unit.freeScratchBlock(scratch);};
      Vout v(unit, scratch, inst.irctx());

      switch (inst.op) {
      case Vinstr::absdbl:
      case Vinstr::addli:
      case Vinstr::addlim:
      case Vinstr::addlm:
      case Vinstr::addqi:
      case Vinstr::addqim:
      case Vinstr::addsd:
      case Vinstr::addxi:
      case Vinstr::andb:
      case Vinstr::andbi:
      case Vinstr::andbim:
      case Vinstr::andl:
      case Vinstr::andli:
      case Vinstr::asrxi:
      case Vinstr::asrxis:
      case Vinstr::bindaddr:
      case Vinstr::bindjcc:
      case Vinstr::bindjmp:
      case Vinstr::bln:
      case Vinstr::call:
      case Vinstr::callarray:
      case Vinstr::callfaststub:
      case Vinstr::callm:
      case Vinstr::callphp:
      case Vinstr::callr:
      case Vinstr::calls:
      case Vinstr::callstub:
      case Vinstr::calltc:
      case Vinstr::cloadq:
      case Vinstr::cmovb:
      case Vinstr::cmovl:
      case Vinstr::cmovq:
      case Vinstr::cmovw:
      case Vinstr::cmpb:
      case Vinstr::cmpbi:
      case Vinstr::cmpbim:
      case Vinstr::cmpbm:
      case Vinstr::cmpd:
      case Vinstr::cmpdi:
      case Vinstr::cmpld:
      case Vinstr::cmpldi:
      case Vinstr::cmplim:
      case Vinstr::cmplims:
      case Vinstr::cmplm:
      case Vinstr::cmplw:
      case Vinstr::cmplwi:
      case Vinstr::cmpqim:
      case Vinstr::cmpqm:
      case Vinstr::cmpsd:
      case Vinstr::cmpsds:
      case Vinstr::cmpw:
      case Vinstr::cmpwi:
      case Vinstr::cmpwim:
      case Vinstr::cmpwm:
      case Vinstr::conjure:
      case Vinstr::conjureuse:
      case Vinstr::contenter:
      case Vinstr::copy2:
      case Vinstr::copy:
      case Vinstr::copyargs:
      case Vinstr::copycr:
      case Vinstr::cqo:
      case Vinstr::cvtsi2sd:
      case Vinstr::cvtsi2sdm:
      case Vinstr::cvttsd2siq:
      case Vinstr::debugtrap:
      case Vinstr::declm:
      case Vinstr::decqm:
      case Vinstr::decqmlock:
      case Vinstr::defvmret:
      case Vinstr::defvmsp:
      case Vinstr::divint:
      case Vinstr::divsd:
      case Vinstr::extrb:
      case Vinstr::extsb:
      case Vinstr::extsw:
      case Vinstr::fabs:
      case Vinstr::fallback:
      case Vinstr::fallbackcc:
      case Vinstr::fallthru:
      case Vinstr::fcmpo:
      case Vinstr::fcmpu:
      case Vinstr::fctidz:
      case Vinstr::fcvtzs:
      case Vinstr::idiv:
      case Vinstr::inclm:
      case Vinstr::incqm:
      case Vinstr::incqmlock:
      case Vinstr::incwm:
      case Vinstr::inittc:
      case Vinstr::jcc:
      case Vinstr::jcci:
      case Vinstr::jmp:
      case Vinstr::jmpi:
      case Vinstr::jmpm:
      case Vinstr::jmpr:
      case Vinstr::landingpad:
      case Vinstr::ldarx:
      case Vinstr::ldimmb:
      case Vinstr::ldimml:
      case Vinstr::ldimmq:
      case Vinstr::ldimmqs:
      case Vinstr::ldimmw:
      case Vinstr::lea:
      case Vinstr::lead:
      case Vinstr::leap:
      case Vinstr::leavetc:
      case Vinstr::load:
      case Vinstr::loadb:
      case Vinstr::loadl:
      case Vinstr::loadqd:
      case Vinstr::loadqp:
      case Vinstr::loadsd:
      case Vinstr::loadstubret:
      case Vinstr::loadtqb:
      case Vinstr::loadups:
      case Vinstr::loadw:
      case Vinstr::loadzbl:
      case Vinstr::loadzbq:
      case Vinstr::loadzlq:
      case Vinstr::lslwi:
      case Vinstr::lslwis:
      case Vinstr::lslxi:
      case Vinstr::lslxis:
      case Vinstr::lsrwi:
      case Vinstr::lsrwis:
      case Vinstr::lsrxi:
      case Vinstr::lsrxis:
      case Vinstr::mcprep:
      case Vinstr::mfcr:
      case Vinstr::mflr:
      case Vinstr::mfvsrd:
      case Vinstr::movb:
      case Vinstr::movl:
      case Vinstr::movtdb:
      case Vinstr::movtdq:
      case Vinstr::movtqb:
      case Vinstr::movtql:
      case Vinstr::movw:
      case Vinstr::movzbl:
      case Vinstr::movzbq:
      case Vinstr::movzbw:
      case Vinstr::movzlq:
      case Vinstr::mrs:
      case Vinstr::msr:
      case Vinstr::mtlr:
      case Vinstr::mtvsrd:
      case Vinstr::mulsd:
      case Vinstr::nop:
      case Vinstr::not:
      case Vinstr::notb:
      case Vinstr::nothrow:
      case Vinstr::orbim:
      case Vinstr::orqim:
      case Vinstr::orsw:
      case Vinstr::orswi:
      case Vinstr::orwim:
      case Vinstr::phidef:
      case Vinstr::phijcc:
      case Vinstr::phijmp:
      case Vinstr::phplogue:
      case Vinstr::phpret:
      case Vinstr::pop:
      case Vinstr::popm:
      case Vinstr::popp:
      case Vinstr::psllq:
      case Vinstr::psrlq:
      case Vinstr::push:
      case Vinstr::pushm:
      case Vinstr::pushp:
      case Vinstr::resumetc:
      case Vinstr::ret:
      case Vinstr::retransopt:
      case Vinstr::roundsd:
      case Vinstr::sarq:
      case Vinstr::setcc:
      case Vinstr::shlq:
      case Vinstr::sqrtsd:
      case Vinstr::srem:
      case Vinstr::stdcx:
      case Vinstr::store:
      case Vinstr::storeb:
      case Vinstr::storebi:
      case Vinstr::storel:
      case Vinstr::storeli:
      case Vinstr::storeqi:
      case Vinstr::storesd:
      case Vinstr::storeups:
      case Vinstr::storew:
      case Vinstr::storewi:
      case Vinstr::stublogue:
      case Vinstr::stubret:
      case Vinstr::stubtophp:
      case Vinstr::stubunwind:
      case Vinstr::subbi:
      case Vinstr::subl:
      case Vinstr::subli:
      case Vinstr::subqi:
      case Vinstr::subsb:
      case Vinstr::subsd:
      case Vinstr::syncpoint:
      case Vinstr::syncvmret:
      case Vinstr::syncvmsp:
      case Vinstr::tailcallphp:
      case Vinstr::tailcallstub:
      case Vinstr::testb:
      case Vinstr::testbi:
      case Vinstr::testbim:
      case Vinstr::testl:
      case Vinstr::testli:
      case Vinstr::testlim:
      case Vinstr::testqi:
      case Vinstr::testqim:
      case Vinstr::testqm:
      case Vinstr::testwim:
      case Vinstr::ucomisd:
      case Vinstr::ud2:
      case Vinstr::unpcklpd:
      case Vinstr::unwind:
      case Vinstr::uxth:
      case Vinstr::vcall:
      case Vinstr::vcallarray:
      case Vinstr::vinvoke:
      case Vinstr::xorbi:
      case Vinstr::xscvdpsxds:
      case Vinstr::xscvsxddp:
      case Vinstr::xxlxor:
      case Vinstr::xxpermdi:
        break;
      case Vinstr::addl:
      case Vinstr::addq:
      case Vinstr::andq:
      case Vinstr::andqi:
      case Vinstr::decl:
      case Vinstr::decq:
      case Vinstr::imul:
      case Vinstr::incl:
      case Vinstr::incq:
      case Vinstr::incw:
      case Vinstr::neg:
      case Vinstr::orq:
      case Vinstr::orqi:
      case Vinstr::sar:
      case Vinstr::sarqi:
      case Vinstr::shl:
      case Vinstr::shlli:
      case Vinstr::shlqi:
      case Vinstr::shrli:
      case Vinstr::shrqi:
      case Vinstr::subq:
      case Vinstr::xorb:
      case Vinstr::xorl:
      case Vinstr::xorq:
      case Vinstr::xorqi: defCond(v, inst, blockSigns);
        break;
      case Vinstr::testq: defCond_testq(v, inst.testq_, blockSigns);
        break;
      case Vinstr::cmpl: defCond_cmpl(v, inst.cmpl_, blockSigns);
        break;
      case Vinstr::cmpli: defCond_cmpli(v, inst.cmpli_, blockSigns);
        break;
      case Vinstr::cmpq: defCond_cmpq(v, inst.cmpq_, blockSigns);
        break;
      case Vinstr::cmpqi: defCond_cmpqi(v, inst.cmpqi_, blockSigns);
        break;
      }

      if (!v.empty()) {
        vector_splice(unit.blocks[ib].code, ii, 1,
                      unit.blocks[scratch].code);
      }
    }
  });
}

///////////////////////////////////////////////////////////////////////////////
} // anonymous namespace


    
void optimizePPC64(Vunit& unit, const Abi& abi, bool regalloc) {
  Timer timer(Timer::vasm_optimize);

  removeTrivialNops(unit);
  optimizePhis(unit);
  fuseBranches(unit);
  optimizeJmps(unit);
  optimizeExits(unit);

  lowerForPPC64(unit);

  simplify(unit);
  optimizeCopies(unit, abi);

  fixVptrsForPPC64(unit);

  // 2nd lower call to affect new vasms
  lowerForPPC64(unit);

  if (unit.needsRegAlloc()) {
    removeDeadCode(unit);
    if (regalloc) allocateRegisters(unit, abi);
  }
  if (unit.blocks.size() > 1) {
    optimizeJmps(unit);
  }

  defConditions(unit);
}

void emitPPC64(const Vunit& unit, Vtext& text, CGMeta& fixups,
               AsmInfo* asmInfo) {
  vasm_emit<Vgen>(unit, text, fixups, asmInfo);
}

///////////////////////////////////////////////////////////////////////////////
}}<|MERGE_RESOLUTION|>--- conflicted
+++ resolved
@@ -101,15 +101,6 @@
     always_assert_flog(false, "unimplemented instruction: {} in B{}\n",
                        vinst_names[Vinstr(i).op], size_t(current));
   }
-<<<<<<< HEAD
-
-  void copyCR0toCR1(Assembler a, Reg64 raux) {
-    a.mfcr(raux);
-    a.sradi(raux,raux,4);
-    a.mtocrf(0x40,raux);
-  }
-=======
->>>>>>> 1b62f378
 
   // intrinsics
   void emit(const copy& i) {
