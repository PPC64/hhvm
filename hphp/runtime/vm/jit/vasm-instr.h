--- conflicted
+++ resolved
@@ -226,7 +226,6 @@
   O(lead, I(s), Un, D(d))\
   /* copies */\
   O(movb, Inone, UH(s,d), DH(d,s))\
-  O(movw, Inone, UH(s,d), DH(d,s))\
   O(movl, Inone, UH(s,d), DH(d,s))\
   O(movw, Inone, UH(s,d), DH(d,s))\
   O(movzbw, Inone, UH(s,d), DH(d,s))\
@@ -1036,7 +1035,6 @@
  */
 // moves
 struct movb { Vreg8 s, d; };
-struct movw { Vreg16 s, d; };
 struct movl { Vreg32 s, d; };
 struct movw { Vreg16 s, d; };
 // zero-extended s to d
@@ -1165,10 +1163,6 @@
 struct mfcr { Vreg64 d; };
 struct mflr { Vreg64 d; };
 struct mfvsrd { Vreg128 s; Vreg64 d; };
-<<<<<<< HEAD
-=======
-struct xscvdpsxds { Vreg128 s, d; };
->>>>>>> 3d171f73
 struct mtlr { Vreg64 s; };
 struct mtvsrd { Vreg64 s; Vreg128 d; };
 struct stdcx { Vreg64 s; Vptr d; };
