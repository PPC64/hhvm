--- conflicted
+++ resolved
@@ -144,12 +144,8 @@
   return block.code.size() == 2 &&
          block.code[0].op == Vinstr::landingpad &&
          block.code[1].op == Vinstr::jmpi &&
-<<<<<<< HEAD
-         block.code[1].jmpi_.target == mcg->ustubs().endCatchHelper;
+         block.code[1].jmpi_.target == tc::ustubs().endCatchHelper;
 #endif
-=======
-         block.code[1].jmpi_.target == tc::ustubs().endCatchHelper;
->>>>>>> 4efd9cf2
 }
 
 void register_catch_block(const Venv& env, const Venv::LabelPatch& p) {
