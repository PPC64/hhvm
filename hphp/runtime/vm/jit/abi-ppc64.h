/*
   +----------------------------------------------------------------------+
   | HipHop for PHP                                                       |
   +----------------------------------------------------------------------+
   | Copyright (c) 2010-2014 Facebook, Inc. (http://www.facebook.com)     |
   +----------------------------------------------------------------------+
   | This source file is subject to version 3.01 of the PHP license,      |
   | that is bundled with this package in the file LICENSE, and is        |
   | available through the world-wide-web at the following url:           |
   | http://www.php.net/license/3_01.txt                                  |
   | If you did not receive a copy of the PHP license and are unable to   |
   | obtain it through the world-wide-web, please send a note to          |
   | license@php.net so we can mail you a copy immediately.               |
   +----------------------------------------------------------------------+
*/

/*
 * Enumerations and constants defining the binary interface between
 * tracelets.
 *
 * Most changes here will likely require corresponding changes in
 * __enterTCHelper and other parts of mc-generator.cpp and the IR
 * translator.
 */

#ifndef incl_HPHP_VM_RUNTIME_TRANSLATOR_ABI_PPC64_H_
#define incl_HPHP_VM_RUNTIME_TRANSLATOR_ABI_PPC64_H_

#include "hphp/runtime/vm/jit/phys-reg.h"

<<<<<<< HEAD
namespace HPHP { namespace jit { namespace ppc64 {

//////////////////////////////////////////////////////////////////////
/*
 * Principal reserved registers.
 *
 * These registers have special purposes both during and between
 * traces.
 */

/*
 * Table of Contents.
 */
constexpr PhysReg rVmToc     = ppc64_asm::reg::r2;

/*
 * Stack pointer.  When mid-trace, points to the top of the eval stack
 * (lowest valid address) at the start of the current tracelet.
 */
constexpr PhysReg rVmSp      = ppc64_asm::reg::r1;

/* TODO
 * Specifying r1 as Frame Pointer. This may be not necessary for the
 * Arch. It is being defined for code compatibility
 */
constexpr PhysReg rVmFp      = ppc64_asm::reg::r1;

/*
 * RDS base pointer.  Always points to the base of the RDS block for
 * the current request.
 */
constexpr PhysReg rVmTl      = ppc64_asm::reg::r14;

/*
 * scratch register. r11 will not be used as a function linkage.
 */
constexpr Reg64 rAsm         = ppc64_asm::reg::r11;

/*
 * Temporary register for vasm instructions
 */
constexpr Reg64 rVasmTmp     = ppc64_asm::reg::r31;

//////////////////////////////////////////////////////////////////////
/*
 * Registers used during a tracelet for program locations.
 *
 * These are partitioned into caller-saved and callee-saved regs
 * according to the ppc64 C abi.  These are all the registers that the
 * translator manages via its RegMap.
 */

const RegSet kGPCallerSaved =
    ppc64_asm::reg::r0  | ppc64_asm::reg::r3  | ppc64_asm::reg::r4
  | ppc64_asm::reg::r5  | ppc64_asm::reg::r6  | ppc64_asm::reg::r7
  | ppc64_asm::reg::r8  | ppc64_asm::reg::r9  | ppc64_asm::reg::r10
  | ppc64_asm::reg::r12;  // r11 is a scratch register

const RegSet kGPCalleeSaved =
    ppc64_asm::reg::r1  | ppc64_asm::reg::r14 | ppc64_asm::reg::r15
  | ppc64_asm::reg::r16 | ppc64_asm::reg::r17 | ppc64_asm::reg::r18
  | ppc64_asm::reg::r19 | ppc64_asm::reg::r20 | ppc64_asm::reg::r21
  | ppc64_asm::reg::r22 | ppc64_asm::reg::r23 | ppc64_asm::reg::r24
  | ppc64_asm::reg::r25 | ppc64_asm::reg::r26 | ppc64_asm::reg::r27
  | ppc64_asm::reg::r28 | ppc64_asm::reg::r29 | ppc64_asm::reg::r30;
  // r31 is used as rVasmTmp

const RegSet kGPUnreserved = kGPCallerSaved | kGPCalleeSaved;

const RegSet kGPReserved = RegSet(ppc64_asm::reg::r13) | rVmTl;

const RegSet kGPRegs = kGPUnreserved | kGPReserved;

const RegSet kXMMCallerSaved =
    ppc64_asm::reg::v0  | ppc64_asm::reg::v1  | ppc64_asm::reg::v2
  | ppc64_asm::reg::v3  | ppc64_asm::reg::v4  | ppc64_asm::reg::v5
  | ppc64_asm::reg::v6  | ppc64_asm::reg::v7  | ppc64_asm::reg::v8
  | ppc64_asm::reg::v9  | ppc64_asm::reg::v10 | ppc64_asm::reg::v11
  | ppc64_asm::reg::v12 | ppc64_asm::reg::v13 | ppc64_asm::reg::v14
  | ppc64_asm::reg::v15 | ppc64_asm::reg::v16 | ppc64_asm::reg::v17
  | ppc64_asm::reg::v18 | ppc64_asm::reg::v19;

const RegSet kXMMCalleeSaved =
    ppc64_asm::reg::v20 | ppc64_asm::reg::v21 | ppc64_asm::reg::v22
  | ppc64_asm::reg::v23 | ppc64_asm::reg::v24 | ppc64_asm::reg::v25
  | ppc64_asm::reg::v26 | ppc64_asm::reg::v27 | ppc64_asm::reg::v28
  | ppc64_asm::reg::v29 | ppc64_asm::reg::v30 | ppc64_asm::reg::v31;

const RegSet kXMMUnreserved = kXMMCallerSaved | kXMMCalleeSaved;

const RegSet kXMMReserved;
=======
#include "hphp/ppc64-asm/asm-ppc64.h"
>>>>>>> 79a2e6cc

namespace HPHP { namespace jit {

struct Abi;

namespace ppc64 {

///////////////////////////////////////////////////////////////////////////////

/*
 * Mirrors the API of abi.h.
 */

const Abi& abi(CodeKind kind = CodeKind::Trace);

constexpr PhysReg rvmfp() { return ppc64_asm::reg::r1; }
constexpr PhysReg rvmsp() { return ppc64_asm::reg::r1; }
constexpr PhysReg rvmtl() { return ppc64_asm::reg::r14; }
constexpr PhysReg rsp()   { return ppc64_asm::reg::r1; }

namespace detail {
  const RegSet kVMRegs      = rvmfp() | rvmtl() | rvmsp();
  const RegSet kVMRegsNoSP  = rvmfp() | rvmtl();
}

inline RegSet vm_regs_with_sp() { return detail::kVMRegs; }
inline RegSet vm_regs_no_sp()   { return detail::kVMRegsNoSP; }

constexpr PhysReg rret() { return ppc64_asm::reg::r3; }

PhysReg rarg(size_t i);
PhysReg rarg_simd(size_t i);

size_t num_arg_regs();
size_t num_arg_regs_simd();

constexpr PhysReg r_svcreq_req()  { return ppc64_asm::reg::r8; } //TODO PPC64
constexpr PhysReg r_svcreq_stub() { return ppc64_asm::reg::r8; } //TODO PPC64
PhysReg r_svcreq_sf();
PhysReg r_svcreq_arg(size_t i);

///////////////////////////////////////////////////////////////////////////////

/*
 * Scratch register.
 */
constexpr Reg64 rAsm = ppc64_asm::reg::r2;

///////////////////////////////////////////////////////////////////////////////

}}}

#endif<|MERGE_RESOLUTION|>--- conflicted
+++ resolved
@@ -28,101 +28,7 @@
 
 #include "hphp/runtime/vm/jit/phys-reg.h"
 
-<<<<<<< HEAD
-namespace HPHP { namespace jit { namespace ppc64 {
-
-//////////////////////////////////////////////////////////////////////
-/*
- * Principal reserved registers.
- *
- * These registers have special purposes both during and between
- * traces.
- */
-
-/*
- * Table of Contents.
- */
-constexpr PhysReg rVmToc     = ppc64_asm::reg::r2;
-
-/*
- * Stack pointer.  When mid-trace, points to the top of the eval stack
- * (lowest valid address) at the start of the current tracelet.
- */
-constexpr PhysReg rVmSp      = ppc64_asm::reg::r1;
-
-/* TODO
- * Specifying r1 as Frame Pointer. This may be not necessary for the
- * Arch. It is being defined for code compatibility
- */
-constexpr PhysReg rVmFp      = ppc64_asm::reg::r1;
-
-/*
- * RDS base pointer.  Always points to the base of the RDS block for
- * the current request.
- */
-constexpr PhysReg rVmTl      = ppc64_asm::reg::r14;
-
-/*
- * scratch register. r11 will not be used as a function linkage.
- */
-constexpr Reg64 rAsm         = ppc64_asm::reg::r11;
-
-/*
- * Temporary register for vasm instructions
- */
-constexpr Reg64 rVasmTmp     = ppc64_asm::reg::r31;
-
-//////////////////////////////////////////////////////////////////////
-/*
- * Registers used during a tracelet for program locations.
- *
- * These are partitioned into caller-saved and callee-saved regs
- * according to the ppc64 C abi.  These are all the registers that the
- * translator manages via its RegMap.
- */
-
-const RegSet kGPCallerSaved =
-    ppc64_asm::reg::r0  | ppc64_asm::reg::r3  | ppc64_asm::reg::r4
-  | ppc64_asm::reg::r5  | ppc64_asm::reg::r6  | ppc64_asm::reg::r7
-  | ppc64_asm::reg::r8  | ppc64_asm::reg::r9  | ppc64_asm::reg::r10
-  | ppc64_asm::reg::r12;  // r11 is a scratch register
-
-const RegSet kGPCalleeSaved =
-    ppc64_asm::reg::r1  | ppc64_asm::reg::r14 | ppc64_asm::reg::r15
-  | ppc64_asm::reg::r16 | ppc64_asm::reg::r17 | ppc64_asm::reg::r18
-  | ppc64_asm::reg::r19 | ppc64_asm::reg::r20 | ppc64_asm::reg::r21
-  | ppc64_asm::reg::r22 | ppc64_asm::reg::r23 | ppc64_asm::reg::r24
-  | ppc64_asm::reg::r25 | ppc64_asm::reg::r26 | ppc64_asm::reg::r27
-  | ppc64_asm::reg::r28 | ppc64_asm::reg::r29 | ppc64_asm::reg::r30;
-  // r31 is used as rVasmTmp
-
-const RegSet kGPUnreserved = kGPCallerSaved | kGPCalleeSaved;
-
-const RegSet kGPReserved = RegSet(ppc64_asm::reg::r13) | rVmTl;
-
-const RegSet kGPRegs = kGPUnreserved | kGPReserved;
-
-const RegSet kXMMCallerSaved =
-    ppc64_asm::reg::v0  | ppc64_asm::reg::v1  | ppc64_asm::reg::v2
-  | ppc64_asm::reg::v3  | ppc64_asm::reg::v4  | ppc64_asm::reg::v5
-  | ppc64_asm::reg::v6  | ppc64_asm::reg::v7  | ppc64_asm::reg::v8
-  | ppc64_asm::reg::v9  | ppc64_asm::reg::v10 | ppc64_asm::reg::v11
-  | ppc64_asm::reg::v12 | ppc64_asm::reg::v13 | ppc64_asm::reg::v14
-  | ppc64_asm::reg::v15 | ppc64_asm::reg::v16 | ppc64_asm::reg::v17
-  | ppc64_asm::reg::v18 | ppc64_asm::reg::v19;
-
-const RegSet kXMMCalleeSaved =
-    ppc64_asm::reg::v20 | ppc64_asm::reg::v21 | ppc64_asm::reg::v22
-  | ppc64_asm::reg::v23 | ppc64_asm::reg::v24 | ppc64_asm::reg::v25
-  | ppc64_asm::reg::v26 | ppc64_asm::reg::v27 | ppc64_asm::reg::v28
-  | ppc64_asm::reg::v29 | ppc64_asm::reg::v30 | ppc64_asm::reg::v31;
-
-const RegSet kXMMUnreserved = kXMMCallerSaved | kXMMCalleeSaved;
-
-const RegSet kXMMReserved;
-=======
 #include "hphp/ppc64-asm/asm-ppc64.h"
->>>>>>> 79a2e6cc
 
 namespace HPHP { namespace jit {
 
@@ -138,10 +44,11 @@
 
 const Abi& abi(CodeKind kind = CodeKind::Trace);
 
-constexpr PhysReg rvmfp() { return ppc64_asm::reg::r1; }
-constexpr PhysReg rvmsp() { return ppc64_asm::reg::r1; }
-constexpr PhysReg rvmtl() { return ppc64_asm::reg::r14; }
-constexpr PhysReg rsp()   { return ppc64_asm::reg::r1; }
+constexpr PhysReg rvmfp()    { return ppc64_asm::reg::r1; }
+constexpr PhysReg rvmsp()    { return ppc64_asm::reg::r1; }
+constexpr PhysReg rvmtl()    { return ppc64_asm::reg::r14; }
+constexpr PhysReg rvasmtmp() { return ppc64_asm::reg::r31; }
+constexpr PhysReg rsp()      { return ppc64_asm::reg::r1; }
 
 namespace detail {
   const RegSet kVMRegs      = rvmfp() | rvmtl() | rvmsp();
