--- conflicted
+++ resolved
@@ -211,14 +211,6 @@
   void emit(const cmpl& i) { a->Cmp(W(i.s1), W(i.s0)); }
   void emit(const cmpli& i) { a->Cmp(W(i.s1), i.s0.l()); }
   void emit(const cmpq& i) { a->Cmp(X(i.s1), X(i.s0)); }
-<<<<<<< HEAD
-  void emit(const cmpqi& i) { a->Cmp(X(i.s1), i.s0.l()); }
-  void emit(const decq& i) { a->Sub(X(i.d), X(i.s), 1LL, SetFlags); }
-  void emit(const incq& i) { a->Add(X(i.d), X(i.s), 1LL, SetFlags); }
-  void emit(const inittc& i) {}
-  void emit(jcc i);
-  void emit(jmp i);
-=======
   void emit(const cmpqi& i) { a->Cmp(X(i.s1), i.s0.q()); }
   void emit(const cvtsi2sd& i) { a->Scvtf(D(i.d), X(i.s)); }
   void emit(const cvttsd2siq& i) { a->Fcvtzs(X(i.d), D(i.s)); }
@@ -232,13 +224,13 @@
   void emit(const incq& i) { a->Add(X(i.d), X(i.s), 1, SetFlags); }
   void emit(const incqmlock& i);
   void emit(const incw& i) { a->Add(W(i.d), W(i.s), 1, SetFlags); }
+  void emit(const inittc& i) {}
   void emit(const jcc& i);
   void emit(const jcci& i);
   void emit(const jmp& i);
   void emit(const jmpi& i);
   void emit(const jmpm& i);
   void emit(const jmpr& i) { a->Br(X(i.target)); }
->>>>>>> d1fe1d10
   void emit(const lea& i);
   void emit(const leap& i) { a->Mov(X(i.d), i.s.r.disp); }
   void emit(const lead& i) { a->Mov(X(i.d), i.s.get()); }
