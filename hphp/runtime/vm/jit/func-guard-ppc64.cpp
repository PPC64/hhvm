/*
   +----------------------------------------------------------------------+
   | HipHop for PHP                                                       |
   +----------------------------------------------------------------------+
   | (c) Copyright IBM Corporation 2015-2016                              |
   +----------------------------------------------------------------------+
   | This source file is subject to version 3.01 of the PHP license,      |
   | that is bundled with this package in the file LICENSE, and is        |
   | available through the world-wide-web at the following url:           |
   | http://www.php.net/license/3_01.txt                                  |
   | If you did not receive a copy of the PHP license and are unable to   |
   | obtain it through the world-wide-web, please send a note to          |
   | license@php.net so we can mail you a copy immediately.               |
   +----------------------------------------------------------------------+
*/

#include "hphp/runtime/vm/jit/func-guard-ppc64.h"

#include "hphp/runtime/vm/jit/abi.h"
#include "hphp/runtime/vm/jit/abi-ppc64.h"
#include "hphp/runtime/vm/jit/smashable-instr-ppc64.h"
#include "hphp/runtime/vm/jit/tc.h"
#include "hphp/runtime/vm/jit/unique-stubs.h"

#include "hphp/ppc64-asm/asm-ppc64.h"
#include "hphp/util/data-block.h"
#include "hphp/util/immed.h"

namespace HPHP { namespace jit { namespace ppc64 {

///////////////////////////////////////////////////////////////////////////////

namespace {

///////////////////////////////////////////////////////////////////////////////

<<<<<<< HEAD
// funcGuard: kTocLen, ld, cmpd, kJccLen
=======
// funcGuard: Immediate, ld, cmpd, kJccLen
>>>>>>> d551635a
// it needs to rewind all of those instructions but pointing to the first.
constexpr auto kFuncGuardLen = smashableMovqLen()
  + 2 * ppc64_asm::instr_size_in_bytes + ppc64_asm::Assembler::kJccLen;

ALWAYS_INLINE bool isPrologueStub(TCA addr) {
  return addr == tc::ustubs().fcallHelperThunk;
}

///////////////////////////////////////////////////////////////////////////////

}

///////////////////////////////////////////////////////////////////////////////

void emitFuncGuard(const Func* func, CodeBlock& cb, CGMeta& fixups) {
  ppc64_asm::Assembler a { cb };

  const auto tmp1 = ppc64_asm::reg::r3;
  const auto tmp2 = ppc64_asm::reg::r4;

  assertx(ppc64::abi(CodeKind::CrossTrace).gpUnreserved.contains(tmp1));
  assertx(ppc64::abi(CodeKind::CrossTrace).gpUnreserved.contains(tmp2));

  emitSmashableMovq(a.code(), fixups, uint64_t(func), tmp1);
  a.  ld     (tmp2, rvmfp()[AROFF(m_func)]);
  a.  cmpd   (tmp1, tmp2);

  a.  branchFar(tc::ustubs().funcPrologueRedispatch,
                  ppc64_asm::BranchConditions::NotEqual,
                  ppc64_asm::ImmType::TocOnly);

  DEBUG_ONLY auto guard = funcGuardFromPrologue(a.frontier(), func);
  assertx(funcGuardMatches(guard, func));
}

TCA funcGuardFromPrologue(TCA prologue, const Func* func) {
  if (isPrologueStub(prologue)) return prologue;
  return (prologue - kFuncGuardLen);
}

bool funcGuardMatches(TCA guard, const Func* func) {
  if (isPrologueStub(guard)) return false;

  const ppc64_asm::DecodedInstruction di(guard);
  auto const ifunc = reinterpret_cast<uintptr_t>(func);
  return static_cast<uintptr_t>(di.immediate()) == ifunc;
}

void clobberFuncGuard(TCA guard, const Func* func) {
  smashMovq(guard, 0);
}

///////////////////////////////////////////////////////////////////////////////

}}}<|MERGE_RESOLUTION|>--- conflicted
+++ resolved
@@ -34,11 +34,7 @@
 
 ///////////////////////////////////////////////////////////////////////////////
 
-<<<<<<< HEAD
-// funcGuard: kTocLen, ld, cmpd, kJccLen
-=======
 // funcGuard: Immediate, ld, cmpd, kJccLen
->>>>>>> d551635a
 // it needs to rewind all of those instructions but pointing to the first.
 constexpr auto kFuncGuardLen = smashableMovqLen()
   + 2 * ppc64_asm::instr_size_in_bytes + ppc64_asm::Assembler::kJccLen;
