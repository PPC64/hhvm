--- conflicted
+++ resolved
@@ -13,19 +13,15 @@
    | license@php.net so we can mail you a copy immediately.               |
    +----------------------------------------------------------------------+
 */
-<<<<<<< HEAD
-=======
 
 #include "hphp/runtime/vm/jit/relocation.h"
 
->>>>>>> 2e144e49
 #include "hphp/runtime/vm/jit/align-x64.h"
 #include "hphp/runtime/vm/jit/asm-info.h"
 #include "hphp/runtime/vm/jit/cg-meta.h"
 #include "hphp/runtime/vm/jit/containers.h"
 #include "hphp/runtime/vm/jit/ir-opcode.h"
 #include "hphp/runtime/vm/jit/mc-generator.h"
-#include "hphp/runtime/vm/jit/relocation.h"
 #include "hphp/runtime/vm/jit/smashable-instr.h"
 
 namespace HPHP { namespace jit { namespace x64 {
