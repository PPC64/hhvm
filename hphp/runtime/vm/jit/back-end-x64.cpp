--- conflicted
+++ resolved
@@ -77,13 +77,9 @@
   // probably have to use a pair of assembly stubs to manage this.
   #define CALLEE_SAVED_BARRIER() always_assert(false);
 #elif defined (__powerpc64__)
-<<<<<<< HEAD
-  #define CALLEE_SAVED_BARRIER()
-=======
   // PPC64 port under development
   #define CALLEE_SAVED_BARRIER()                                    \
       not_implemented();
->>>>>>> 1736ad82
 #else
   #define CALLEE_SAVED_BARRIER()                                    \
       asm volatile("" : : : "rbx", "r12", "r13", "r14", "r15");
