--- conflicted
+++ resolved
@@ -69,10 +69,6 @@
    * when we call it from C++, we have to tell gcc to clobber all the other
    * callee-saved registers.
    */
-<<<<<<< HEAD
-#if defined (__powerpc64__)
-  #define CALLEE_SAVED_BARRIER()
-=======
 #if defined(__CYGWIN__) || defined(__MINGW__)
   #define CALLEE_SAVED_BARRIER()                                    \
       asm volatile("" : : : "rbx", "rsi", "rdi", "r12", "r13", "r14", "r15");
@@ -80,7 +76,8 @@
   // Unfortunately, we have no way to tell MSVC to do this, so we'll
   // probably have to use a pair of assembly stubs to manage this.
   #define CALLEE_SAVED_BARRIER() always_assert(false);
->>>>>>> d9f8c540
+#elif defined (__powerpc64__)
+  #define CALLEE_SAVED_BARRIER()
 #else
   #define CALLEE_SAVED_BARRIER()                                    \
       asm volatile("" : : : "rbx", "r12", "r13", "r14", "r15");
