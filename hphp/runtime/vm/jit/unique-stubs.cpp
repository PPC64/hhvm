/*
   +----------------------------------------------------------------------+
   | HipHop for PHP                                                       |
   +----------------------------------------------------------------------+
   | Copyright (c) 2010-2016 Facebook, Inc. (http://www.facebook.com)     |
   +----------------------------------------------------------------------+
   | This source file is subject to version 3.01 of the PHP license,      |
   | that is bundled with this package in the file LICENSE, and is        |
   | available through the world-wide-web at the following url:           |
   | http://www.php.net/license/3_01.txt                                  |
   | If you did not receive a copy of the PHP license and are unable to   |
   | obtain it through the world-wide-web, please send a note to          |
   | license@php.net so we can mail you a copy immediately.               |
   +----------------------------------------------------------------------+
*/

#include "hphp/runtime/vm/jit/unique-stubs.h"

#include "hphp/runtime/base/arch.h"
#include "hphp/runtime/base/datatype.h"
#include "hphp/runtime/base/rds-header.h"
#include "hphp/runtime/base/runtime-option.h"
#include "hphp/runtime/base/surprise-flags.h"
#include "hphp/runtime/base/tv-helpers.h"
#include "hphp/runtime/vm/bytecode.h"
#include "hphp/runtime/vm/debug/debug.h"
#include "hphp/runtime/vm/event-hook.h"
#include "hphp/runtime/vm/hhbc.h"
#include "hphp/runtime/vm/interp-helpers.h"
#include "hphp/runtime/vm/srckey.h"
#include "hphp/runtime/vm/vm-regs.h"

#include "hphp/runtime/vm/jit/types.h"
#include "hphp/runtime/vm/jit/abi.h"
#include "hphp/runtime/vm/jit/align.h"
#include "hphp/runtime/vm/jit/cg-meta.h"
#include "hphp/runtime/vm/jit/code-cache.h"
#include "hphp/runtime/vm/jit/code-gen-cf.h"
#include "hphp/runtime/vm/jit/code-gen-helpers.h"
#include "hphp/runtime/vm/jit/code-gen-tls.h"
#include "hphp/runtime/vm/jit/fixup.h"
#include "hphp/runtime/vm/jit/mc-generator.h"
#include "hphp/runtime/vm/jit/phys-reg.h"
#include "hphp/runtime/vm/jit/phys-reg-saver.h"
#include "hphp/runtime/vm/jit/service-requests.h"
#include "hphp/runtime/vm/jit/smashable-instr.h"
#include "hphp/runtime/vm/jit/stack-offsets.h"
#include "hphp/runtime/vm/jit/stack-overflow.h"
#include "hphp/runtime/vm/jit/translator-inline.h"
#include "hphp/runtime/vm/jit/unique-stubs-arm.h"
#include "hphp/runtime/vm/jit/unique-stubs-x64.h"
#include "hphp/runtime/vm/jit/unique-stubs-ppc64.h"
#include "hphp/runtime/vm/jit/unwind-itanium.h"
#include "hphp/runtime/vm/jit/vasm-gen.h"
#include "hphp/runtime/vm/jit/vasm-instr.h"
#include "hphp/runtime/vm/jit/vasm-reg.h"

#include "hphp/runtime/ext/asio/asio-blockable.h"
#include "hphp/runtime/ext/asio/asio-context.h"
#include "hphp/runtime/ext/asio/asio-session.h"
#include "hphp/runtime/ext/asio/ext_async-function-wait-handle.h"
#include "hphp/runtime/ext/asio/ext_async-generator.h"
#include "hphp/runtime/ext/asio/ext_wait-handle.h"
#include "hphp/runtime/ext/generator/ext_generator.h"

#include "hphp/util/abi-cxx.h"
#include "hphp/util/asm-x64.h"
#include "hphp/util/data-block.h"
#include "hphp/util/disasm.h"
#include "hphp/util/trace.h"

#include <folly/Format.h>

#include <algorithm>

namespace HPHP { namespace jit {

///////////////////////////////////////////////////////////////////////////////

TRACE_SET_MOD(ustubs);

///////////////////////////////////////////////////////////////////////////////

namespace {

///////////////////////////////////////////////////////////////////////////////

void alignJmpTarget(CodeBlock& cb) {
  align(cb, nullptr, Alignment::JmpTarget, AlignContext::Dead);
}

void assertNativeStackAligned(Vout& v) {
  if (RuntimeOption::EvalHHIRGenerateAsserts) {
    v << call{TCA(assert_native_stack_aligned)};
  }
}

/*
 * Load and store the VM registers from/to RDS.
 */
void loadVMRegs(Vout& v) {
  v << load{rvmtl()[rds::kVmfpOff], rvmfp()};
  v << load{rvmtl()[rds::kVmspOff], rvmsp()};
}
void storeVMRegs(Vout& v) {
  v << store{rvmfp(), rvmtl()[rds::kVmfpOff]};
  v << store{rvmsp(), rvmtl()[rds::kVmspOff]};
}

/*
 * Load and store the PHP return registers from/to the top of the VM stack.
 *
 * Note that we don't do loadb{}/storeb{} for the type register, because we
 * sometimes need to preserve the m_aux field across returns.
 */
void loadReturnRegs(Vout& v) {
  v << load{rvmsp()[TVOFF(m_data)], rret_data()};
  v << load{rvmsp()[TVOFF(m_type)], rret_type()};
}
void storeReturnRegs(Vout& v) {
  v << store{rret_data(), rvmsp()[TVOFF(m_data)]};
  v << store{rret_type(), rvmsp()[TVOFF(m_type)]};
}

void loadMCG(Vout& v, Vreg d) {
  // TODO(#8060678): Why does this need to be RIP-relative?
  auto const imcg = reinterpret_cast<uintptr_t>(&mcg);
  v << loadqp{reg::rip[imcg], d};
}

/*
 * Convenience wrapper around a simple vcall to `helper', with a single `arg'
 * and a return value in `d'.
 */
template<class F>
Vinstr simplecall(Vout& v, F helper, Vreg arg, Vreg d) {
  return vcall{
    CallSpec::direct(helper),
    v.makeVcallArgs({{arg}}),
    v.makeTuple({d}),
    Fixup{},
    DestType::SSA
  };
}

///////////////////////////////////////////////////////////////////////////////

TCA emitFreeLocalsHelpers(CodeBlock& cb, DataBlock& data, UniqueStubs& us) {
<<<<<<< HEAD
  switch (arch()) {
    case Arch::X64:
      return x64::emitFreeLocalsHelpers(cb, data, us);
    case Arch::PPC64:
      return ppc64::emitFreeLocalsHelpers(cb, data, us);
    default:
      not_implemented();
      break;
  }
}

TCA emitCallToExit(CodeBlock& cb, DataBlock& data, UniqueStubs& us) {
  switch (arch()) {
    case Arch::X64:
      return x64::emitCallToExit(cb, data, us);
    case Arch::PPC64:
      return ppc64::emitCallToExit(cb, data, us);
    default:
      not_implemented();
      break;
  }
=======
  return ARCH_SWITCH_CALL(emitFreeLocalsHelpers, cb, data, us);
}

TCA emitCallToExit(CodeBlock& cb, DataBlock& data, UniqueStubs& us) {
  return ARCH_SWITCH_CALL(emitCallToExit, cb, data, us);
>>>>>>> 196c22a1
}

///////////////////////////////////////////////////////////////////////////////

TCA fcallHelper(ActRec* ar) {
  assert_native_stack_aligned();
  assertx(!ar->resumed());

  if (LIKELY(!RuntimeOption::EvalFailJitPrologs)) {
    auto const tca = mcg->getFuncPrologue(
      const_cast<Func*>(ar->func()),
      ar->numArgs(),
      ar
    );
    if (tca) return tca;
  }

  // Check for stack overflow in the same place func prologues make their
  // StackCheck::Early check (see irgen-func-prologue.cpp).  This handler also
  // cleans and syncs vmRegs for us.
  if (checkCalleeStackOverflow(ar)) handleStackOverflow(ar);

  try {
    VMRegAnchor _(ar);
    if (doFCall(ar, vmpc())) {
      return mcg->ustubs().resumeHelperRet;
    }
    // We've been asked to skip the function body (fb_intercept).  The vmregs
    // have already been fixed; indicate this with a nullptr return.
    return nullptr;
  } catch (...) {
    // The VMRegAnchor above took care of us, but we need to tell the unwinder
    // (since ~VMRegAnchor() will have reset tl_regState).
    tl_regState = VMRegState::CLEAN;
    throw;
  }
}

void syncFuncBodyVMRegs(ActRec* fp, void* sp) {
  auto& regs = vmRegsUnsafe();
  regs.fp = fp;
  regs.stack.top() = (Cell*)sp;

  auto const nargs = fp->numArgs();
  auto const nparams = fp->func()->numNonVariadicParams();
  auto const& paramInfo = fp->func()->params();

  auto firstDVI = InvalidAbsoluteOffset;

  for (auto i = nargs; i < nparams; ++i) {
    auto const dvi = paramInfo[i].funcletOff;
    if (dvi != InvalidAbsoluteOffset) {
      firstDVI = dvi;
      break;
    }
  }
  if (firstDVI != InvalidAbsoluteOffset) {
    regs.pc = fp->m_func->unit()->entry() + firstDVI;
  } else {
    regs.pc = fp->m_func->getEntry();
  }
}

TCA funcBodyHelper(ActRec* fp) {
  assert_native_stack_aligned();
  void* const sp = reinterpret_cast<Cell*>(fp) - fp->func()->numSlotsInFrame();
  syncFuncBodyVMRegs(fp, sp);
  tl_regState = VMRegState::CLEAN;

  auto const func = const_cast<Func*>(fp->m_func);
  auto tca = mcg->getFuncBody(func);
  if (!tca) {
    tca = mcg->ustubs().resumeHelper;
  }

  tl_regState = VMRegState::DIRTY;
  return tca;
}

///////////////////////////////////////////////////////////////////////////////

TCA emitFuncPrologueRedispatch(CodeBlock& cb, DataBlock& data) {
  alignJmpTarget(cb);

  return vwrap(cb, data, [] (Vout& v) {
    auto const func = v.makeReg();
    v << load{rvmfp()[AROFF(m_func)], func};

    auto const argc = v.makeReg();
    auto const naaf = v.makeReg();
    v << loadl{rvmfp()[AROFF(m_numArgsAndFlags)], naaf};
    v << andli{ActRec::kNumArgsMask, naaf, argc, v.makeReg()};

    auto const nparams = v.makeReg();
    auto const pcounts = v.makeReg();
    v << loadl{func[Func::paramCountsOff()], pcounts};
    v << shrli{0x1, pcounts, nparams, v.makeReg()};

    auto const sf = v.makeReg();
    v << cmpl{argc, nparams, sf};

    auto const pTabOff = safe_cast<int32_t>(Func::prologueTableOff());
    auto const ptrSize = safe_cast<int32_t>(sizeof(LowPtr<uint8_t>));

    // If we passed more args than declared, we might need to dispatch to the
    // "too many arguments" prologue.
    ifThen(v, CC_L, sf, [&] (Vout& v) {
      auto const sf = v.makeReg();

      // If we passed fewer than kNumFixedPrologues, argc is still a valid
      // index into the prologue table.
      v << cmpli{kNumFixedPrologues, argc, sf};

      ifThen(v, CC_NL, sf, [&] (Vout& v) {
        auto const dest = v.makeReg();

        auto const nargs = v.makeReg();
        v << movzlq{nparams, nargs};

        // Too many gosh-darned arguments passed.  Go to the (nparams + 1)-th
        // prologue, which is always the "too many args" entry point.
        emitLdLowPtr(v, func[nargs * ptrSize + (pTabOff + ptrSize)],
                     dest, sizeof(LowPtr<uint8_t>));
        v << jmpr{dest};
      });
    });

    auto const nargs = v.makeReg();
    v << movzlq{argc, nargs};

    auto const dest = v.makeReg();
    emitLdLowPtr(v, func[nargs * ptrSize + pTabOff],
                 dest, sizeof(LowPtr<uint8_t>));
    v << jmpr{dest};
  });
}

TCA emitFCallHelperThunk(CodeBlock& cb, DataBlock& data) {
  alignJmpTarget(cb);

  return vwrap2(cb, data, [] (Vout& v, Vout& vcold) {
    v << phplogue{rvmfp()};

    // fcallHelper asserts native stack alignment for us.
    TCA (*helper)(ActRec*) = &fcallHelper;
    auto const dest = v.makeReg();
    v << simplecall(v, helper, rvmfp(), dest);

    // Clobber rvmsp in debug builds.
    if (debug) v << copy{v.cns(0x1), rvmsp()};

    auto const sf = v.makeReg();
    v << testq{dest, dest, sf};

    unlikelyIfThen(v, vcold, CC_Z, sf, [&] (Vout& v) {
      // A nullptr dest means the callee was intercepted and should be skipped.
      // Make a copy of the current rvmfp(), which belongs to the callee,
      // before syncing VM regs and return regs.
      auto const callee_fp = v.makeReg();
      v << copy{rvmfp(), callee_fp};
      loadVMRegs(v);
      loadReturnRegs(v);

      // Do a PHP return to the caller---i.e., relative to the callee's frame.
      // Note that if intercept skips the callee, it tears down its frame but
      // guarantees that m_savedRip remains valid, so this is safe (and is the
      // only way to get the return address).
      //
      // TODO(#8908075): We've been fishing the m_savedRip out of the callee's
      // logically-trashed frame for a while now, but we really ought to
      // respect that the frame is freed and not touch it.
      v << phpret{callee_fp, rvmfp(), php_return_regs(), true};
    });

    // Jump to the func prologue.
    v << tailcallphp{dest, rvmfp(), php_call_regs()};
  });
}

TCA emitFuncBodyHelperThunk(CodeBlock& cb, DataBlock& data) {
  alignJmpTarget(cb);

  return vwrap(cb, data, [] (Vout& v) {
    TCA (*helper)(ActRec*) = &funcBodyHelper;
    auto const dest = v.makeReg();
    v << simplecall(v, helper, rvmfp(), dest);
    v << jmpr{dest};
  });
}

TCA emitFunctionEnterHelper(CodeBlock& cb, DataBlock& data, UniqueStubs& us) {
  alignJmpTarget(cb);

  auto const start = vwrap2(cb, data, [&] (Vout& v, Vout& vcold) {
    auto const ar = v.makeReg();

    v << copy{rvmfp(), ar};

    // Fully set up the call frame for the stub.  We can't skip this like we do
    // in other stubs because we need the return IP for this frame in the %rbp
    // chain, in order to find the proper fixup for the VMRegAnchor in the
    // intercept handler.
    v << stublogue{true};
    v << copy{rsp(), rvmfp()};

    // When we call the event hook, it might tell us to skip the callee
    // (because of fb_intercept).  If that happens, we need to return to the
    // caller, but the handler will have already popped the callee's frame.
    // So, we need to save these values for later.
    v << pushm{ar[AROFF(m_savedRip)]};
    v << pushm{ar[AROFF(m_sfp)]};

    v << copy2{ar, v.cns(EventHook::NormalFunc), rarg(0), rarg(1)};

    bool (*hook)(const ActRec*, int) = &EventHook::onFunctionCall;
    v << call{TCA(hook), arg_regs(0), &us.functionEnterHelperReturn};

    auto const sf = v.makeReg();
    v << testb{rret(), rret(), sf};

    unlikelyIfThen(v, vcold, CC_Z, sf, [&] (Vout& v) {
      auto const saved_rip = v.makeReg();

      // The event hook has already cleaned up the stack and popped the
      // callee's frame, so we're ready to continue from the original call
      // site.  We just need to grab the fp/rip of the original frame that we
      // saved earlier, and sync rvmsp().
      v << pop{rvmfp()};
      v << pop{saved_rip};

      // Drop our call frame; the stublogue{} instruction guarantees that this
      // is exactly 16 bytes.
      v << lea{rsp()[kNativeFrameSize], rsp()};

      // Sync vmsp and the return regs.
      v << load{rvmtl()[rds::kVmspOff], rvmsp()};
      v << load{rvmsp()[TVOFF(m_data)], rret_data()};
      v << load{rvmsp()[TVOFF(m_type)], rret_type()};

      // Return to the caller.  This unbalances the return stack buffer, but if
      // we're intercepting, we probably don't care.
      v << jmpr{saved_rip};
    });

    // Skip past the stuff we saved for the intercept case.
    v << lea{rsp()[16], rsp()};

    // Restore rvmfp() and return to the callee's func prologue.
    v << stubret{RegSet(), true};
  });

  return start;
}

TCA emitFunctionSurprisedOrStackOverflow(CodeBlock& cb, DataBlock& data,
                                         const UniqueStubs& us) {
  alignJmpTarget(cb);

  return vwrap(cb, data, [&] (Vout& v) {
    v << stublogue{};
    v << vcall{CallSpec::direct(handlePossibleStackOverflow),
               v.makeVcallArgs({{rvmfp()}}), v.makeTuple({})};
    v << tailcallstub{us.functionEnterHelper};
  });
}

///////////////////////////////////////////////////////////////////////////////

template<bool async>
void loadGenFrame(Vout& v, Vreg d) {
  auto const arOff = BaseGenerator::arOff() -
    (async ? AsyncGenerator::objectOff() : Generator::objectOff());

  auto const gen = v.makeReg();

  // We have to get the Generator object from the current frame's $this, then
  // load the embedded frame.
  v << load{rvmfp()[AROFF(m_this)], gen};
  v << lea{gen[arOff], d};
}

void debuggerRetImpl(Vout& v, Vreg ar) {
  auto const soff = v.makeReg();

  v << loadl{ar[AROFF(m_soff)], soff};
  v << storel{soff, rvmtl()[unwinderDebuggerReturnOffOff()]};
  v << store{rvmsp(), rvmtl()[unwinderDebuggerReturnSPOff()]};

  auto const ret = v.makeReg();
  v << simplecall(v, unstashDebuggerCatch, ar, ret);

  v << jmpr{ret};
}

TCA emitInterpRet(CodeBlock& cb, DataBlock& data) {
  alignJmpTarget(cb);

  auto const start = vwrap(cb, data, [] (Vout& v) {
    // Sync return regs before calling native assert function.
    storeReturnRegs(v);
    assertNativeStackAligned(v);

    v << lea{rvmsp()[-AROFF(m_r)], r_svcreq_arg(0)};
    v << copy{rvmfp(), r_svcreq_arg(1)};
  });
  svcreq::emit_persistent(cb, data, folly::none, REQ_POST_INTERP_RET);
  return start;
}

template<bool async>
TCA emitInterpGenRet(CodeBlock& cb, DataBlock& data) {
  alignJmpTarget(cb);

  auto const start = vwrap(cb, data, [] (Vout& v) {
    assertNativeStackAligned(v);
    // Note that we don't need to sync the return registers to memory.
    // Generators pass return values through both the eval stack and the
    // registers, so the memory location already contains the same value.
    loadGenFrame<async>(v, r_svcreq_arg(0));
    v << copy{rvmfp(), r_svcreq_arg(1)};
  });
  svcreq::emit_persistent(cb, data, folly::none, REQ_POST_INTERP_RET);
  return start;
}

TCA emitDebuggerInterpRet(CodeBlock& cb, DataBlock& data) {
  alignJmpTarget(cb);

  return vwrap(cb, data, [] (Vout& v) {
    // Sync return regs before calling native assert function.
    storeReturnRegs(v);
    assertNativeStackAligned(v);

    auto const ar = v.makeReg();
    v << lea{rvmsp()[-AROFF(m_r)], ar};
    debuggerRetImpl(v, ar);
  });
}

template<bool async>
TCA emitDebuggerInterpGenRet(CodeBlock& cb, DataBlock& data) {
  alignJmpTarget(cb);

  return vwrap(cb, data, [] (Vout& v) {
    assertNativeStackAligned(v);

    auto const ar = v.makeReg();
    loadGenFrame<async>(v, ar);
    debuggerRetImpl(v, ar);
  });
}

///////////////////////////////////////////////////////////////////////////////

using AFWH = c_AsyncFunctionWaitHandle;

/*
 * Convert an AsyncFunctionWaitHandle-relative offset to an offset relative to
 * either its contained ActRec or AsioBlockable.
 */
constexpr ptrdiff_t ar_rel(ptrdiff_t off) {
  return off - AFWH::arOff();
}
constexpr ptrdiff_t bl_rel(ptrdiff_t off) {
  return off - AFWH::childrenOff() - AFWH::Node::blockableOff();
}

/*
 * Store the async function's return value to the AsyncFunctionWaitHandle.
 */
void storeAFWHResult(Vout& v, PhysReg data, PhysReg type) {
  auto const resultOff = ar_rel(AFWH::resultOff());
  v << store{data, rvmfp()[resultOff + TVOFF(m_data)]};
  // This store must preserve the kind bits in the WaitHandle for correctness.
  v << storeb{type, rvmfp()[resultOff + TVOFF(m_type)]};
}

/*
 * In a cold path, call into native code to unblock every member of an async
 * function's dependency chain, if it has any.
 */
void unblockParents(Vout& v, Vout& vcold, Vreg parent) {
  auto const sf = v.makeReg();
  v << testq{parent, parent, sf};

  unlikelyIfThen(v, vcold, CC_NZ, sf, [&] (Vout& v) {
    v << vcall{CallSpec::direct(AsioBlockableChain::UnblockJitHelper),
        v.makeVcallArgs({{rvmfp(), rvmsp(), parent}}), v.makeTuple({})};
  });
}

/*
 * Try to pop a fast resumable off the current AsioContext's queue.  If there
 * is none (or if surprise flags are set), return nullptr.
 */
c_AsyncFunctionWaitHandle* getFastRunnableAFWH() {
  if (checkSurpriseFlags()) return nullptr;
  auto const ctx = AsioSession::Get()->getCurrentContext();

  auto const afwh = ctx->maybePopFast();
  assertx(!afwh || afwh->isFastResumable());
  return afwh;
}

TCA emitAsyncSwitchCtrl(CodeBlock& cb, DataBlock& data, TCA* inner) {
  alignJmpTarget(cb);

  auto const ret = vwrap(cb, data, [] (Vout& v) {
    // Set rvmfp() to the suspending WaitHandle's parent frame.
    v << load{rvmfp()[AROFF(m_sfp)], rvmfp()};
  });

  *inner = vwrap(cb, data, [] (Vout& v) {
    auto const slow_path = Vlabel(v.makeBlock());

    auto const afwh = v.makeReg();
    v << vcall{
      CallSpec::direct(getFastRunnableAFWH),
      v.makeVcallArgs({{}}),
      v.makeTuple({afwh}),
      Fixup{},
      DestType::SSA
    };

    auto const isNull = v.makeReg();
    v << testq{afwh, afwh, isNull};
    ifThen(v, CC_Z, isNull, slow_path);

    // Transfer our frame linkage into the AFWH that we're resuming.
    v << store{rvmfp(), afwh[AFWH::arOff() + AROFF(m_sfp)]};

    // Set the AFHW's state to RUNNING.
    v << storebi{
      AFWH::toKindState(
        c_WaitHandle::Kind::AsyncFunction,
        AFWH::STATE_RUNNING
      ),
      afwh[AFWH::stateOff()]
    };

    auto const child = v.makeReg();
    v << load{afwh[AFWH::childrenOff() + AFWH::Node::childOff()], child};

    // Copy the child's result onto the stack and incref it.
    auto const data = v.makeReg();
    auto const type = v.makeReg();
    auto const resultOff = c_WaitableWaitHandle::resultOff();
    v << load {child[resultOff + TVOFF(m_data)], data};
    v << loadb{child[resultOff + TVOFF(m_type)], type};
    v << store {data, rvmsp()[TVOFF(m_data)]};
    v << storeb{type, rvmsp()[TVOFF(m_type)]};

    emitIncRefWork(v, data, type);

    // Now decref `child', which may free it---but note that the WaitHandle's
    // destructor has no risk of reentry.
    emitDecRefWorkObj(v, child);

    // Load the address of the ActRec for our AFWH into rvmfp(), and sync it to
    // vmFirstAR().  We don't need to sync any of the vmRegs(), since we're
    // jumping straight into the async function.
    v << lea{afwh[AFWH::arOff()], rvmfp()};
    v << store{rvmfp(), rvmtl()[rds::kVmFirstAROff]};

    // Jump to the AFWH's resume address.
    v << jmpm{afwh[AFWH::resumeAddrOff()], php_return_regs()};

    v = slow_path;
    v << leavetc{php_return_regs()};
  });

  return ret;
}

TCA emitAsyncRetCtrl(CodeBlock& cb, DataBlock& data, TCA switchCtrl) {
  alignJmpTarget(cb);

  return vwrap2(cb, data, [&] (Vout& v, Vout& vcold) {
    auto const data = rarg(0);
    auto const type = rarg(1);

    auto const slow_path = Vlabel(v.makeBlock());

    // Load the parent chain.
    auto const parentBl = v.makeReg();
    v << load{rvmfp()[ar_rel(AFWH::parentChainOff())], parentBl};

    // Set state to succeeded.
    v << storebi{
      c_WaitHandle::toKindState(
        c_WaitHandle::Kind::AsyncFunction,
        c_WaitHandle::STATE_SUCCEEDED
      ),
      rvmfp()[ar_rel(c_WaitHandle::stateOff())]
    };

    // Load the WaitHandle*.
    auto const wh = v.makeReg();
    v << lea{rvmfp()[Resumable::dataOff() - Resumable::arOff()], wh};

    // Check if there's any parent.
    auto const hasParent = v.makeReg();
    v << testq{parentBl, parentBl, hasParent};
    ifThen(v, CC_Z, hasParent, slow_path);

    // Check parentBl->getKind() == AFWH.
    static_assert(
      uint8_t(AsioBlockable::Kind::AsyncFunctionWaitHandleNode) == 0,
      "AFWH kind must be 0."
    );
    auto const isAFWH = v.makeReg();
    v << testbim{
      int8_t(AsioBlockable::kKindMask),
      parentBl[AsioBlockable::bitsOff()],
      isAFWH
    };
    ifThen(v, CC_NZ, isAFWH, slow_path);

    // Check parentBl->getBWH()->getKindState() == {Async, BLOCKED}.
    auto const blockedState = AFWH::toKindState(
      c_WaitHandle::Kind::AsyncFunction,
      AFWH::STATE_BLOCKED
    );
    auto const isBlocked = v.makeReg();
    v << cmpbim{blockedState, parentBl[bl_rel(AFWH::stateOff())], isBlocked};
    ifThen(v, CC_NE, isBlocked, slow_path);

    // Check parentBl->getBWH()->resumable()->resumeAddr() != nullptr.
    auto const isNullAddr = v.makeReg();
    v << cmpqim{0, parentBl[bl_rel(AFWH::resumeAddrOff())], isNullAddr};
    ifThen(v, CC_E, isNullAddr, slow_path);

    // Check parentBl->getContextIdx() == child->getContextIdx().
    auto const childContextIdx = v.makeReg();
    auto const parentContextIdx = v.makeReg();
    auto const inSameContext = v.makeReg();

    v << loadb{rvmfp()[ar_rel(AFWH::contextIdxOff())], childContextIdx};
    v << loadb{parentBl[bl_rel(AFWH::contextIdxOff())], parentContextIdx};
    v << cmpb{parentContextIdx, childContextIdx, inSameContext};
    ifThen(v, CC_NE, inSameContext, slow_path);

    /*
     * Fast path.
     *
     * Handle the return value, unblock any additional parents, release the
     * WaitHandle, and transfer control to the parent.
     */
    // Incref the return value.  In addition to pushing it onto the stack, we
    // are also storing it in the AFWH object.
    emitIncRefWork(v, data, type);

    // Write the return value to the stack and the AFWH object.
    v << store{data, rvmsp()[TVOFF(m_data)]};
    v << storeb{type, rvmsp()[TVOFF(m_type)]};
    storeAFWHResult(v, data, type);

    // Load the next parent in the chain, and unblock the whole chain.
    auto const nextParent = v.makeReg();
    auto const tmp = v.makeReg();
    v << load{parentBl[AsioBlockable::bitsOff()], tmp};
    v << andqi{
      int32_t(AsioBlockable::kParentMask),
      tmp,
      nextParent,
      v.makeReg()
    };
    unblockParents(v, vcold, nextParent);

    // Set up PHP frame linkage for our parent by copying our ActRec's sfp.
    auto const sfp = v.makeReg();
    v << load{rvmfp()[AROFF(m_sfp)], sfp};
    v << store{sfp, parentBl[bl_rel(AFWH::arOff()) + AROFF(m_sfp)]};

    // Drop the reference to the current AFWH twice:
    //  - it is no longer being executed
    //  - it is no longer referenced by the parent
    //
    // The first time we don't need to check for release.  The second time, we
    // do, but we can type-specialize.
    emitDecRef(v, wh);
    emitDecRefWorkObj(v, wh);

    // Update vmfp() and vmFirstAR().
    v << lea{parentBl[bl_rel(AFWH::arOff())], rvmfp()};
    v << store{rvmfp(), rvmtl()[rds::kVmFirstAROff]};

    // setState(STATE_RUNNING)
    auto const runningState = c_WaitHandle::toKindState(
      c_WaitHandle::Kind::AsyncFunction,
      c_ResumableWaitHandle::STATE_RUNNING
    );
    v << storebi{runningState, parentBl[bl_rel(AFWH::stateOff())]};

    // Transfer control to the resume address.
    v << jmpm{rvmfp()[ar_rel(AFWH::resumeAddrOff())], php_return_regs()};

    /*
     * Slow path: unblock all parents, and return to the scheduler.
     */
    v = slow_path;

    // Store result into the AFWH object and unblock all parents.
    //
    // Storing the result into the AFWH overwrites contextIdx (they share a
    // union), so it has to be done after the checks in the fast path (but
    // before unblocking parents).
    storeAFWHResult(v, data, type);
    unblockParents(v, vcold, parentBl);

    // Load the saved frame pointer from the ActRec.
    v << load{rvmfp()[AROFF(m_sfp)], rvmfp()};

    // Decref the WaitHandle.  We only do it once here (unlike in the fast
    // path) since we're not also resuming a parent that we've unblocked.
    emitDecRefWorkObj(v, wh);

    v << jmpi{switchCtrl, php_return_regs()};
  });
}

///////////////////////////////////////////////////////////////////////////////

template<bool immutable>
TCA emitBindCallStub(CodeBlock& cb, DataBlock& data) {
  return vwrap(cb, data, [] (Vout& v) {
    v << phplogue{rvmfp()};

    auto args = VregList { v.makeReg(), v.makeReg(),
                           v.makeReg(), v.makeReg() };
    loadMCG(v, args[0]);

    // Reconstruct the address of the call from the saved RIP.
    auto const savedRIP = v.makeReg();
    auto const callLen = safe_cast<int>(smashableCallLen());
    v << load{rvmfp()[AROFF(m_savedRip)], savedRIP};
    v << subqi{callLen, savedRIP, args[1], v.makeReg()};

    v << copy{rvmfp(), args[2]};
    // Promote bool type argument size to long in order to avoid issues on
    // platforms that optimization might not ignore the higher bits of the
    // register (e.g: ppc64)
    v << movb{v.cns(immutable), args[3]};

    auto const handler = reinterpret_cast<void (*)()>(
      getMethodPtr(&MCGenerator::handleBindCall)
    );
    auto const ret = v.makeReg();

    v << vcall{
      CallSpec::direct(handler),
      v.makeVcallArgs({args}),
      v.makeTuple({ret}),
      Fixup{},
      DestType::SSA
    };

    v << tailcallphp{ret, rvmfp(), php_call_regs()};
  });
}

TCA emitFCallArrayHelper(CodeBlock& cb, DataBlock& data, UniqueStubs& us) {
  align(cb, nullptr, Alignment::CacheLine, AlignContext::Dead);

  TCA ret = vwrap(cb, data, [] (Vout& v) {
    v << movl{v.cns(0), rarg(2)};
  });

  us.fcallUnpackHelper = vwrap2(cb, data, [&] (Vout& v, Vout& vcold) {
    // We reach fcallArrayHelper in the same context as a func prologue, so
    // this should really be a phplogue{}---but we don't need the return
    // address in the ActRec until later, and in the event the callee is
    // intercepted, we must save it on the stack because the callee frame will
    // already have been popped.  So use a stublogue and "convert" it manually
    // later.
    v << stublogue{};

    storeVMRegs(v);

    auto const func = v.makeReg();
    auto const unit = v.makeReg();
    auto const bc = v.makeReg();

    // Load fp->m_func->m_unit->m_bc.
    v << load{rvmfp()[AROFF(m_func)], func};
    v << load{func[Func::unitOff()], unit};
    v << load{unit[Unit::bcOff()], bc};

    auto const pc = v.makeReg();
    auto const next = v.makeReg();

    // Convert offsets into PCs, and sync the PC.
    v << addq{bc, rarg(0), pc, v.makeReg()};
    v << store{pc, rvmtl()[rds::kVmpcOff]};
    v << addq{bc, rarg(1), next, v.makeReg()};

    auto const retAddr = v.makeReg();
    v << loadstubret{retAddr};

    bool (*helper)(PC, int32_t, void*) = &doFCallArrayTC;
    v << copyargs{
      v.makeTuple({next, rarg(2), retAddr}),
      v.makeTuple({rarg(0), rarg(1), rarg(2)})
    };
    v << call{TCA(helper), arg_regs(3), &us.fcallArrayReturn};
    v << load{rvmtl()[rds::kVmspOff], rvmsp()};

    auto const sf = v.makeReg();
    v << testb{rret(), rret(), sf};

    unlikelyIfThen(v, vcold, CC_Z, sf, [&] (Vout& v) {
      // If false was returned, we should skip the callee.  The interpreter
      // will have popped the pre-live ActRec already, so we can just return to
      // the caller after syncing the return regs.
      loadReturnRegs(v);
      v << stubret{};
    });
    v << load{rvmtl()[rds::kVmfpOff], rvmfp()};

    // If true was returned, we're calling the callee, so undo the stublogue{}
    // and convert to a phplogue{}. The m_savedRip will be set during the call
    // to doFCallArrayTC.
    v << stubtophp{};

    auto const callee = v.makeReg();
    auto const body = v.makeReg();

    v << load{rvmfp()[AROFF(m_func)], callee};
    emitLdLowPtr(v, callee[Func::funcBodyOff()], body, sizeof(LowPtr<uint8_t>));

    // We jmp directly to the func body---this keeps the return stack buffer
    // balanced between the call to this stub and the ret from the callee.
    v << jmpr{body};
  });

  return ret;
}

///////////////////////////////////////////////////////////////////////////////

struct ResumeHelperEntryPoints {
  TCA resumeHelperRet;
  TCA resumeHelper;
  TCA handleResume;
  TCA reenterTC;
};

ResumeHelperEntryPoints emitResumeHelpers(CodeBlock& cb, DataBlock& data) {
  ResumeHelperEntryPoints rh;

  rh.resumeHelperRet = vwrap(cb, data, [] (Vout& v) {
    v << phplogue{rvmfp()};
  });
  rh.resumeHelper = vwrap(cb, data, [] (Vout& v) {
    v << ldimmb{0, rarg(1)};
  });

  rh.handleResume = vwrap(cb, data, [] (Vout& v) {
    v << load{rvmtl()[rds::kVmfpOff], rvmfp()};
    loadMCG(v, rarg(0));

    auto const handler = reinterpret_cast<TCA>(
      getMethodPtr(&MCGenerator::handleResume)
    );
    v << call{handler, arg_regs(2)};
  });

  rh.reenterTC = vwrap(cb, data, [] (Vout& v) {
    // Save the return of handleResume(), then sync regs.
    auto const target = v.makeReg();
    v << copy{rret(), target};

    loadVMRegs(v);
    loadReturnRegs(v);  // spurious load if we're not returning

    v << jmpr{target};
  });

  return rh;
}

TCA emitResumeInterpHelpers(CodeBlock& cb, DataBlock& data, UniqueStubs& us,
                            ResumeHelperEntryPoints& rh) {
  alignJmpTarget(cb);

  rh = emitResumeHelpers(cb, data);

  us.resumeHelperRet = rh.resumeHelperRet;
  us.resumeHelper = rh.resumeHelper;

  us.interpHelper = vwrap(cb, data, [] (Vout& v) {
    v << store{rarg(0), rvmtl()[rds::kVmpcOff]};
  });
  us.interpHelperSyncedPC = vwrap(cb, data, [&] (Vout& v) {
    storeVMRegs(v);
    v << ldimmb{1, rarg(1)};
    v << jmpi{rh.handleResume, RegSet(rarg(1))};
  });

  us.fcallAwaitSuspendHelper = vwrap(cb, data, [&] (Vout& v) {
    v << load{rvmtl()[rds::kVmfpOff], rvmfp()};
    loadMCG(v, rarg(0));

    auto const handler = reinterpret_cast<TCA>(
      getMethodPtr(&MCGenerator::handleFCallAwaitSuspend)
    );
    v << call{handler, arg_regs(2)};
    v << jmpi{rh.reenterTC, RegSet()};
  });

  return us.resumeHelperRet;
}

TCA emitInterpOneCFHelper(CodeBlock& cb, DataBlock& data, Op op,
                          const ResumeHelperEntryPoints& rh) {
  alignJmpTarget(cb);

  return vwrap(cb, data, [&] (Vout& v) {
    v << copy2{rvmfp(), rvmsp(), rarg(0), rarg(1)};
    // rarg(2) is set at the stub callsite.

    auto const handler = reinterpret_cast<TCA>(
      interpOneEntryPoints[static_cast<size_t>(op)]
    );
    v << call{handler, arg_regs(3)};

    auto const sf = v.makeReg();
    auto const next = v.makeBlock();

    v << testq{rret(), rret(), sf};
    v << jcci{CC_NZ, sf, next, rh.reenterTC};
    v = next;
    v << jmpi{rh.resumeHelper};
  });
}

void emitInterpOneCFHelpers(CodeBlock& cb, DataBlock& data, UniqueStubs& us,
                            const ResumeHelperEntryPoints& rh,
                            const CodeCache& code, Debug::DebugInfo& dbg) {
  alignJmpTarget(cb);

  auto const emit = [&] (Op op, const char* name) {
    auto const stub = emitInterpOneCFHelper(cb, data, op, rh);
    us.interpOneCFHelpers[op] = stub;
    us.add(name, stub, code, dbg);
  };

#define O(name, imm, in, out, flags)          \
  if (((flags) & CF) || ((flags) & TF)) {     \
    emit(Op::name, "interpOneCFHelper"#name); \
  }
  OPCODES
#undef O

  // Exit is a very special snowflake.  Because it can appear in PHP
  // expressions, the emitter pretends that it pushed a value on the eval stack
  // (and iopExit actually does push Null right before throwing).  Marking it
  // as TF would mess up any bytecodes that want to consume its output value,
  // so we can't do that.  But we also don't want to extend regions past it, so
  // the JIT treats it as terminal and uses InterpOneCF to execute it.
  emit(Op::Exit, "interpOneCFHelperExit");
}

///////////////////////////////////////////////////////////////////////////////

TCA emitDecRefGeneric(CodeBlock& cb, DataBlock& data) {
  CGMeta meta;

  auto const start = vwrap(cb, data, meta, [] (Vout& v) {
    v << stublogue{};

    auto const rdata = rarg(0);
    auto const rtype = rarg(1);

    auto const destroy = [&] (Vout& v) {
      // decRefGeneric is called via callfaststub, whose ABI claims that all
      // registers are preserved.  This is true in the fast path, but in the
      // slow path we need to manually save caller-saved registers.
      auto const callerSaved = abi().gpUnreserved - abi().calleeSaved;
      PhysRegSaver prs{v, callerSaved};

      // As a consequence of being called via callfaststub, we can't safely use
      // any Vregs here except for status flags registers, at least not with
      // the default vwrap() ABI.  Just use the argument registers instead.
      assertx(callerSaved.contains(rdata));
      assertx(callerSaved.contains(rtype));

      v << movzbq{rtype, rtype};
      v << shrli{kShiftDataTypeToDestrIndex, rtype, rtype, v.makeReg()};

      auto const dtor_table =
        safe_cast<int>(reinterpret_cast<intptr_t>(g_destructors));
      v << callm{baseless(rtype * 8 + dtor_table), arg_regs(1)};

      // The stub frame's saved RIP is at %rsp[8] before we saved the
      // caller-saved registers.
      v << syncpoint{makeIndirectFixup(prs.dwordsPushed())};
    };

    emitDecRefWork(v, v, rdata, destroy, false);

    v << stubret{};
  });

  meta.process(nullptr);
  return start;
}

///////////////////////////////////////////////////////////////////////////////

TCA emitEnterTCHelper(CodeBlock& cb, DataBlock& data, UniqueStubs& us) {
  us.enterTCExit = vwrap(cb, data, [&] (Vout& v) {
    // Eagerly save VM regs and realign the native stack.
    storeVMRegs(v);
<<<<<<< HEAD
#if !defined(__powerpc64__)
    v << lea{rsp()[8], rsp()};
#endif
=======

    // Realign the native stack.
    switch (arch()) {
      case Arch::X64:
      case Arch::PPC64:
        v << lea{rsp()[8], rsp()};
        break;
      case Arch::ARM:
        break;
    }
>>>>>>> 196c22a1

    // Store the return value on the top of the eval stack.  Whenever we get to
    // enterTCExit, we're semantically executing some PHP construct that sends
    // a return value out of a function (either a RetC, or a Yield, or an Await
    // that's suspending, etc), and moreover, we must be executing the return
    // that leaves this level of VM reentry (i.e. the only way we get here is
    // by coming from the callToExit stub).
    //
    // Either way, we have a live PHP return value in the return registers,
    // which we need to put on the top of the evaluation stack.
    storeReturnRegs(v);

    // Perform a native return.
    v << stubret{RegSet(), true};
  });

  alignJmpTarget(cb);

  auto const sp       = rarg(0);
  auto const fp       = rarg(1);
  auto const start    = rarg(2);
  auto const firstAR  = rarg(3);
#if defined(__CYGWIN__) || defined(__MINGW__) || defined(_MSC_VER)
  auto const tl       = reg::r10;
  auto const calleeAR = reg::r11;
#else
  auto const tl       = rarg(4);
  auto const calleeAR = rarg(5);
#endif

  // Used on return: the following code is the enterTCHelper
  auto const entertc  = cb.frontier();

  vwrap2(cb, data, [&] (Vout& v, Vout& vcold) {
    // Architecture-specific setup to enter on TC.
    v << inittc{};

    // Native func prologue.
    v << stublogue{true};

#if defined(__CYGWIN__) || defined(__MINGW__) || defined(_MSC_VER)
    // Windows hates argument registers.
    v << load{rsp()[0x28], reg::r10};
    v << load{rsp()[0x30], reg::r11};
#endif

    // Set up linkage with the top VM frame in this nesting.
    v << store{rsp(), firstAR[AROFF(m_sfp)]};

    // Set up the VM registers.
    v << copy{fp, rvmfp()};
    v << copy{sp, rvmsp()};
    v << copy{tl, rvmtl()};

#if !defined(__powerpc64__)
    // Unalign the native stack.
<<<<<<< HEAD
    v << lea{rsp()[-8], rsp()};
#endif
=======
    switch (arch()) {
      case Arch::X64:
      case Arch::PPC64:
        v << lea{rsp()[-8], rsp()};
        break;
      case Arch::ARM:
        break;
    }
>>>>>>> 196c22a1

    // Check if `calleeAR' was set.
    auto const sf = v.makeReg();
    v << testq{calleeAR, calleeAR, sf};

    // We mark this block as unlikely in order to coax the emitter into
    // ordering this block last.  This is an important optimization for x64;
    // without it, both the jcc for the branch and the jmp for the resumetc{}
    // will end up in the same 16-byte extent of code, which messes up the
    // branch predictor.
    unlikelyIfThen(v, vcold, CC_Z, sf, [&] (Vout& v) {
      // No callee means we're resuming in the middle of a TC function.
      v << resumetc{start, us.enterTCExit, vm_regs_with_sp()};
    });

    // We have a callee; set rvmfp() and call it.
    v << copy{calleeAR, rvmfp()};
    v << calltc{start, rvmfp(), us.enterTCExit, vm_regs_with_sp()};
  });

  return entertc;
}

TCA emitHandleSRHelper(CodeBlock& cb, DataBlock& data) {
  alignJmpTarget(cb);

  return vwrap(cb, data, [] (Vout& v) {
    storeVMRegs(v);

    // Pack the service request args into a svcreq::ReqInfo on the stack.
    switch (arch()) {
      case Arch::X64:
      case Arch::PPC64:
        for (auto i = svcreq::kMaxArgs; i-- > 0; ) {
          v << push{r_svcreq_arg(i)};
        }
        v << push{r_svcreq_stub()};
        v << push{r_svcreq_req()};
        break;
      case Arch::ARM:
        assertx(!(svcreq::kMaxArgs & 1));
        for (auto i = svcreq::kMaxArgs - 1; i > 0; i -= 2) {
          v << pushp{r_svcreq_arg(i - 1), r_svcreq_arg(i)};
        }
        v << pushp{r_svcreq_req(), r_svcreq_stub()};
        break;
    }

    // Call mcg->handleServiceRequest(rsp()).
    auto const args = VregList { v.makeReg(), v.makeReg() };
    loadMCG(v, args[0]);
    v << copy{rsp(), args[1]};

    auto const meth = &MCGenerator::handleServiceRequest;
    auto const ret = v.makeReg();

    v << vcall{
      CallSpec::method(meth),
      v.makeVcallArgs({args}),
      v.makeTuple({ret}),
      Fixup{},
      DestType::SSA
    };

    // Pop the ReqInfo off the stack.
    auto const reqinfo_sz = static_cast<int>(sizeof(svcreq::ReqInfo));
    v << lea{rsp()[reqinfo_sz], rsp()};

    // rvmtl() was preserved by the callee, but rvmsp() and rvmfp() might've
    // changed if we interpreted anything.  Reload them.  Also load the return
    // regs; if we're not returning, it's a spurious load.
    loadVMRegs(v);
    loadReturnRegs(v);

    v << jmpr{ret};
  });
}

///////////////////////////////////////////////////////////////////////////////

TCA emitEndCatchHelper(CodeBlock& cb, DataBlock& data, UniqueStubs& us) {
  auto const udrspo = rvmtl()[unwinderDebuggerReturnSPOff()];

  auto const debuggerReturn = vwrap(cb, data, [&] (Vout& v) {
    v << load{udrspo, rvmsp()};
    v << storeqi{0, udrspo};
  });
  svcreq::emit_persistent(cb, data, folly::none, REQ_POST_DEBUGGER_RET);

  auto const resumeCPPUnwind = vwrap(cb, data, [&] (Vout& v) {
    static_assert(sizeof(tl_regState) == 1,
                  "The following store must match the size of tl_regState.");
    auto const regstate = emitTLSAddr(v, tls_datum(tl_regState));
    v << storebi{static_cast<int32_t>(VMRegState::CLEAN), regstate};

    v << load{rvmtl()[unwinderExnOff()], rarg(0)};
    v << call{TCA(_Unwind_Resume), arg_regs(1), &us.endCatchHelperPast};
    v << ud2{};
  });

  alignJmpTarget(cb);

  return vwrap(cb, data, [&] (Vout& v) {
    auto const done1 = v.makeBlock();
    auto const sf1 = v.makeReg();

    v << cmpqim{0, udrspo, sf1};
    v << jcci{CC_NE, sf1, done1, debuggerReturn};
    v = done1;

    // Normal end catch situation: call back to tc_unwind_resume, which returns
    // the catch trace (or null) in the first return register, and the new vmfp
    // in the second.
    v << copy{rvmfp(), rarg(0)};
    v << call{TCA(tc_unwind_resume)};
    v << copy{rret(1), rvmfp()};

    auto const done2 = v.makeBlock();
    auto const sf2 = v.makeReg();

    v << testq{rret(0), rret(0), sf2};
    v << jcci{CC_Z, sf2, done2, resumeCPPUnwind};
    v = done2;

    v << jmpr{rret(0)};
  });
}

TCA emitFCallArrayEndCatch(CodeBlock& cb, DataBlock& data, UniqueStubs& us) {
  return vwrap(cb, data, [&] (Vout& v) {
    // The CallArray that triggered the call to doFCallArrayTC has a catch trace
    // which needs to be run.  Switch to a phplogue context to enter the catch.
    v << stubtophp{};
    loadVMRegs(v);

    always_assert(us.endCatchHelper);
    v << jmpi{us.endCatchHelper};
  });
}

TCA emitThrowSwitchMode(CodeBlock& cb, DataBlock& data) {
  alignJmpTarget(cb);

  return vwrap(cb, data, [] (Vout& v) {
    v << call{TCA(throwSwitchMode)};
    v << ud2{};
  });
}

///////////////////////////////////////////////////////////////////////////////

}

///////////////////////////////////////////////////////////////////////////////

void UniqueStubs::emitAll(CodeCache& code, Debug::DebugInfo& dbg) {
  auto codeLock = mcg->lockCode();
  auto metaLock = mcg->lockMetadata();

  auto view = code.view();
  auto& main = view.main();
  auto& cold = view.cold();
  auto& frozen = view.frozen();
  auto& hotBlock = code.view(TransKind::Optimize).main();
  auto& data = view.data();

  auto const hot = [&]() -> CodeBlock& {
    return hotBlock.available() > 512 ? hotBlock : main;
  };

  enterTCHelper = decltype(enterTCHelper)(emitEnterTCHelper(main, data, *this));

#define ADD(name, stub) name = add(#name, (stub), code, dbg)
  // required by emitInterpRet():
  ADD(handleSRHelper, emitHandleSRHelper(cold, data));

  ADD(funcPrologueRedispatch, emitFuncPrologueRedispatch(hot(), data));
  ADD(fcallHelperThunk,       emitFCallHelperThunk(cold, data));
  ADD(funcBodyHelperThunk,    emitFuncBodyHelperThunk(cold, data));
  ADD(functionEnterHelper,    emitFunctionEnterHelper(cold, data, *this));
  ADD(functionSurprisedOrStackOverflow,
      emitFunctionSurprisedOrStackOverflow(cold, data, *this));

  ADD(retHelper,                  emitInterpRet(cold, data));
  ADD(genRetHelper,               emitInterpGenRet<false>(cold, data));
  ADD(asyncGenRetHelper,          emitInterpGenRet<true>(cold, data));
  ADD(retInlHelper,               emitInterpRet(cold, data));
  ADD(debuggerRetHelper,          emitDebuggerInterpRet(cold, data));
  ADD(debuggerGenRetHelper,       emitDebuggerInterpGenRet<false>(cold, data));
  ADD(debuggerAsyncGenRetHelper,  emitDebuggerInterpGenRet<true>(cold, data));

  TCA inner_stub;
  ADD(asyncSwitchCtrl,  emitAsyncSwitchCtrl(main, data, &inner_stub));
  ADD(asyncRetCtrl,     emitAsyncRetCtrl(main, data, inner_stub));

  ADD(bindCallStub,           emitBindCallStub<false>(cold, data));
  ADD(immutableBindCallStub,  emitBindCallStub<true>(cold, data));
  ADD(fcallArrayHelper,       emitFCallArrayHelper(hot(), data, *this));

  ADD(decRefGeneric,  emitDecRefGeneric(cold, data));

  ADD(callToExit,         emitCallToExit(main, data, *this));
  ADD(endCatchHelper,     emitEndCatchHelper(frozen, data, *this));
  ADD(fcallArrayEndCatch, emitFCallArrayEndCatch(frozen, data, *this));
  ADD(throwSwitchMode,    emitThrowSwitchMode(frozen, data));

#undef ADD

  add("freeLocalsHelpers",
      emitFreeLocalsHelpers(hot(), data, *this), code, dbg);

  ResumeHelperEntryPoints rh;
  add("resumeInterpHelpers",
      emitResumeInterpHelpers(main, data, *this, rh),
      code, dbg);
  emitInterpOneCFHelpers(cold, data, *this, rh, code, dbg);
}

///////////////////////////////////////////////////////////////////////////////

TCA UniqueStubs::add(const char* name, TCA start,
                     const CodeCache& code, Debug::DebugInfo& dbg) {
  auto& cb = code.blockFor(start);
  auto const end = cb.frontier();

  FTRACE(1, "unique stub: {} @ {} -- {:4} bytes: {}\n",
         cb.name(),
         static_cast<void*>(start),
         static_cast<size_t>(end - start),
         name);

  ONTRACE(2,
          [&]{
            Disasm dasm(Disasm::Options().indent(4));
            std::ostringstream os;
            dasm.disasm(os, start, end);
            FTRACE(2, "{}\n", os.str());
          }()
         );

  if (!RuntimeOption::EvalJitNoGdb) {
    dbg.recordStub(Debug::TCRange(start, end, &cb == &code.cold()),
                   folly::sformat("HHVM::{}", name));
  }

  auto const newStub = StubRange{name, start, end};
  auto lower = std::lower_bound(m_ranges.begin(), m_ranges.end(), newStub);

  // We assume ranges are non-overlapping.
  assertx(lower == m_ranges.end() || newStub.end <= lower->start);
  assertx(lower == m_ranges.begin() || (lower - 1)->end <= newStub.start);
  m_ranges.insert(lower, newStub);
  return start;
}

std::string UniqueStubs::describe(TCA address) const {
  auto raw = [address] { return folly::sformat("{}", address); };
  if (m_ranges.empty()) return raw();

  auto const dummy = StubRange{"", address, nullptr};
  auto lower = std::upper_bound(m_ranges.begin(), m_ranges.end(), dummy);
  if (lower == m_ranges.begin()) return raw();

  --lower;
  if (lower->contains(address)) {
    return folly::sformat("{}+{:#x}", lower->name, address - lower->start);
  }
  return raw();
}

///////////////////////////////////////////////////////////////////////////////

RegSet interp_one_cf_regs() {
  return vm_regs_with_sp() | rarg(2);
}

void emitInterpReq(Vout& v, SrcKey sk, FPInvOffset spOff) {
  if (RuntimeOption::EvalJitTransCounters) emitTransCounterInc(v);

  if (!sk.resumed()) {
    v << lea{rvmfp()[-cellsToBytes(spOff.offset)], rvmsp()};
  }
  v << copy{v.cns(sk.pc()), rarg(0)};
  v << jmpi{mcg->ustubs().interpHelper, arg_regs(1)};
}

///////////////////////////////////////////////////////////////////////////////

void enterTCImpl(TCA start, ActRec* stashedAR) {
  // We have to force C++ to spill anything that might be in a callee-saved
  // register (aside from rvmfp()), since enterTCHelper does not save them.
  CALLEE_SAVED_BARRIER();
  auto& regs = vmRegsUnsafe();
  mcg->ustubs().enterTCHelper(regs.stack.top(), regs.fp, start,
                              vmFirstAR(), rds::tl_base, stashedAR);
  CALLEE_SAVED_BARRIER();
}

///////////////////////////////////////////////////////////////////////////////

}}<|MERGE_RESOLUTION|>--- conflicted
+++ resolved
@@ -146,35 +146,11 @@
 ///////////////////////////////////////////////////////////////////////////////
 
 TCA emitFreeLocalsHelpers(CodeBlock& cb, DataBlock& data, UniqueStubs& us) {
-<<<<<<< HEAD
-  switch (arch()) {
-    case Arch::X64:
-      return x64::emitFreeLocalsHelpers(cb, data, us);
-    case Arch::PPC64:
-      return ppc64::emitFreeLocalsHelpers(cb, data, us);
-    default:
-      not_implemented();
-      break;
-  }
-}
-
-TCA emitCallToExit(CodeBlock& cb, DataBlock& data, UniqueStubs& us) {
-  switch (arch()) {
-    case Arch::X64:
-      return x64::emitCallToExit(cb, data, us);
-    case Arch::PPC64:
-      return ppc64::emitCallToExit(cb, data, us);
-    default:
-      not_implemented();
-      break;
-  }
-=======
   return ARCH_SWITCH_CALL(emitFreeLocalsHelpers, cb, data, us);
 }
 
 TCA emitCallToExit(CodeBlock& cb, DataBlock& data, UniqueStubs& us) {
   return ARCH_SWITCH_CALL(emitCallToExit, cb, data, us);
->>>>>>> 196c22a1
 }
 
 ///////////////////////////////////////////////////////////////////////////////
@@ -1089,22 +1065,16 @@
   us.enterTCExit = vwrap(cb, data, [&] (Vout& v) {
     // Eagerly save VM regs and realign the native stack.
     storeVMRegs(v);
-<<<<<<< HEAD
-#if !defined(__powerpc64__)
-    v << lea{rsp()[8], rsp()};
-#endif
-=======
 
     // Realign the native stack.
     switch (arch()) {
       case Arch::X64:
-      case Arch::PPC64:
         v << lea{rsp()[8], rsp()};
         break;
+      case Arch::PPC64:
       case Arch::ARM:
         break;
     }
->>>>>>> 196c22a1
 
     // Store the return value on the top of the eval stack.  Whenever we get to
     // enterTCExit, we're semantically executing some PHP construct that sends
@@ -1159,21 +1129,15 @@
     v << copy{sp, rvmsp()};
     v << copy{tl, rvmtl()};
 
-#if !defined(__powerpc64__)
     // Unalign the native stack.
-<<<<<<< HEAD
-    v << lea{rsp()[-8], rsp()};
-#endif
-=======
     switch (arch()) {
       case Arch::X64:
-      case Arch::PPC64:
         v << lea{rsp()[-8], rsp()};
         break;
+      case Arch::PPC64:
       case Arch::ARM:
         break;
     }
->>>>>>> 196c22a1
 
     // Check if `calleeAR' was set.
     auto const sf = v.makeReg();
