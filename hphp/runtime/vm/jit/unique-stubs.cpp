/*
   +----------------------------------------------------------------------+
   | HipHop for PHP                                                       |
   +----------------------------------------------------------------------+
   | Copyright (c) 2010-2016 Facebook, Inc. (http://www.facebook.com)     |
   +----------------------------------------------------------------------+
   | This source file is subject to version 3.01 of the PHP license,      |
   | that is bundled with this package in the file LICENSE, and is        |
   | available through the world-wide-web at the following url:           |
   | http://www.php.net/license/3_01.txt                                  |
   | If you did not receive a copy of the PHP license and are unable to   |
   | obtain it through the world-wide-web, please send a note to          |
   | license@php.net so we can mail you a copy immediately.               |
   +----------------------------------------------------------------------+
*/

#include "hphp/runtime/vm/jit/unique-stubs.h"

#include "hphp/runtime/base/datatype.h"
#include "hphp/runtime/base/rds-header.h"
#include "hphp/runtime/base/runtime-option.h"
#include "hphp/runtime/base/surprise-flags.h"
#include "hphp/runtime/base/tv-helpers.h"
#include "hphp/runtime/vm/bytecode.h"
#include "hphp/runtime/vm/debug/debug.h"
#include "hphp/runtime/vm/event-hook.h"
#include "hphp/runtime/vm/hhbc.h"
#include "hphp/runtime/vm/interp-helpers.h"
#include "hphp/runtime/vm/srckey.h"
#include "hphp/runtime/vm/vm-regs.h"

#include "hphp/runtime/vm/jit/types.h"
#include "hphp/runtime/vm/jit/abi.h"
#include "hphp/runtime/vm/jit/align.h"
#include "hphp/runtime/vm/jit/cg-meta.h"
#include "hphp/runtime/vm/jit/code-cache.h"
#include "hphp/runtime/vm/jit/code-gen-cf.h"
#include "hphp/runtime/vm/jit/code-gen-helpers.h"
#include "hphp/runtime/vm/jit/code-gen-tls.h"
#include "hphp/runtime/vm/jit/debugger.h"
#include "hphp/runtime/vm/jit/fixup.h"
#include "hphp/runtime/vm/jit/mcgen.h"
#include "hphp/runtime/vm/jit/phys-reg.h"
#include "hphp/runtime/vm/jit/phys-reg-saver.h"
#include "hphp/runtime/vm/jit/print.h"
#include "hphp/runtime/vm/jit/service-request-handlers.h"
#include "hphp/runtime/vm/jit/service-requests.h"
#include "hphp/runtime/vm/jit/smashable-instr.h"
#include "hphp/runtime/vm/jit/stack-offsets.h"
#include "hphp/runtime/vm/jit/stack-overflow.h"
#include "hphp/runtime/vm/jit/tc.h"
#include "hphp/runtime/vm/jit/translator-inline.h"
#include "hphp/runtime/vm/jit/unique-stubs-arm.h"
#include "hphp/runtime/vm/jit/unique-stubs-ppc64.h"
#include "hphp/runtime/vm/jit/unique-stubs-x64.h"
#include "hphp/runtime/vm/jit/unwind-itanium.h"
#include "hphp/runtime/vm/jit/vasm-gen.h"
#include "hphp/runtime/vm/jit/vasm-instr.h"
#include "hphp/runtime/vm/jit/vasm-reg.h"
#include "hphp/runtime/vm/jit/vtune-jit.h"

#include "hphp/runtime/ext/asio/asio-blockable.h"
#include "hphp/runtime/ext/asio/asio-context.h"
#include "hphp/runtime/ext/asio/asio-session.h"
#include "hphp/runtime/ext/asio/ext_async-function-wait-handle.h"
#include "hphp/runtime/ext/asio/ext_async-generator.h"
#include "hphp/runtime/ext/asio/ext_wait-handle.h"
#include "hphp/runtime/ext/generator/ext_generator.h"

#include "hphp/util/abi-cxx.h"
#include "hphp/util/arch.h"
#include "hphp/util/asm-x64.h"
#include "hphp/util/data-block.h"
#include "hphp/util/trace.h"

#include <folly/Format.h>

#include <algorithm>

namespace HPHP { namespace jit {

///////////////////////////////////////////////////////////////////////////////

TRACE_SET_MOD(ustubs);

///////////////////////////////////////////////////////////////////////////////

namespace {

///////////////////////////////////////////////////////////////////////////////

void alignJmpTarget(CodeBlock& cb) {
  align(cb, nullptr, Alignment::JmpTarget, AlignContext::Dead);
}

void assertNativeStackAligned(Vout& v) {
  if (RuntimeOption::EvalHHIRGenerateAsserts) {
    v << call{TCA(assert_native_stack_aligned)};
  }
}

/*
 * Load and store the VM registers from/to RDS.
 */
void loadVMRegs(Vout& v) {
  v << load{rvmtl()[rds::kVmfpOff], rvmfp()};
  v << load{rvmtl()[rds::kVmspOff], rvmsp()};
}
void storeVMRegs(Vout& v) {
  v << store{rvmfp(), rvmtl()[rds::kVmfpOff]};
  v << store{rvmsp(), rvmtl()[rds::kVmspOff]};
}

/*
 * Load and store the PHP return registers from/to the top of the VM stack.
 *
 * Note that we don't do loadb{}/storeb{} for the type register, because we
 * sometimes need to preserve the m_aux field across returns.
 */
void loadReturnRegs(Vout& v) {
  v << load{rvmsp()[TVOFF(m_data)], rret_data()};
  v << load{rvmsp()[TVOFF(m_type)], rret_type()};
}
void storeReturnRegs(Vout& v) {
  v << store{rret_data(), rvmsp()[TVOFF(m_data)]};
  v << store{rret_type(), rvmsp()[TVOFF(m_type)]};
}

/*
 * Convenience wrapper around a simple vcall to `helper', with a single `arg'
 * and a return value in `d'.
 */
template<class F>
Vinstr simplecall(Vout& v, F helper, Vreg arg, Vreg d) {
  return vcall{
    CallSpec::direct(helper),
    v.makeVcallArgs({{arg}}),
    v.makeTuple({d}),
    Fixup{},
    DestType::SSA
  };
}

/*
 * Emit a catch trace that unwinds a stub context back to the PHP context that
 * called it.
 */
template<class GenFn>
void emitStubCatch(Vout& v, const UniqueStubs& us, GenFn gen) {
  always_assert(us.endCatchHelper);
  v << landingpad{};
  gen(v);
  v << stubunwind{};
  v << jmpi{us.endCatchHelper};
}

///////////////////////////////////////////////////////////////////////////////

TCA emitFreeLocalsHelpers(CodeBlock& cb, DataBlock& data, UniqueStubs& us) {
  return ARCH_SWITCH_CALL(emitFreeLocalsHelpers, cb, data, us);
}

TCA emitCallToExit(CodeBlock& cb, DataBlock& data, UniqueStubs& us) {
  return ARCH_SWITCH_CALL(emitCallToExit, cb, data, us);
}

///////////////////////////////////////////////////////////////////////////////

TCA fcallHelper(ActRec* ar) {
  assert_native_stack_aligned();
  assertx(!ar->resumed());

  if (LIKELY(!RuntimeOption::EvalFailJitPrologs)) {
    auto const tca = mcgen::getFuncPrologue(
      const_cast<Func*>(ar->func()),
      ar->numArgs()
    );
    if (tca) return tca;
  }

  // Check for stack overflow in the same place func prologues make their
  // StackCheck::Early check (see irgen-func-prologue.cpp).  This handler also
  // cleans and syncs vmRegs for us.
  if (checkCalleeStackOverflow(ar)) handleStackOverflow(ar);

  try {
    VMRegAnchor _(ar);
    if (doFCall(ar, vmpc())) {
      return tc::ustubs().resumeHelperRet;
    }
    // We've been asked to skip the function body (fb_intercept).  The vmregs
    // have already been fixed; indicate this with a nullptr return.
    return nullptr;
  } catch (...) {
    // The VMRegAnchor above took care of us, but we need to tell the unwinder
    // (since ~VMRegAnchor() will have reset tl_regState).
    tl_regState = VMRegState::CLEAN;
    throw;
  }
}

///////////////////////////////////////////////////////////////////////////////

TCA emitFuncPrologueRedispatch(CodeBlock& cb, DataBlock& data) {
  alignJmpTarget(cb);

  return vwrap(cb, data, [] (Vout& v) {
    auto const func = v.makeReg();
    v << load{rvmfp()[AROFF(m_func)], func};

    auto const argc = v.makeReg();
    auto const naaf = v.makeReg();
    v << loadl{rvmfp()[AROFF(m_numArgsAndFlags)], naaf};
    v << andli{ActRec::kNumArgsMask, naaf, argc, v.makeReg()};

    auto const nparams = v.makeReg();
    auto const pcounts = v.makeReg();
    v << loadl{func[Func::paramCountsOff()], pcounts};
    v << shrli{0x1, pcounts, nparams, v.makeReg()};

    auto const sf = v.makeReg();
    v << cmpl{argc, nparams, sf};

    auto const pTabOff = safe_cast<int32_t>(Func::prologueTableOff());
    auto const ptrSize = safe_cast<int32_t>(sizeof(LowPtr<uint8_t>));

    // If we passed more args than declared, we need to dispatch to the
    // "too many arguments" prologue.
    ifThen(v, CC_L, sf, [&] (Vout& v) {
      auto const dest = v.makeReg();

      auto const nargs = v.makeReg();
      v << movzlq{nparams, nargs};

      emitLdLowPtr(v, func[nargs * ptrSize + (pTabOff + ptrSize)],
                   dest, sizeof(LowPtr<uint8_t>));
      v << jmpr{dest};
    });

    auto const nargs = v.makeReg();
    v << movzlq{argc, nargs};

    auto const dest = v.makeReg();
    emitLdLowPtr(v, func[nargs * ptrSize + pTabOff],
                 dest, sizeof(LowPtr<uint8_t>));
    v << jmpr{dest};
  });
}

TCA emitFCallHelperThunk(CodeBlock& main, CodeBlock& cold, DataBlock& data) {
  alignJmpTarget(main);

  return vwrap2(main, cold, data, [] (Vout& v, Vout& vc) {
    v << phplogue{rvmfp()};

    // fcallHelper asserts native stack alignment for us.
    TCA (*helper)(ActRec*) = &fcallHelper;
    auto const dest = v.makeReg();
    v << simplecall(v, helper, rvmfp(), dest);

    // Clobber rvmsp in debug builds.
    if (debug) v << copy{v.cns(0x1), rvmsp()};

    auto const sf = v.makeReg();
    v << testq{dest, dest, sf};

    unlikelyIfThen(v, vc, CC_Z, sf, [&] (Vout& v) {
      // A nullptr dest means the callee was intercepted and should be skipped.
      // Make a copy of the current rvmfp(), which belongs to the callee,
      // before syncing VM regs and return regs.
      auto const callee_fp = v.makeReg();
      v << copy{rvmfp(), callee_fp};
      loadVMRegs(v);
      loadReturnRegs(v);

      // Do a PHP return to the caller---i.e., relative to the callee's frame.
      // Note that if intercept skips the callee, it tears down its frame but
      // guarantees that m_savedRip remains valid, so this is safe (and is the
      // only way to get the return address).
      //
      // TODO(#8908075): We've been fishing the m_savedRip out of the callee's
      // logically-trashed frame for a while now, but we really ought to
      // respect that the frame is freed and not touch it.
      v << phpret{callee_fp, rvmfp(), php_return_regs(), true};
    });

    // Jump to the func prologue.
    v << tailcallphp{dest, rvmfp(), php_call_regs()};
  });
}

TCA emitFuncBodyHelperThunk(CodeBlock& cb, DataBlock& data) {
  alignJmpTarget(cb);

  return vwrap(cb, data, [] (Vout& v) {
    TCA (*helper)(ActRec*) = &svcreq::funcBodyHelper;
    auto const dest = v.makeReg();
    v << simplecall(v, helper, rvmfp(), dest);
    v << jmpr{dest};
  });
}

TCA emitFunctionEnterHelper(CodeBlock& main, CodeBlock& cold,
                            DataBlock& data, UniqueStubs& us) {
  alignJmpTarget(main);

  CGMeta meta;

  auto const start = vwrap2(main, cold, data, meta, [&] (Vout& v, Vout& vc) {
    auto const ar = v.makeReg();

    v << copy{rvmfp(), ar};

    // Fully set up the call frame for the stub.  We can't skip this like we do
    // in other stubs because we need the return IP for this frame in the %rbp
    // chain, in order to find the proper fixup for the VMRegAnchor in the
    // intercept handler.
    v << stublogue{true};
    v << copy{rsp(), rvmfp()};

    // When we call the event hook, it might tell us to skip the callee
    // (because of fb_intercept).  If that happens, we need to return to the
    // caller, but the handler will have already popped the callee's frame.
    // So, we need to save these values for later.
    v << pushpm{ar[AROFF(m_savedRip)], ar[AROFF(m_sfp)]};

    v << copy2{ar, v.cns(EventHook::NormalFunc), rarg(0), rarg(1)};

    auto const done = v.makeBlock();
    auto const ctch = vc.makeBlock();
    auto const should_continue = v.makeReg();
    bool (*hook)(const ActRec*, int) = &EventHook::onFunctionCall;

    v << vinvoke{
      CallSpec::direct(hook),
      v.makeVcallArgs({{ar, v.cns(EventHook::NormalFunc)}}),
      v.makeTuple({should_continue}),
      {done, ctch},
      Fixup{},
      DestType::SSA
    };

    vc = ctch;
    emitStubCatch(vc, us, [] (Vout& v) {
      // Skip past the stuff we saved for the intercept case.
      v << lea{rsp()[16], rsp()};
      // Undo our stub frame, so that rvmfp() points to the parent VM frame.
      v << load{rsp()[AROFF(m_sfp)], rvmfp()};
    });

    v = done;

    auto const sf = v.makeReg();
    v << testb{should_continue, should_continue, sf};

    unlikelyIfThen(v, vc, CC_Z, sf, [&] (Vout& v) {
      auto const saved_rip = v.makeReg();

      // The event hook has already cleaned up the stack and popped the
      // callee's frame, so we're ready to continue from the original call
      // site.  We just need to grab the fp/rip of the original frame that we
      // saved earlier, and sync rvmsp().
      v << popp{rvmfp(), saved_rip};

      // Drop our call frame; the stublogue{} instruction guarantees that this
      // is exactly 16 bytes.
      v << lea{rsp()[kNativeFrameSize], rsp()};

      // Sync vmsp and the return regs.
      v << load{rvmtl()[rds::kVmspOff], rvmsp()};
      v << load{rvmsp()[TVOFF(m_data)], rret_data()};
      v << load{rvmsp()[TVOFF(m_type)], rret_type()};

      // Return to the caller.  This unbalances the return stack buffer, but if
      // we're intercepting, we probably don't care.
      v << jmpr{saved_rip};
    });

    // Skip past the stuff we saved for the intercept case.
    v << lea{rsp()[16], rsp()};

    // Restore rvmfp() and return to the callee's func prologue.
    v << stubret{RegSet(), true};
  });

  meta.process(nullptr);
  return start;
}

TCA emitFunctionSurprisedOrStackOverflow(CodeBlock& main,
                                         CodeBlock& cold,
                                         DataBlock& data,
                                         const UniqueStubs& us) {
  alignJmpTarget(main);

  CGMeta meta;

  auto const start = vwrap2(main, cold, data, meta, [&] (Vout& v, Vout& vc) {
    v << stublogue{};

    auto const done = v.makeBlock();
    auto const ctch = vc.makeBlock();

    v << vinvoke{CallSpec::direct(handlePossibleStackOverflow),
                 v.makeVcallArgs({{rvmfp()}}), v.makeTuple({}),
                 {done, ctch}};
    vc = ctch;
    emitStubCatch(vc, us, [](Vout& v) {});

    v = done;
    v << tailcallstub{us.functionEnterHelper};
  });

  meta.process(nullptr);
  return start;
}

///////////////////////////////////////////////////////////////////////////////

template<bool async>
void loadGenFrame(Vout& v, Vreg d) {
  auto const arOff = BaseGenerator::arOff() -
    (async ? AsyncGenerator::objectOff() : Generator::objectOff());

  auto const gen = v.makeReg();

  // We have to get the Generator object from the current frame's $this, then
  // load the embedded frame.
  v << load{rvmfp()[AROFF(m_thisUnsafe)], gen};
  v << lea{gen[arOff], d};
}

void debuggerRetImpl(Vout& v, Vreg ar) {
  auto const soff = v.makeReg();

  v << loadl{ar[AROFF(m_soff)], soff};
  v << storel{soff, rvmtl()[unwinderDebuggerReturnOffOff()]};
  v << store{rvmsp(), rvmtl()[unwinderDebuggerReturnSPOff()]};

  auto const ret = v.makeReg();
  v << simplecall(v, unstashDebuggerCatch, ar, ret);

  v << jmpr{ret};
}

TCA emitInterpRet(CodeBlock& cb, DataBlock& data) {
  alignJmpTarget(cb);

  auto const start = vwrap(cb, data, [] (Vout& v) {
    // Sync return regs before calling native assert function.
    storeReturnRegs(v);
    assertNativeStackAligned(v);

    v << lea{rvmsp()[-kArRetOff], r_svcreq_arg(0)};
    v << copy{rvmfp(), r_svcreq_arg(1)};
  });
  svcreq::emit_persistent(cb, data, folly::none, REQ_POST_INTERP_RET);
  return start;
}

template<bool async>
TCA emitInterpGenRet(CodeBlock& cb, DataBlock& data) {
  alignJmpTarget(cb);

  auto const start = vwrap(cb, data, [] (Vout& v) {
    assertNativeStackAligned(v);
    // Note that we don't need to sync the return registers to memory.
    // Generators pass return values through both the eval stack and the
    // registers, so the memory location already contains the same value.
    loadGenFrame<async>(v, r_svcreq_arg(0));
    v << copy{rvmfp(), r_svcreq_arg(1)};
  });
  svcreq::emit_persistent(cb, data, folly::none, REQ_POST_INTERP_RET);
  return start;
}

TCA emitDebuggerInterpRet(CodeBlock& cb, DataBlock& data) {
  alignJmpTarget(cb);

  return vwrap(cb, data, [] (Vout& v) {
    // Sync return regs before calling native assert function.
    storeReturnRegs(v);
    assertNativeStackAligned(v);

    auto const ar = v.makeReg();
    v << lea{rvmsp()[-kArRetOff], ar};
    debuggerRetImpl(v, ar);
  });
}

template<bool async>
TCA emitDebuggerInterpGenRet(CodeBlock& cb, DataBlock& data) {
  alignJmpTarget(cb);

  return vwrap(cb, data, [] (Vout& v) {
    assertNativeStackAligned(v);

    auto const ar = v.makeReg();
    loadGenFrame<async>(v, ar);
    debuggerRetImpl(v, ar);
  });
}

///////////////////////////////////////////////////////////////////////////////

using AFWH = c_AsyncFunctionWaitHandle;

/*
 * Convert an AsyncFunctionWaitHandle-relative offset to an offset relative to
 * either its contained ActRec or AsioBlockable.
 */
constexpr ptrdiff_t ar_rel(ptrdiff_t off) {
  return off - AFWH::arOff();
}
constexpr ptrdiff_t bl_rel(ptrdiff_t off) {
  return off - AFWH::childrenOff() - AFWH::Node::blockableOff();
}

/*
 * Store the async function's return value to the AsyncFunctionWaitHandle.
 */
void storeAFWHResult(Vout& v, PhysReg data, PhysReg type) {
  auto const resultOff = ar_rel(AFWH::resultOff());
  v << store{data, rvmfp()[resultOff + TVOFF(m_data)]};
  // This store must preserve the kind bits in the WaitHandle for correctness.
  v << storeb{type, rvmfp()[resultOff + TVOFF(m_type)]};
}

/*
 * In a cold path, call into native code to unblock every member of an async
 * function's dependency chain, if it has any.
 */
void unblockParents(Vout& v, Vout& vc, Vreg parent) {
  auto const sf = v.makeReg();
  v << testq{parent, parent, sf};

  unlikelyIfThen(v, vc, CC_NZ, sf, [&] (Vout& v) {
    v << vcall{CallSpec::direct(AsioBlockableChain::UnblockJitHelper),
               v.makeVcallArgs({{rvmfp(), rvmsp(), parent}}), v.makeTuple({})};
  });
}

/*
 * Try to pop a fast resumable off the current AsioContext's queue.  If there
 * is none (or if surprise flags are set), return nullptr.
 */
c_AsyncFunctionWaitHandle* getFastRunnableAFWH() {
  if (checkSurpriseFlags()) return nullptr;
  auto const ctx = AsioSession::Get()->getCurrentContext();

  auto const afwh = ctx->maybePopFast();
  assertx(!afwh || afwh->isFastResumable());
  return afwh;
}

TCA emitAsyncSwitchCtrl(CodeBlock& cb, DataBlock& data, TCA* inner) {
  alignJmpTarget(cb);

  auto const ret = vwrap(cb, data, [] (Vout& v) {
    // Set rvmfp() to the suspending WaitHandle's parent frame.
    v << load{rvmfp()[AROFF(m_sfp)], rvmfp()};
  });

  *inner = vwrap(cb, data, [] (Vout& v) {
    auto const slow_path = Vlabel(v.makeBlock());

    auto const afwh = v.makeReg();
    v << vcall{
      CallSpec::direct(getFastRunnableAFWH),
      v.makeVcallArgs({{}}),
      v.makeTuple({afwh}),
      Fixup{},
      DestType::SSA
    };

    auto const isNull = v.makeReg();
    v << testq{afwh, afwh, isNull};
    ifThen(v, CC_Z, isNull, slow_path);

    // Transfer our frame linkage into the AFWH that we're resuming.
    v << store{rvmfp(), afwh[AFWH::arOff() + AROFF(m_sfp)]};

    // Set the AFHW's state to RUNNING.
    v << storebi{
      AFWH::toKindState(
        c_WaitHandle::Kind::AsyncFunction,
        AFWH::STATE_RUNNING
      ),
      afwh[AFWH::stateOff()]
    };

    auto const child = v.makeReg();
    v << load{afwh[AFWH::childrenOff() + AFWH::Node::childOff()], child};

    // Copy the child's result onto the stack and incref it.
    auto const data = v.makeReg();
    auto const type = v.makeReg();
    auto const resultOff = c_WaitableWaitHandle::resultOff();
    v << load {child[resultOff + TVOFF(m_data)], data};
    v << loadb{child[resultOff + TVOFF(m_type)], type};
    v << store {data, rvmsp()[TVOFF(m_data)]};
    v << storeb{type, rvmsp()[TVOFF(m_type)]};

    emitIncRefWork(v, data, type);

    // Now decref `child', which may free it---but note that the WaitHandle's
    // destructor has no risk of reentry.
    emitDecRefWorkObj(v, child);

    // Load the address of the ActRec for our AFWH into rvmfp(), and sync it to
    // vmFirstAR().  We don't need to sync any of the vmRegs(), since we're
    // jumping straight into the async function.
    v << lea{afwh[AFWH::arOff()], rvmfp()};
    v << store{rvmfp(), rvmtl()[rds::kVmFirstAROff]};

    // Jump to the AFWH's resume address.
    v << jmpm{afwh[AFWH::resumeAddrOff()], php_return_regs()};

    v = slow_path;
    v << leavetc{php_return_regs()};
  });

  return ret;
}

TCA emitAsyncRetCtrl(CodeBlock& cb, DataBlock& data, TCA switchCtrl) {
  alignJmpTarget(cb);

  return vwrap2(cb, cb, data, [&] (Vout& v, Vout& vc) {
    auto const data = rarg(0);
    auto const type = rarg(1);

    auto const slow_path = Vlabel(v.makeBlock());

    // Load the parent chain.
    auto const parentBl = v.makeReg();
    v << load{rvmfp()[ar_rel(AFWH::parentChainOff())], parentBl};

    // Set state to succeeded.
    v << storebi{
      c_WaitHandle::toKindState(
        c_WaitHandle::Kind::AsyncFunction,
        c_WaitHandle::STATE_SUCCEEDED
      ),
      rvmfp()[ar_rel(c_WaitHandle::stateOff())]
    };

    // Load the WaitHandle*.
    auto const wh = v.makeReg();
    v << lea{rvmfp()[Resumable::dataOff() - Resumable::arOff()], wh};

    // Check if there's any parent.
    auto const hasParent = v.makeReg();
    v << testq{parentBl, parentBl, hasParent};
    ifThen(v, CC_Z, hasParent, slow_path);

    // Check parentBl->getKind() == AFWH.
    static_assert(
      uint8_t(AsioBlockable::Kind::AsyncFunctionWaitHandleNode) == 0,
      "AFWH kind must be 0."
    );
    auto const isAFWH = v.makeReg();
    v << testbim{
      int8_t(AsioBlockable::kKindMask),
      parentBl[AsioBlockable::bitsOff()],
      isAFWH
    };
    ifThen(v, CC_NZ, isAFWH, slow_path);

    // Check parentBl->getBWH()->getKindState() == {Async, BLOCKED}.
    auto const blockedState = AFWH::toKindState(
      c_WaitHandle::Kind::AsyncFunction,
      AFWH::STATE_BLOCKED
    );
    auto const isBlocked = v.makeReg();
    v << cmpbim{blockedState, parentBl[bl_rel(AFWH::stateOff())], isBlocked};
    ifThen(v, CC_NE, isBlocked, slow_path);

    // Check parentBl->getBWH()->resumable()->resumeAddr() != nullptr.
    auto const isNullAddr = v.makeReg();
    v << cmpqim{0, parentBl[bl_rel(AFWH::resumeAddrOff())], isNullAddr};
    ifThen(v, CC_E, isNullAddr, slow_path);

    // Check parentBl->getContextIdx() == child->getContextIdx().
    auto const childContextIdx = v.makeReg();
    auto const parentContextIdx = v.makeReg();
    auto const inSameContext = v.makeReg();

    v << loadb{rvmfp()[ar_rel(AFWH::contextIdxOff())], childContextIdx};
    v << loadb{parentBl[bl_rel(AFWH::contextIdxOff())], parentContextIdx};
    v << cmpb{parentContextIdx, childContextIdx, inSameContext};
    ifThen(v, CC_NE, inSameContext, slow_path);

    /*
     * Fast path.
     *
     * Handle the return value, unblock any additional parents, release the
     * WaitHandle, and transfer control to the parent.
     */
    // Incref the return value.  In addition to pushing it onto the stack, we
    // are also storing it in the AFWH object.
    emitIncRefWork(v, data, type);

    // Write the return value to the stack and the AFWH object.
    v << store{data, rvmsp()[TVOFF(m_data)]};
    v << storeb{type, rvmsp()[TVOFF(m_type)]};
    storeAFWHResult(v, data, type);

    // Load the next parent in the chain, and unblock the whole chain.
    auto const nextParent = v.makeReg();
    auto const tmp = v.makeReg();
    v << load{parentBl[AsioBlockable::bitsOff()], tmp};
    v << andqi{
      int32_t(AsioBlockable::kParentMask),
      tmp,
      nextParent,
      v.makeReg()
    };
    unblockParents(v, vc, nextParent);

    // Set up PHP frame linkage for our parent by copying our ActRec's sfp.
    auto const sfp = v.makeReg();
    v << load{rvmfp()[AROFF(m_sfp)], sfp};
    v << store{sfp, parentBl[bl_rel(AFWH::arOff()) + AROFF(m_sfp)]};

    // Drop the reference to the current AFWH twice:
    //  - it is no longer being executed
    //  - it is no longer referenced by the parent
    //
    // The first time we don't need to check for release.  The second time, we
    // do, but we can type-specialize.
    emitDecRef(v, wh);
    emitDecRefWorkObj(v, wh);

    // Update vmfp() and vmFirstAR().
    v << lea{parentBl[bl_rel(AFWH::arOff())], rvmfp()};
    v << store{rvmfp(), rvmtl()[rds::kVmFirstAROff]};

    // setState(STATE_RUNNING)
    auto const runningState = c_WaitHandle::toKindState(
      c_WaitHandle::Kind::AsyncFunction,
      c_ResumableWaitHandle::STATE_RUNNING
    );
    v << storebi{runningState, parentBl[bl_rel(AFWH::stateOff())]};

    // Transfer control to the resume address.
    v << jmpm{rvmfp()[ar_rel(AFWH::resumeAddrOff())], php_return_regs()};

    /*
     * Slow path: unblock all parents, and return to the scheduler.
     */
    v = slow_path;

    // Store result into the AFWH object and unblock all parents.
    //
    // Storing the result into the AFWH overwrites contextIdx (they share a
    // union), so it has to be done after the checks in the fast path (but
    // before unblocking parents).
    storeAFWHResult(v, data, type);
    unblockParents(v, vc, parentBl);

    // Load the saved frame pointer from the ActRec.
    v << load{rvmfp()[AROFF(m_sfp)], rvmfp()};

    // Decref the WaitHandle.  We only do it once here (unlike in the fast
    // path) since we're not also resuming a parent that we've unblocked.
    emitDecRefWorkObj(v, wh);

    v << jmpi{switchCtrl, php_return_regs()};
  });
}

///////////////////////////////////////////////////////////////////////////////

template<bool immutable>
TCA emitBindCallStub(CodeBlock& cb, DataBlock& data) {
  return vwrap(cb, data, [] (Vout& v) {
    v << phplogue{rvmfp()};

    auto args = VregList { v.makeReg(), v.makeReg(), v.makeReg() };

    // Reconstruct the address of the call from the saved RIP.
    auto const savedRIP = v.makeReg();
    auto const callLen = safe_cast<int>(smashableCallLen());
    v << load{rvmfp()[AROFF(m_savedRip)], savedRIP};
    v << subqi{callLen, savedRIP, args[0], v.makeReg()};

    v << copy{rvmfp(), args[1]};
    v << movb{v.cns(immutable), args[2]};

    auto const ret = v.makeReg();

    v << vcall{
      CallSpec::direct(svcreq::handleBindCall),
      v.makeVcallArgs({args}),
      v.makeTuple({ret}),
      Fixup{},
      DestType::SSA
    };

    v << tailcallphp{ret, rvmfp(), php_call_regs()};
  });
}

TCA emitFCallArrayHelper(CodeBlock& main, CodeBlock& cold,
                         DataBlock& data, UniqueStubs& us) {
  align(main, nullptr, Alignment::CacheLine, AlignContext::Dead);

  CGMeta meta;

  auto const ret = vwrap(main, data, [] (Vout& v) {
    v << movl{v.cns(0), rarg(2)};
  });

  us.fcallUnpackHelper = vwrap2(main, cold, data, meta,
                                [&] (Vout& v, Vout& vc) {
    // We reach fcallArrayHelper in the same context as a func prologue, so
    // this should really be a phplogue{}---but we don't need the return
    // address in the ActRec until later, and in the event the callee is
    // intercepted, we must save it on the stack because the callee frame will
    // already have been popped.  So use a stublogue and "convert" it manually
    // later.
    v << stublogue{};

    storeVMRegs(v);

    auto const func = v.makeReg();
    auto const unit = v.makeReg();
    auto const bc = v.makeReg();

    // Load fp->m_func->m_unit->m_bc.
    v << load{rvmfp()[AROFF(m_func)], func};
    v << load{func[Func::unitOff()], unit};
    v << load{unit[Unit::bcOff()], bc};

    auto const pc = v.makeReg();
    auto const next = v.makeReg();

    // Convert offsets into PCs, and sync the PC.
    v << addq{bc, rarg(0), pc, v.makeReg()};
    v << store{pc, rvmtl()[rds::kVmpcOff]};
    v << addq{bc, rarg(1), next, v.makeReg()};

    auto const retAddr = v.makeReg();
    v << loadstubret{retAddr};

    auto const done = v.makeBlock();
    auto const ctch = vc.makeBlock();
    auto const should_continue = v.makeReg();
    bool (*helper)(PC, int32_t, void*) = &doFCallArrayTC;

    v << vinvoke{
      CallSpec::direct(helper),
      v.makeVcallArgs({{next, rarg(2), retAddr}}),
      v.makeTuple({should_continue}),
      {done, ctch},
      Fixup{},
      DestType::SSA
    };
    vc = ctch;
    emitStubCatch(vc, us, [] (Vout& v) { loadVMRegs(v); });

    v = done;

    // Load only rvmsp(); we need to wait to make sure we aren't skipping the
    // callee before loading rvmfp().
    v << load{rvmtl()[rds::kVmspOff], rvmsp()};

    auto const sf = v.makeReg();
    v << testb{should_continue, should_continue, sf};

    unlikelyIfThen(v, vc, CC_Z, sf, [&] (Vout& v) {
      // If false was returned, we should skip the callee.  The interpreter
      // will have popped the pre-live ActRec already, so we can just return to
      // the caller after syncing the return regs.
      loadReturnRegs(v);
      v << stubret{};
    });
    v << load{rvmtl()[rds::kVmfpOff], rvmfp()};

    // If true was returned, we're calling the callee, so undo the stublogue{}
    // and convert to a phplogue{}.
    v << stubtophp{rvmfp()};

    auto const callee = v.makeReg();
    auto const body = v.makeReg();

    v << load{rvmfp()[AROFF(m_func)], callee};
    emitLdLowPtr(v, callee[Func::funcBodyOff()], body, sizeof(LowPtr<uint8_t>));

    // We jmp directly to the func body---this keeps the return stack buffer
    // balanced between the call to this stub and the ret from the callee.
    v << jmpr{body};
  });

  meta.process(nullptr);
  return ret;
}

///////////////////////////////////////////////////////////////////////////////

struct ResumeHelperEntryPoints {
  TCA resumeHelperRet;
  TCA resumeHelper;
  TCA handleResume;
  TCA reenterTC;
};

ResumeHelperEntryPoints emitResumeHelpers(CodeBlock& cb, DataBlock& data) {
  ResumeHelperEntryPoints rh;

  rh.resumeHelperRet = vwrap(cb, data, [] (Vout& v) {
    v << phplogue{rvmfp()};
  });
  rh.resumeHelper = vwrap(cb, data, [] (Vout& v) {
    v << ldimmb{0, rarg(0)};
  });

  rh.handleResume = vwrap(cb, data, [] (Vout& v) {
    v << load{rvmtl()[rds::kVmfpOff], rvmfp()};

    auto const handler = reinterpret_cast<TCA>(svcreq::handleResume);
    v << call{handler, arg_regs(2)};
  });

  rh.reenterTC = vwrap(cb, data, [] (Vout& v) {
    // Save the return of handleResume(), then sync regs.
    auto const target = v.makeReg();
    v << copy{rret(), target};

    loadVMRegs(v);
    loadReturnRegs(v);  // spurious load if we're not returning

    v << jmpr{target};
  });

  return rh;
}

TCA emitResumeInterpHelpers(CodeBlock& cb, DataBlock& data, UniqueStubs& us,
                            ResumeHelperEntryPoints& rh) {
  alignJmpTarget(cb);

  rh = emitResumeHelpers(cb, data);

  us.resumeHelperRet = rh.resumeHelperRet;
  us.resumeHelper = rh.resumeHelper;

  us.interpHelper = vwrap(cb, data, [] (Vout& v) {
    v << store{rarg(0), rvmtl()[rds::kVmpcOff]};
  });
  us.interpHelperSyncedPC = vwrap(cb, data, [&] (Vout& v) {
    storeVMRegs(v);
    v << ldimmb{1, rarg(0)};
    v << jmpi{rh.handleResume, RegSet(rarg(0))};
  });

  us.fcallAwaitSuspendHelper = vwrap(cb, data, [&] (Vout& v) {
    v << load{rvmtl()[rds::kVmfpOff], rvmfp()};

    auto const handler = reinterpret_cast<TCA>(svcreq::handleFCallAwaitSuspend);
    v << call{handler, arg_regs(2)};
    v << jmpi{rh.reenterTC, RegSet()};
  });

  return us.resumeHelperRet;
}

TCA emitInterpOneCFHelper(CodeBlock& cb, DataBlock& data, Op op,
                          const ResumeHelperEntryPoints& rh) {
  alignJmpTarget(cb);

  return vwrap(cb, data, [&] (Vout& v) {
    v << copy2{rvmfp(), rvmsp(), rarg(0), rarg(1)};
    // rarg(2) is set at the stub callsite.

    auto const handler = reinterpret_cast<TCA>(
      interpOneEntryPoints[static_cast<size_t>(op)]
    );
    v << call{handler, arg_regs(3)};

    auto const sf = v.makeReg();
    auto const next = v.makeBlock();

    v << testq{rret(), rret(), sf};
    v << jcci{CC_NZ, sf, next, rh.reenterTC};
    v = next;
    v << jmpi{rh.resumeHelper};
  });
}

void emitInterpOneCFHelpers(CodeBlock& cb, DataBlock& data, UniqueStubs& us,
                            const ResumeHelperEntryPoints& rh,
                            const CodeCache& code, Debug::DebugInfo& dbg) {
  alignJmpTarget(cb);

  auto const emit = [&] (Op op, const char* name) {
    auto const stub = emitInterpOneCFHelper(cb, data, op, rh);
    us.interpOneCFHelpers[op] = stub;
    us.add(name, stub, code, dbg);
  };

#define O(name, imm, in, out, flags)          \
  if (((flags) & CF) || ((flags) & TF)) {     \
    emit(Op::name, "interpOneCFHelper"#name); \
  }
  OPCODES
#undef O

  // Exit is a very special snowflake.  Because it can appear in PHP
  // expressions, the emitter pretends that it pushed a value on the eval stack
  // (and iopExit actually does push Null right before throwing).  Marking it
  // as TF would mess up any bytecodes that want to consume its output value,
  // so we can't do that.  But we also don't want to extend regions past it, so
  // the JIT treats it as terminal and uses InterpOneCF to execute it.
  emit(Op::Exit, "interpOneCFHelperExit");
}

///////////////////////////////////////////////////////////////////////////////

TCA emitDecRefGeneric(CodeBlock& cb, DataBlock& data) {
  CGMeta meta;

  auto const start = vwrap(cb, data, meta, [] (Vout& v) {
    v << stublogue{};

    auto const rdata = rarg(0);
    auto const rtype = rarg(1);

    auto const destroy = [&] (Vout& v) {
      // decRefGeneric is called via callfaststub, whose ABI claims that all
      // registers are preserved.  This is true in the fast path, but in the
      // slow path we need to manually save caller-saved registers.
      auto const callerSaved = abi().gpUnreserved - abi().calleeSaved;
      PhysRegSaver prs{v, callerSaved};

      // As a consequence of being called via callfaststub, we can't safely use
      // any Vregs here except for status flags registers, at least not with
      // the default vwrap() ABI.  Just use the argument registers instead.
      assertx(callerSaved.contains(rdata));
      assertx(callerSaved.contains(rtype));

      auto const dtor = lookupDestructor(v, rtype);
      v << callm{dtor, arg_regs(1)};

      // The stub frame's saved RIP is at %rsp[8] before we saved the
      // caller-saved registers.
      v << syncpoint{makeIndirectFixup(prs.dwordsPushed())};
    };

    emitDecRefWork(v, v, rdata, destroy, false);

    v << stubret{};
  });

  meta.process(nullptr);
  return start;
}

///////////////////////////////////////////////////////////////////////////////

TCA emitEnterTCExit(CodeBlock& cb, DataBlock& data, UniqueStubs& us) {
  return vwrap(cb, data, [&] (Vout& v) {
    // Eagerly save VM regs.
    storeVMRegs(v);

    // Realign the native stack.
    switch (arch()) {
      case Arch::X64:
      case Arch::PPC64:
        v << lea{rsp()[8], rsp()};
        break;
      case Arch::ARM:
        break;
    }

    // Store the return value on the top of the eval stack.  Whenever we get to
    // enterTCExit, we're semantically executing some PHP construct that sends
    // a return value out of a function (either a RetC, or a Yield, or an Await
    // that's suspending, etc), and moreover, we must be executing the return
    // that leaves this level of VM reentry (i.e. the only way we get here is
    // by coming from the callToExit stub or by a phpret{} or leavetc{} that
    // undoes the calltc{} or resumetc{} in enterTCHelper).
    //
    // Either way, we have a live PHP return value in the return registers,
    // which we need to put on the top of the evaluation stack.
    storeReturnRegs(v);

    // Perform a native return.
<<<<<<< HEAD
    //
=======

>>>>>>> e8729dc0
    // On PPC64, as there is no new frame created when entering the VM, the FP
    // must not be saved.
    v << stubret{RegSet(), arch() != Arch::PPC64};
  });
}

TCA emitEnterTCHelper(CodeBlock& cb, DataBlock& data, UniqueStubs& us) {
  alignJmpTarget(cb);

  auto const sp       = rarg(0);
  auto const fp       = rarg(1);
  auto const start    = rarg(2);
  auto const firstAR  = rarg(3);
#if defined(__CYGWIN__) || defined(__MINGW__) || defined(_MSC_VER)
  auto const tl       = reg::r10;
  auto const calleeAR = reg::r11;
#else
  auto const tl       = rarg(4);
  auto const calleeAR = rarg(5);
#endif

  return vwrap2(cb, cb, data, [&] (Vout& v, Vout& vc) {
    // Architecture-specific setup for entering the TC.
    v << inittc{};

    // Native func prologue.
    v << stublogue{arch() != Arch::PPC64};

<<<<<<< HEAD
#if defined(CYGWIN__) || defined(__MINGW__) || defined(_MSC_VER)
=======
#if defined(__CYGWIN__) || defined(__MINGW__) || defined(_MSC_VER)
>>>>>>> e8729dc0
    // Windows hates argument registers.
    v << load{rsp()[0x28], reg::r10};
    v << load{rsp()[0x30], reg::r11};
#endif

    // Set up linkage with the top VM frame in this nesting.
    v << store{rsp(), firstAR[AROFF(m_sfp)]};

    // Set up the VM registers.
    v << copy{fp, rvmfp()};
    v << copy{sp, rvmsp()};
    v << copy{tl, rvmtl()};

    // Unalign the native stack.
    switch (arch()) {
      case Arch::X64:
      case Arch::PPC64:
        v << lea{rsp()[-8], rsp()};
        break;
      case Arch::ARM:
        break;
    }

    // Check if `calleeAR' was set.
    auto const sf = v.makeReg();
    v << testq{calleeAR, calleeAR, sf};

    // We mark this block as unlikely in order to coax the emitter into
    // ordering this block last.  This is an important optimization for x64;
    // without it, both the jcc for the branch and the jmp for the resumetc{}
    // will end up in the same 16-byte extent of code, which messes up the
    // branch predictor.
    unlikelyIfThen(v, vc, CC_Z, sf, [&] (Vout& v) {
      // No callee means we're resuming in the middle of a TC function.
      v << resumetc{start, us.enterTCExit, vm_regs_with_sp()};
    });

    // We have a callee; set rvmfp() and call it.
    v << copy{calleeAR, rvmfp()};
    v << calltc{start, rvmfp(), us.enterTCExit, vm_regs_with_sp()};
  });
}

TCA emitHandleSRHelper(CodeBlock& cb, DataBlock& data) {
  alignJmpTarget(cb);

  return vwrap(cb, data, [] (Vout& v) {
    storeVMRegs(v);

    // Pack the service request args into a svcreq::ReqInfo on the stack.
    assertx(!(svcreq::kMaxArgs & 1));
    for (auto i = svcreq::kMaxArgs; i >= 2; i -= 2) {
      v << pushp{r_svcreq_arg(i - 1), r_svcreq_arg(i - 2)};
    }
    v << pushp{r_svcreq_stub(), r_svcreq_req()};

    // Call mcg->handleServiceRequest(rsp()).
    auto const sp = v.makeReg();
    v << copy{rsp(), sp};

    auto const ret = v.makeReg();

    v << vcall{
      CallSpec::direct(svcreq::handleServiceRequest),
      v.makeVcallArgs({{sp}}),
      v.makeTuple({ret}),
      Fixup{},
      DestType::SSA
    };

    // Pop the ReqInfo off the stack.
    auto const reqinfo_sz = static_cast<int>(sizeof(svcreq::ReqInfo));
    v << lea{rsp()[reqinfo_sz], rsp()};

    // rvmtl() was preserved by the callee, but rvmsp() and rvmfp() might've
    // changed if we interpreted anything.  Reload them.  Also load the return
    // regs; if we're not returning, it's a spurious load.
    loadVMRegs(v);
    loadReturnRegs(v);

    v << jmpr{ret};
  });
}

///////////////////////////////////////////////////////////////////////////////

TCA emitEndCatchHelper(CodeBlock& cb, DataBlock& data, UniqueStubs& us) {
  auto const udrspo = rvmtl()[unwinderDebuggerReturnSPOff()];

  auto const debuggerReturn = vwrap(cb, data, [&] (Vout& v) {
    v << load{udrspo, rvmsp()};
    v << storeqi{0, udrspo};
  });
  svcreq::emit_persistent(cb, data, folly::none, REQ_POST_DEBUGGER_RET);

  CGMeta meta;

  auto const resumeCPPUnwind = vwrap(cb, data, meta, [&] (Vout& v) {
    static_assert(sizeof(tl_regState) == 8,
                  "The following store must match the size of tl_regState.");
    auto const regstate = emitTLSAddr(v, tls_datum(tl_regState));
    v << storeqi{static_cast<int32_t>(VMRegState::CLEAN), regstate};

    v << load{rvmtl()[unwinderExnOff()], rarg(0)};
    v << call{TCA(_Unwind_Resume), arg_regs(1), &us.endCatchHelperPast};
    v << ud2{};
  });
  meta.process(nullptr);

  alignJmpTarget(cb);

  return vwrap(cb, data, [&] (Vout& v) {
    auto const done1 = v.makeBlock();
    auto const sf1 = v.makeReg();

    v << cmpqim{0, udrspo, sf1};
    v << jcci{CC_NE, sf1, done1, debuggerReturn};
    v = done1;

    // Normal end catch situation: call back to tc_unwind_resume, which returns
    // the catch trace (or null) in the first return register, and the new vmfp
    // in the second.
    v << copy{rvmfp(), rarg(0)};
    v << call{TCA(tc_unwind_resume), arg_regs(1)};
    v << copy{rret(1), rvmfp()};

    auto const done2 = v.makeBlock();
    auto const sf2 = v.makeReg();

    v << testq{rret(0), rret(0), sf2};
    v << jcci{CC_Z, sf2, done2, resumeCPPUnwind};
    v = done2;

    v << jmpr{rret(0)};
  });
}

TCA emitThrowSwitchMode(CodeBlock& cb, DataBlock& data) {
  alignJmpTarget(cb);

  return vwrap(cb, data, [] (Vout& v) {
    v << call{TCA(throwSwitchMode)};
    v << ud2{};
  });
}

///////////////////////////////////////////////////////////////////////////////

}

void UniqueStubs::emitAll(CodeCache& code, Debug::DebugInfo& dbg) {
  auto view = code.view();
  auto& main = view.main();
  auto& cold = view.cold();
  auto& frozen = view.frozen();
  auto& hotBlock = code.view(TransKind::Optimize).main();
  auto& data = view.data();

  auto const hot = [&]() -> CodeBlock& {
    return hotBlock.available() > 512 ? hotBlock : main;
  };

#define ADD(name, stub) name = add(#name, (stub), code, dbg)
  ADD(enterTCExit,   emitEnterTCExit(main, data, *this));
  enterTCHelper =
    decltype(enterTCHelper)(add("enterTCHelper",
                                emitEnterTCHelper(main, data, *this),
                                code,
                                dbg));

  // These guys are required by a number of other stubs.
  ADD(handleSRHelper, emitHandleSRHelper(cold, data));
  ADD(endCatchHelper, emitEndCatchHelper(frozen, data, *this));

  ADD(funcPrologueRedispatch, emitFuncPrologueRedispatch(hot(), data));
  ADD(fcallHelperThunk,       emitFCallHelperThunk(cold, frozen, data));
  ADD(funcBodyHelperThunk,    emitFuncBodyHelperThunk(cold, data));
  ADD(functionEnterHelper, emitFunctionEnterHelper(cold, frozen, data, *this));
  ADD(functionSurprisedOrStackOverflow,
      emitFunctionSurprisedOrStackOverflow(cold, frozen, data, *this));

  ADD(retHelper,                  emitInterpRet(cold, data));
  ADD(genRetHelper,               emitInterpGenRet<false>(cold, data));
  ADD(asyncGenRetHelper,          emitInterpGenRet<true>(cold, data));
  ADD(retInlHelper,               emitInterpRet(cold, data));
  ADD(debuggerRetHelper,          emitDebuggerInterpRet(cold, data));
  ADD(debuggerGenRetHelper,       emitDebuggerInterpGenRet<false>(cold, data));
  ADD(debuggerAsyncGenRetHelper,  emitDebuggerInterpGenRet<true>(cold, data));

  TCA inner_stub;
  ADD(asyncSwitchCtrl,  emitAsyncSwitchCtrl(main, data, &inner_stub));
  ADD(asyncRetCtrl,     emitAsyncRetCtrl(hot(), data, inner_stub));

  ADD(bindCallStub,           emitBindCallStub<false>(cold, data));
  ADD(immutableBindCallStub,  emitBindCallStub<true>(cold, data));
  ADD(fcallArrayHelper,       emitFCallArrayHelper(hot(), frozen, data, *this));

  ADD(decRefGeneric,  emitDecRefGeneric(cold, data));

  ADD(callToExit,         emitCallToExit(main, data, *this));
  ADD(throwSwitchMode,    emitThrowSwitchMode(frozen, data));

#undef ADD

  add("freeLocalsHelpers",
      emitFreeLocalsHelpers(hot(), data, *this), code, dbg);

  ResumeHelperEntryPoints rh;
  add("resumeInterpHelpers",
      emitResumeInterpHelpers(main, data, *this, rh),
      code, dbg);
  emitInterpOneCFHelpers(cold, data, *this, rh, code, dbg);
}

///////////////////////////////////////////////////////////////////////////////

TCA UniqueStubs::add(const char* name, TCA start,
                     const CodeCache& code, Debug::DebugInfo& dbg) {
  auto& cb = code.blockFor(start);
  auto const end = cb.frontier();

  FTRACE(1, "unique stub: {} @ {} -- {:4} bytes: {}\n",
         cb.name(),
         static_cast<void*>(start),
         static_cast<size_t>(end - start),
         name);

  ONTRACE(2,
          [&]{
            std::ostringstream os;
            disasmRange(os, start, end);
            FTRACE(2, "{}\n", os.str());
          }()
         );

  if (!RuntimeOption::EvalJitNoGdb) {
    dbg.recordStub(Debug::TCRange(start, end, &cb == &code.cold()),
                   folly::sformat("HHVM::{}", name));
  }
  if (RuntimeOption::EvalJitUseVtuneAPI) {
    reportHelperToVtune(folly::sformat("HHVM::{}", name).c_str(),
                        start,
                        end);
  }
  if (RuntimeOption::EvalPerfPidMap) {
    dbg.recordPerfMap(Debug::TCRange(start, end, &cb == &code.cold()),
                      SrcKey{},
                      nullptr,
                      false,
                      false,
                      folly::sformat("HHVM::{}", name));
  }

  auto const newStub = StubRange{name, start, end};
  auto lower = std::lower_bound(m_ranges.begin(), m_ranges.end(), newStub);

  // We assume ranges are non-overlapping.
  assertx(lower == m_ranges.end() || newStub.end <= lower->start);
  assertx(lower == m_ranges.begin() || (lower - 1)->end <= newStub.start);
  m_ranges.insert(lower, newStub);
  return start;
}

std::string UniqueStubs::describe(TCA address) const {
  auto raw = [address] { return folly::sformat("{}", address); };
  if (m_ranges.empty()) return raw();

  auto const dummy = StubRange{"", address, nullptr};
  auto lower = std::upper_bound(m_ranges.begin(), m_ranges.end(), dummy);
  if (lower == m_ranges.begin()) return raw();

  --lower;
  if (lower->contains(address)) {
    return folly::sformat("{}+{:#x}", lower->name, address - lower->start);
  }
  return raw();
}

///////////////////////////////////////////////////////////////////////////////

RegSet interp_one_cf_regs() {
  return vm_regs_with_sp() | rarg(2);
}

void emitInterpReq(Vout& v, SrcKey sk, FPInvOffset spOff) {
  if (!sk.resumed()) {
    v << lea{rvmfp()[-cellsToBytes(spOff.offset)], rvmsp()};
  }
  v << copy{v.cns(sk.pc()), rarg(0)};
  v << jmpi{tc::ustubs().interpHelper, arg_regs(1)};
}

///////////////////////////////////////////////////////////////////////////////

void enterTCImpl(TCA start, ActRec* stashedAR) {
  // We have to force C++ to spill anything that might be in a callee-saved
  // register (aside from rvmfp()), since enterTCHelper does not save them.
  CALLEE_SAVED_BARRIER();
  auto& regs = vmRegsUnsafe();
  tc::ustubs().enterTCHelper(regs.stack.top(), regs.fp, start,
                              vmFirstAR(), rds::tl_base, stashedAR);
  CALLEE_SAVED_BARRIER();
}

///////////////////////////////////////////////////////////////////////////////

}}<|MERGE_RESOLUTION|>--- conflicted
+++ resolved
@@ -1087,11 +1087,7 @@
     storeReturnRegs(v);
 
     // Perform a native return.
-<<<<<<< HEAD
-    //
-=======
-
->>>>>>> e8729dc0
+
     // On PPC64, as there is no new frame created when entering the VM, the FP
     // must not be saved.
     v << stubret{RegSet(), arch() != Arch::PPC64};
@@ -1120,11 +1116,7 @@
     // Native func prologue.
     v << stublogue{arch() != Arch::PPC64};
 
-<<<<<<< HEAD
-#if defined(CYGWIN__) || defined(__MINGW__) || defined(_MSC_VER)
-=======
 #if defined(__CYGWIN__) || defined(__MINGW__) || defined(_MSC_VER)
->>>>>>> e8729dc0
     // Windows hates argument registers.
     v << load{rsp()[0x28], reg::r10};
     v << load{rsp()[0x30], reg::r11};
