/*
   +----------------------------------------------------------------------+
   | HipHop for PHP                                                       |
   +----------------------------------------------------------------------+
   | Copyright (c) 2010-2015 Facebook, Inc. (http://www.facebook.com)     |
   +----------------------------------------------------------------------+
   | This source file is subject to version 3.01 of the PHP license,      |
   | that is bundled with this package in the file LICENSE, and is        |
   | available through the world-wide-web at the following url:           |
   | http://www.php.net/license/3_01.txt                                  |
   | If you did not receive a copy of the PHP license and are unable to   |
   | obtain it through the world-wide-web, please send a note to          |
   | license@php.net so we can mail you a copy immediately.               |
   +----------------------------------------------------------------------+
*/

#include "hphp/runtime/vm/jit/unique-stubs.h"

#include "hphp/runtime/base/arch.h"
#include "hphp/runtime/base/datatype.h"
#include "hphp/runtime/base/rds-header.h"
#include "hphp/runtime/base/runtime-option.h"
#include "hphp/runtime/base/tv-helpers.h"
#include "hphp/runtime/vm/bytecode.h"
#include "hphp/runtime/vm/hhbc.h"
#include "hphp/runtime/vm/srckey.h"
#include "hphp/runtime/vm/vm-regs.h"

#include "hphp/runtime/vm/jit/types.h"
#include "hphp/runtime/vm/jit/abi.h"
#include "hphp/runtime/vm/jit/align.h"
#include "hphp/runtime/vm/jit/code-gen-cf.h"
#include "hphp/runtime/vm/jit/code-gen-helpers.h"
#include "hphp/runtime/vm/jit/fixup.h"
#include "hphp/runtime/vm/jit/mc-generator.h"
#include "hphp/runtime/vm/jit/phys-reg.h"
#include "hphp/runtime/vm/jit/phys-reg-saver.h"
#include "hphp/runtime/vm/jit/service-requests.h"
#include "hphp/runtime/vm/jit/smashable-instr.h"
#include "hphp/runtime/vm/jit/stack-offsets.h"
#include "hphp/runtime/vm/jit/translator-inline.h"
#include "hphp/runtime/vm/jit/unique-stubs-x64.h"
#include "hphp/runtime/vm/jit/vasm-gen.h"
#include "hphp/runtime/vm/jit/vasm-instr.h"
#include "hphp/runtime/vm/jit/vasm-reg.h"

#include "hphp/runtime/ext/asio/ext_async-generator.h"
#include "hphp/runtime/ext/generator/ext_generator.h"

#include "hphp/util/abi-cxx.h"
#include "hphp/util/asm-x64.h"
#include "hphp/util/data-block.h"
#include "hphp/util/disasm.h"
#include "hphp/util/trace.h"

#include <algorithm>

namespace HPHP { namespace jit {

///////////////////////////////////////////////////////////////////////////////

TRACE_SET_MOD(ustubs);

///////////////////////////////////////////////////////////////////////////////

namespace {

///////////////////////////////////////////////////////////////////////////////

void alignJmpTarget(CodeBlock& cb) {
  align(cb, Alignment::JmpTarget, AlignContext::Dead);
}

void assertNativeStackAligned(Vout& v) {
  if (RuntimeOption::EvalHHIRGenerateAsserts) {
    v << call{TCA(assert_native_stack_aligned)};
  }
}

void loadVMRegs(Vout& v) {
  v << load{rvmtl()[rds::kVmfpOff], rvmfp()};
  v << load{rvmtl()[rds::kVmspOff], rvmsp()};
}

void storeVMRegs(Vout& v) {
  v << store{rvmfp(), rvmtl()[rds::kVmfpOff]};
  v << store{rvmsp(), rvmtl()[rds::kVmspOff]};
}

void loadMCG(Vout& v, Vreg d) {
  // TODO(#8060678): Why does this need to be RIP-relative?
  auto const imcg = reinterpret_cast<uintptr_t>(&mcg);
  #if defined(__powerpc64__)
  // In PowerPC we don't have a accessible ip register.
  v << load{baseless(imcg), d};
  #else
  v << loadqp{reg::rip[imcg], d};
  #endif
}

/*
 * Convenience wrapper around a simple vcall to `helper', with a single `arg'
 * and a return value in `d'.
 */
template<class F>
Vinstr simplecall(Vout& v, F helper, Vreg arg, Vreg d) {
  return vcall{
    CppCall::direct(helper),
    v.makeVcallArgs({{arg}}),
    v.makeTuple({d}),
    Fixup{},
    DestType::SSA
  };
}

///////////////////////////////////////////////////////////////////////////////

/*
 * Set up any registers we want live going into an LLVM catch block.
 *
 * Return the set of live registers.
 */
RegSet syncForLLVMCatch(Vout& v) {
  if (arch() != Arch::X64) return RegSet{};
  return x64::syncForLLVMCatch(v);
}

/*
 * Load RIP from wherever it's stashed at the beginning of a new native frame.
 */
void loadSavedRIP(Vout& v, Vreg d) {
  if (arch() != Arch::X64) not_implemented();
  return x64::loadSavedRIP(v, d);
}

/*
 * Stash the saved RIP of the native frame in the VM frame's m_savedRip, and
 * also align the native stack.
 *
 * TODO(#7728856): Use this for EnterFrame as well.
 */
void stashSavedRIP(Vout& v, Vreg fp) {
  if (arch() != Arch::X64) not_implemented();
  return x64::stashSavedRIP(v, fp);
}

/*
 * Do the inverse of stashSavedRIP().
 */
void unstashSavedRIP(Vout& v, Vreg fp) {
  if (arch() != Arch::X64) not_implemented();
  return x64::unstashSavedRIP(v, fp);
}

/*
 * Align the native stack in an architecture-specific way.
 */
template<class GenFunc>
void alignNativeStack(Vout& v, GenFunc gen) {
  if (arch() != Arch::X64) return gen(v);
  return x64::alignNativeStack(v, gen);
}

///////////////////////////////////////////////////////////////////////////////

TCA emitFunctionEnterHelper(CodeBlock& cb, UniqueStubs& us) {
  if (arch() != Arch::X64) not_implemented();
  return x64::emitFunctionEnterHelper(cb, us);
}

TCA emitFreeLocalsHelpers(CodeBlock& cb, UniqueStubs& us) {
  if (arch() != Arch::X64) not_implemented();
  return x64::emitFreeLocalsHelpers(cb, us);
}

TCA emitCallToExit(CodeBlock& cb) {
  if (arch() != Arch::X64) not_implemented();
  return x64::emitCallToExit(cb);
}

TCA emitEndCatchHelper(CodeBlock& cb, UniqueStubs& us) {
  if (arch() != Arch::X64) not_implemented();
  return x64::emitEndCatchHelper(cb, us);
}

///////////////////////////////////////////////////////////////////////////////

TCA emitFuncPrologueRedispatch(CodeBlock& cb) {
  alignJmpTarget(cb);

  return vwrap(cb, [] (Vout& v) {
    auto const func = v.makeReg();
    v << load{rvmfp()[AROFF(m_func)], func};

    auto const argc = v.makeReg();
    auto const naaf = v.makeReg();
    v << loadl{rvmfp()[AROFF(m_numArgsAndFlags)], naaf};
    v << andli{ActRec::kNumArgsMask, naaf, argc, v.makeReg()};

    auto const nparams = v.makeReg();
    auto const pcounts = v.makeReg();
    v << loadl{func[Func::paramCountsOff()], pcounts};
    v << shrli{0x1, pcounts, nparams, v.makeReg()};

    auto const sf = v.makeReg();
    v << cmpl{argc, nparams, sf};

    auto const pTabOff = safe_cast<int32_t>(Func::prologueTableOff());

    // If we passed more args than declared, we might need to dispatch to the
    // "too many arguments" prologue.
    ifThen(v, CC_L, sf, [&] (Vout& v) {
      auto const sf = v.makeReg();

      // If we passed fewer than kNumFixedPrologues, argc is still a valid
      // index into the prologue table.
      v << cmpli{kNumFixedPrologues, argc, sf};

      ifThen(v, CC_NL, sf, [&] (Vout& v) {
        auto const dest = v.makeReg();

        // Too many gosh-darned arguments passed.  Go to the (nparams + 1)-th
        // prologue, which is always the "too many args" entry point.
        v << load{func[nparams * 8 + (pTabOff + int32_t(sizeof(TCA)))], dest};
        v << jmpr{dest};
      });
    });

    auto const dest = v.makeReg();
    v << load{func[argc * 8 + pTabOff], dest};
    v << jmpr{dest};
  });
}

TCA emitFCallHelperThunk(CodeBlock& cb) {
  alignJmpTarget(cb);

  return vwrap2(cb, [] (Vout& v, Vout& vcold) {
    auto const dest = v.makeReg();

    // We need to align the native stack, but we also need to fill m_savedRip
    // in the frame in case we throw from fcallHelper (e.g., due to stack
    // overflow).
    stashSavedRIP(v, rvmfp());

    // fcallHelper asserts native stack alignment for us.
    TCA (*helper)(ActRec*) = &fcallHelper;
    v << simplecall(v, helper, rvmfp(), dest);

    unstashSavedRIP(v, rvmfp());

    // Clobber rvmsp in debug builds.
    if (debug) v << copy{v.cns(0x1), rvmsp()};

    auto const sf = v.makeReg();
    v << testq{dest, dest, sf};

    unlikelyIfThen(v, vcold, CC_Z, sf, [&] (Vout& v) {
      // A nullptr dest means the callee was intercepted and should be skipped.
      // Just return to the caller after syncing VM regs.
      loadVMRegs(v);
      v << ret{};
    });

    // Jump to the func prologue.
    v << jmpr{dest};
  });
}

TCA emitFuncBodyHelperThunk(CodeBlock& cb) {
  alignJmpTarget(cb);

  return vwrap(cb, [] (Vout& v) {
    TCA (*helper)(ActRec*) = &funcBodyHelper;
    auto const dest = v.makeReg();

    // The funcBodyHelperThunk stub is reached via a jmp from the TC, so the
    // stack parity is already correct.
    v << simplecall(v, helper, rvmfp(), dest);

    v << jmpr{dest};
  });
}

TCA emitFunctionSurprisedOrStackOverflow(CodeBlock& cb,
                                         const UniqueStubs& us) {
  alignJmpTarget(cb);

  return vwrap(cb, [&] (Vout& v) {
    alignNativeStack(v, [&] (Vout& v) {
      v << vcall{CppCall::direct(handlePossibleStackOverflow),
                 v.makeVcallArgs({{rvmfp()}}), v.makeTuple({})};
    });
    v << jmpi{us.functionEnterHelper};
  });
}

///////////////////////////////////////////////////////////////////////////////

template<bool async>
void loadGenFrame(Vout& v, Vreg d) {
  auto const arOff = BaseGenerator::arOff() -
    (async ? AsyncGenerator::objectOff() : Generator::objectOff());

  auto const gen = v.makeReg();

  // We have to get the Generator object from the current frame's $this, then
  // load the embedded frame.
  v << load{rvmfp()[AROFF(m_this)], gen};
  v << lea{gen[arOff], d};
}

void debuggerRetImpl(Vout& v, Vreg ar) {
  auto const soff = v.makeReg();

  v << loadl{ar[AROFF(m_soff)], soff};
  v << storel{soff, rvmtl()[unwinderDebuggerReturnOffOff()]};
  v << store{rvmsp(), rvmtl()[unwinderDebuggerReturnSPOff()]};

  auto const ret = v.makeReg();
  v << simplecall(v, popDebuggerCatch, ar, ret);

  auto const args = syncForLLVMCatch(v);
  v << jmpr{ret, args};
}

TCA emitInterpRet(CodeBlock& cb) {
  alignJmpTarget(cb);

  auto const start = vwrap(cb, [] (Vout& v) {
    assertNativeStackAligned(v);
    v << lea{rvmsp()[-AROFF(m_r)], r_svcreq_arg(0)};
    v << copy{rvmfp(), r_svcreq_arg(1)};
  });
  svcreq::emit_persistent(cb, folly::none, REQ_POST_INTERP_RET);
  return start;
}

template<bool async>
TCA emitInterpGenRet(CodeBlock& cb) {
  alignJmpTarget(cb);

  auto const start = vwrap(cb, [] (Vout& v) {
    assertNativeStackAligned(v);
    loadGenFrame<async>(v, r_svcreq_arg(0));
    v << copy{rvmfp(), r_svcreq_arg(1)};
  });
  svcreq::emit_persistent(cb, folly::none, REQ_POST_INTERP_RET);
  return start;
}

TCA emitDebuggerInterpRet(CodeBlock& cb) {
  alignJmpTarget(cb);

  return vwrap(cb, [] (Vout& v) {
    assertNativeStackAligned(v);

    auto const ar = v.makeReg();
    v << lea{rvmsp()[-AROFF(m_r)], ar};
    debuggerRetImpl(v, ar);
  });
}

template<bool async>
TCA emitDebuggerInterpGenRet(CodeBlock& cb) {
  alignJmpTarget(cb);

  return vwrap(cb, [] (Vout& v) {
    assertNativeStackAligned(v);

    auto const ar = v.makeReg();
    loadGenFrame<async>(v, ar);
    debuggerRetImpl(v, ar);
  });
}

///////////////////////////////////////////////////////////////////////////////

template<bool immutable>
TCA emitBindCallStub(CodeBlock& cb) {
  return vwrap(cb, [] (Vout& v) {
    auto args = VregList { v.makeReg(), v.makeReg(),
                           v.makeReg(), v.makeReg() };
    loadMCG(v, args[0]);

    // Reconstruct the address of the call from the saved RIP.
    auto const savedRIP = v.makeReg();
    auto const callLen = safe_cast<int>(smashableCallLen());
    loadSavedRIP(v, savedRIP);
    v << subqi{callLen, savedRIP, args[1], v.makeReg()};

    v << copy{rvmfp(), args[2]};
    v << movb{v.cns(immutable), args[3]};

    auto const ret = v.makeReg();

    alignNativeStack(v, [&] (Vout& v) {
      auto const handler = reinterpret_cast<void (*)()>(
        getMethodPtr(&MCGenerator::handleBindCall)
      );
      v << vcall{
        CppCall::direct(handler),
        v.makeVcallArgs({args}),
        v.makeTuple({ret}),
        Fixup{},
        DestType::SSA
      };
    });

    v << jmpr{ret};
  });
}

TCA emitFCallArrayHelper(CodeBlock& cb) {
  align(cb, Alignment::CacheLine, AlignContext::Dead);

  return vwrap2(cb, [] (Vout& v, Vout& vcold) {
    storeVMRegs(v);

    auto const func = v.makeReg();
    auto const unit = v.makeReg();
    auto const bc = v.makeReg();

    // Load fp->m_func->m_unit->m_bc.
    v << load{rvmfp()[AROFF(m_func)], func};
    v << load{func[Func::unitOff()], unit};
    v << load{unit[Unit::bcOff()], bc};

    auto const pc = v.makeReg();
    auto const next = v.makeReg();

    // Convert offsets into PCs, and sync the PC.
    v << addq{bc, rarg(0), pc, v.makeReg()};
    v << store{pc, rvmtl()[rds::kVmpcOff]};
    v << addq{bc, rarg(1), next, v.makeReg()};

    auto const res = v.makeReg();

    alignNativeStack(v, [&] (Vout& v) {
      bool (*helper)(PC) = &doFCallArrayTC;
      v << simplecall(v, helper, next, res);
    });
    v << load{rvmtl()[rds::kVmspOff], rvmsp()};

    auto const sf = v.makeReg();
    v << testb{res, res, sf};

    unlikelyIfThen(v, vcold, CC_Z, sf, [&] (Vout& v) {
      // If false was returned, we should skip the callee.  The interpreter
      // will have popped the pre-live ActRec already, so we can just return to
      // the caller.
      v << ret{};
    });
    v << load{rvmtl()[rds::kVmfpOff], rvmfp()};

    // If true was returned, head to the func body.  Stashing the saved RIP
    // here performs the same work as EnterFrame in func prologues.
    stashSavedRIP(v, rvmfp());

    auto const callee = v.makeReg();
    auto const body = v.makeReg();

    v << load{rvmfp()[AROFF(m_func)], callee};
    v << load{callee[Func::funcBodyOff()], body};

    // We jmp directly to the func body---this keeps the return stack buffer
    // balanced between the call to this stub and the ret from the callee.
    v << jmpr{body};
  });
}

///////////////////////////////////////////////////////////////////////////////

struct ResumeHelperEntryPoints {
  TCA resumeHelperRet;
  TCA resumeHelper;
  TCA handleResume;
  TCA reenterTC;
};

ResumeHelperEntryPoints emitResumeHelpers(CodeBlock& cb) {
  ResumeHelperEntryPoints rh;

  rh.resumeHelperRet = vwrap(cb, [] (Vout& v) {
    stashSavedRIP(v, rvmfp());
  });
  rh.resumeHelper = vwrap(cb, [] (Vout& v) {
    v << ldimmb{0, rarg(1)};
  });

  rh.handleResume = vwrap(cb, [] (Vout& v) {
    v << load{rvmtl()[rds::kVmfpOff], rvmfp()};
    loadMCG(v, rarg(0));

    auto const handler = reinterpret_cast<TCA>(
      getMethodPtr(&MCGenerator::handleResume)
    );
    v << call{handler, arg_regs(2)};
  });

  rh.reenterTC = vwrap(cb, [] (Vout& v) {
    loadVMRegs(v);
    auto const args = syncForLLVMCatch(v);
    v << jmpr{rret(), args};
  });

  return rh;
}

TCA emitResumeInterpHelpers(CodeBlock& cb, UniqueStubs& us,
                            ResumeHelperEntryPoints& rh) {
  alignJmpTarget(cb);

  rh = emitResumeHelpers(cb);

  us.resumeHelperRet = rh.resumeHelperRet;
  us.resumeHelper = rh.resumeHelper;

  us.interpHelper = vwrap(cb, [] (Vout& v) {
    v << store{rarg(0), rvmtl()[rds::kVmpcOff]};
  });
  us.interpHelperSyncedPC = vwrap(cb, [&] (Vout& v) {
    storeVMRegs(v);
    v << ldimmb{1, rarg(1)};
    v << jmpi{rh.handleResume, RegSet(rarg(1))};
  });

  return us.resumeHelperRet;
}

TCA emitInterpOneCFHelper(CodeBlock& cb, Op op,
                          const ResumeHelperEntryPoints& rh) {
  alignJmpTarget(cb);

  return vwrap(cb, [&] (Vout& v) {
    v << copy2{rvmfp(), rvmsp(), rarg(0), rarg(1)};
    // rarg(2) is set at the stub callsite.

    auto const handler = reinterpret_cast<TCA>(
      interpOneEntryPoints[static_cast<size_t>(op)]
    );
    v << call{handler, arg_regs(3)};

    auto const sf = v.makeReg();
    auto const next = v.makeBlock();

    v << testq{rret(), rret(), sf};
    v << jcci{CC_NZ, sf, next, rh.reenterTC};
    v = next;
    v << jmpi{rh.resumeHelper};
  });
}

void emitInterpOneCFHelpers(CodeBlock& cb, UniqueStubs& us,
                            const ResumeHelperEntryPoints& rh) {
  alignJmpTarget(cb);

  auto const emit = [&] (Op op, const char* name) {
    auto const stub = emitInterpOneCFHelper(cb, op, rh);
    us.interpOneCFHelpers[op] = stub;
    us.add(name, stub);
  };

#define O(name, imm, in, out, flags)          \
  if (((flags) & CF) || ((flags) & TF)) {     \
    emit(Op::name, "interpOneCFHelper"#name); \
  }
  OPCODES
#undef O

  // Exit is a very special snowflake.  Because it can appear in PHP
  // expressions, the emitter pretends that it pushed a value on the eval stack
  // (and iopExit actually does push Null right before throwing).  Marking it
  // as TF would mess up any bytecodes that want to consume its output value,
  // so we can't do that.  But we also don't want to extend regions past it, so
  // the JIT treats it as terminal and uses InterpOneCF to execute it.
  emit(Op::Exit, "interpOneCFHelperExit");
}

///////////////////////////////////////////////////////////////////////////////

TCA emitDecRefGeneric(CodeBlock& cb) {
  return vwrap(cb, [] (Vout& v) {
    auto const rdata = rarg(0);
    auto const rtype = rarg(1);

    auto const destroy = [&] (Vout& v) {
      // decRefGeneric is called via callfaststub, whose ABI claims that all
      // registers are preserved.  This is true in the fast path, but in the
      // slow path we need to manually save caller-saved registers.
      auto const callerSaved = abi().gpUnreserved - abi().calleeSaved;
      PhysRegSaver prs{v, callerSaved, false /* aligned */};

      // As a consequence of being called via callfaststub, we can't safely use
      // any Vregs here except for status flags registers, at least not with
      // the default vwrap() ABI.  Just use the argument registers instead.
      assertx(callerSaved.contains(rdata));
      assertx(callerSaved.contains(rtype));

      v << movzbq{rtype, rtype};
      v << shrli{kShiftDataTypeToDestrIndex, rtype, rtype, v.makeReg()};

      auto const dtor_table =
        safe_cast<int>(reinterpret_cast<intptr_t>(g_destructors));
      v << callm{baseless(rtype * 8 + dtor_table), arg_regs(1)};
      v << syncpoint{makeIndirectFixup(prs.dwordsPushed())};
    };

    emitDecRefWork(v, v, rdata, destroy, false);
    v << ret{};
  });
}

///////////////////////////////////////////////////////////////////////////////

TCA emitThrowSwitchMode(CodeBlock& cb) {
  alignJmpTarget(cb);

  return vwrap(cb, [] (Vout& v) {
    v << call{TCA(throwSwitchMode)};
    v << ud2{};
  });
}

///////////////////////////////////////////////////////////////////////////////

}

///////////////////////////////////////////////////////////////////////////////

void UniqueStubs::emitAll() {
  auto& main = mcg->code.main();
  auto& cold = mcg->code.cold();
  auto& frozen = mcg->code.frozen();

  auto const hot = [&]() -> CodeBlock& {
    auto& hot = const_cast<CodeBlock&>(mcg->code.hot());
    return hot.available() > 512 ? hot : main;
  };

#define ADD(name, stub) name = add(#name, (stub))
#if 0  // TODO(Gustavo): only to run fibonacci , do we need that much?
  ADD(funcPrologueRedispatch, emitFuncPrologueRedispatch(hot()));
  ADD(fcallHelperThunk,       emitFCallHelperThunk(cold));
#endif
  ADD(funcBodyHelperThunk,    emitFuncBodyHelperThunk(cold));
#if 0  // TODO(Gustavo): only to run fibonacci , do we need that much?
  ADD(functionEnterHelper,    emitFunctionEnterHelper(cold, *this));
  ADD(functionSurprisedOrStackOverflow,
      emitFunctionSurprisedOrStackOverflow(cold, *this));

  ADD(retHelper,                  emitInterpRet(cold));
  ADD(genRetHelper,               emitInterpGenRet<false>(cold));
  ADD(asyncGenRetHelper,          emitInterpGenRet<true>(cold));
  ADD(retInlHelper,               emitInterpRet(cold));
  ADD(debuggerRetHelper,          emitDebuggerInterpRet(cold));
  ADD(debuggerGenRetHelper,       emitDebuggerInterpGenRet<false>(cold));
  ADD(debuggerAsyncGenRetHelper,  emitDebuggerInterpGenRet<true>(cold));

  ADD(bindCallStub,           emitBindCallStub<false>(cold));
  ADD(immutableBindCallStub,  emitBindCallStub<true>(cold));
  ADD(fcallArrayHelper,       emitFCallArrayHelper(hot()));

  ADD(decRefGeneric,  emitDecRefGeneric(cold));

#endif
  ADD(callToExit,       emitCallToExit(main));
  ADD(endCatchHelper,   emitEndCatchHelper(frozen, *this));
#if 0  // TODO(Gustavo): only to run fibonacci , do we need that much?
  ADD(throwSwitchMode,  emitThrowSwitchMode(frozen));
#endif
#undef ADD

  add("freeLocalsHelpers",  emitFreeLocalsHelpers(hot(), *this));
<<<<<<< HEAD
#if 0  // TODO(Gustavo): only to run fibonacci , do we need that much?
  add("resumeInterpHelpers",  emitResumeInterpHelpers(main, *this));
#endif
  emitInterpOneCFHelpers(cold, *this);
=======

  ResumeHelperEntryPoints rh;
  add("resumeInterpHelpers",  emitResumeInterpHelpers(main, *this, rh));
  emitInterpOneCFHelpers(cold, *this, rh);
>>>>>>> 0f22c0c0
}

///////////////////////////////////////////////////////////////////////////////

TCA UniqueStubs::add(const char* name, TCA start) {
  auto& cb = mcg->code.blockFor(start);
  auto const end = cb.frontier();

  FTRACE(1, "unique stub: {} @ {} -- {:4} bytes: {}\n",
         cb.name(),
         static_cast<void*>(start),
         static_cast<size_t>(end - start),
         name);

  ONTRACE(2,
          [&]{
            Disasm dasm(Disasm::Options().indent(4));
            std::ostringstream os;
            dasm.disasm(os, start, end);
            FTRACE(2, "{}\n", os.str());
          }()
         );

  mcg->recordGdbStub(cb, start, folly::sformat("HHVM::{}", name));

  auto const newStub = StubRange{name, start, end};
  auto lower = std::lower_bound(m_ranges.begin(), m_ranges.end(), newStub);

  // We assume ranges are non-overlapping.
  assertx(lower == m_ranges.end() || newStub.end <= lower->start);
  assertx(lower == m_ranges.begin() || (lower - 1)->end <= newStub.start);
  m_ranges.insert(lower, newStub);
  return start;
}

std::string UniqueStubs::describe(TCA address) {
  auto raw = [address] { return folly::sformat("{}", address); };
  if (m_ranges.empty()) return raw();

  auto const dummy = StubRange{"", address, nullptr};
  auto lower = std::upper_bound(m_ranges.begin(), m_ranges.end(), dummy);
  if (lower == m_ranges.begin()) return raw();

  --lower;
  if (lower->contains(address)) {
    return folly::sformat("{}+{:#x}", lower->name, address - lower->start);
  }
  return raw();
}

///////////////////////////////////////////////////////////////////////////////

RegSet interp_one_cf_regs() {
  return vm_regs_with_sp() | rarg(2);
}

void emitInterpReq(Vout& v, SrcKey sk, FPInvOffset spOff) {
  if (RuntimeOption::EvalJitTransCounters) emitTransCounterInc(v);

  if (!sk.resumed()) {
    v << lea{rvmfp()[-cellsToBytes(spOff.offset)], rvmsp()};
  }
  v << copy{v.cns(sk.pc()), rarg(0)};
  v << jmpi{mcg->tx().uniqueStubs.interpHelper, arg_regs(1)};
}

///////////////////////////////////////////////////////////////////////////////

}}<|MERGE_RESOLUTION|>--- conflicted
+++ resolved
@@ -672,17 +672,12 @@
 #undef ADD
 
   add("freeLocalsHelpers",  emitFreeLocalsHelpers(hot(), *this));
-<<<<<<< HEAD
+
+  ResumeHelperEntryPoints rh;
 #if 0  // TODO(Gustavo): only to run fibonacci , do we need that much?
-  add("resumeInterpHelpers",  emitResumeInterpHelpers(main, *this));
+  add("resumeInterpHelpers",  emitResumeInterpHelpers(main, *this, rh));
 #endif
-  emitInterpOneCFHelpers(cold, *this);
-=======
-
-  ResumeHelperEntryPoints rh;
-  add("resumeInterpHelpers",  emitResumeInterpHelpers(main, *this, rh));
   emitInterpOneCFHelpers(cold, *this, rh);
->>>>>>> 0f22c0c0
 }
 
 ///////////////////////////////////////////////////////////////////////////////
