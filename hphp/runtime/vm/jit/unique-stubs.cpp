/*
   +----------------------------------------------------------------------+
   | HipHop for PHP                                                       |
   +----------------------------------------------------------------------+
   | Copyright (c) 2010-2016 Facebook, Inc. (http://www.facebook.com)     |
   +----------------------------------------------------------------------+
   | This source file is subject to version 3.01 of the PHP license,      |
   | that is bundled with this package in the file LICENSE, and is        |
   | available through the world-wide-web at the following url:           |
   | http://www.php.net/license/3_01.txt                                  |
   | If you did not receive a copy of the PHP license and are unable to   |
   | obtain it through the world-wide-web, please send a note to          |
   | license@php.net so we can mail you a copy immediately.               |
   +----------------------------------------------------------------------+
*/

#include "hphp/runtime/vm/jit/unique-stubs.h"

#include "hphp/runtime/base/datatype.h"
#include "hphp/runtime/base/rds-header.h"
#include "hphp/runtime/base/runtime-option.h"
#include "hphp/runtime/base/surprise-flags.h"
#include "hphp/runtime/base/tv-helpers.h"
#include "hphp/runtime/vm/bytecode.h"
#include "hphp/runtime/vm/debug/debug.h"
#include "hphp/runtime/vm/event-hook.h"
#include "hphp/runtime/vm/hhbc.h"
#include "hphp/runtime/vm/interp-helpers.h"
#include "hphp/runtime/vm/srckey.h"
#include "hphp/runtime/vm/vm-regs.h"

#include "hphp/runtime/vm/jit/types.h"
#include "hphp/runtime/vm/jit/abi.h"
#include "hphp/runtime/vm/jit/align.h"
#include "hphp/runtime/vm/jit/cg-meta.h"
#include "hphp/runtime/vm/jit/code-cache.h"
#include "hphp/runtime/vm/jit/code-gen-cf.h"
#include "hphp/runtime/vm/jit/code-gen-helpers.h"
#include "hphp/runtime/vm/jit/code-gen-tls.h"
#include "hphp/runtime/vm/jit/debugger.h"
#include "hphp/runtime/vm/jit/fixup.h"
#include "hphp/runtime/vm/jit/mcgen.h"
#include "hphp/runtime/vm/jit/phys-reg.h"
#include "hphp/runtime/vm/jit/phys-reg-saver.h"
#include "hphp/runtime/vm/jit/print.h"
#include "hphp/runtime/vm/jit/service-request-handlers.h"
#include "hphp/runtime/vm/jit/service-requests.h"
#include "hphp/runtime/vm/jit/smashable-instr.h"
#include "hphp/runtime/vm/jit/stack-offsets.h"
#include "hphp/runtime/vm/jit/stack-overflow.h"
#include "hphp/runtime/vm/jit/tc.h"
#include "hphp/runtime/vm/jit/translator-inline.h"
#include "hphp/runtime/vm/jit/unique-stubs-arm.h"
#include "hphp/runtime/vm/jit/unique-stubs-ppc64.h"
#include "hphp/runtime/vm/jit/unique-stubs-x64.h"
#include "hphp/runtime/vm/jit/unwind-itanium.h"
#include "hphp/runtime/vm/jit/vasm-gen.h"
#include "hphp/runtime/vm/jit/vasm-instr.h"
#include "hphp/runtime/vm/jit/vasm-reg.h"
#include "hphp/runtime/vm/jit/vtune-jit.h"

#include "hphp/runtime/ext/asio/asio-blockable.h"
#include "hphp/runtime/ext/asio/asio-context.h"
#include "hphp/runtime/ext/asio/asio-session.h"
#include "hphp/runtime/ext/asio/ext_async-function-wait-handle.h"
#include "hphp/runtime/ext/asio/ext_async-generator.h"
#include "hphp/runtime/ext/asio/ext_wait-handle.h"
#include "hphp/runtime/ext/generator/ext_generator.h"

#include "hphp/util/abi-cxx.h"
#include "hphp/util/arch.h"
#include "hphp/util/asm-x64.h"
#include "hphp/util/data-block.h"
#include "hphp/util/trace.h"

#include <folly/Format.h>

#include <algorithm>

namespace HPHP { namespace jit {

///////////////////////////////////////////////////////////////////////////////

TRACE_SET_MOD(ustubs);

///////////////////////////////////////////////////////////////////////////////

namespace {

///////////////////////////////////////////////////////////////////////////////

void alignJmpTarget(CodeBlock& cb) {
  align(cb, nullptr, Alignment::JmpTarget, AlignContext::Dead);
}

void assertNativeStackAligned(Vout& v) {
  if (RuntimeOption::EvalHHIRGenerateAsserts) {
    v << call{TCA(assert_native_stack_aligned)};
  }
}

/*
 * Load and store the VM registers from/to RDS.
 */
void loadVMRegs(Vout& v) {
  v << load{rvmtl()[rds::kVmfpOff], rvmfp()};
  v << load{rvmtl()[rds::kVmspOff], rvmsp()};
}
void storeVMRegs(Vout& v) {
  v << store{rvmfp(), rvmtl()[rds::kVmfpOff]};
  v << store{rvmsp(), rvmtl()[rds::kVmspOff]};
}

/*
 * Load and store the PHP return registers from/to the top of the VM stack.
 *
 * Note that we don't do loadb{}/storeb{} for the type register, because we
 * sometimes need to preserve the m_aux field across returns.
 */
void loadReturnRegs(Vout& v) {
  v << load{rvmsp()[TVOFF(m_data)], rret_data()};
  v << load{rvmsp()[TVOFF(m_type)], rret_type()};
}
void storeReturnRegs(Vout& v) {
  v << store{rret_data(), rvmsp()[TVOFF(m_data)]};
  v << store{rret_type(), rvmsp()[TVOFF(m_type)]};
}

/*
 * Convenience wrapper around a simple vcall to `helper', with a single `arg'
 * and a return value in `d'.
 */
template<class F>
Vinstr simplecall(Vout& v, F helper, Vreg arg, Vreg d) {
  return vcall{
    CallSpec::direct(helper),
    v.makeVcallArgs({{arg}}),
    v.makeTuple({d}),
    Fixup{},
    DestType::SSA
  };
}

/*
 * Emit a catch trace that unwinds a stub context back to the PHP context that
 * called it.
 */
template<class GenFn>
void emitStubCatch(Vout& v, const UniqueStubs& us, GenFn gen) {
  always_assert(us.endCatchHelper);
  v << landingpad{};
  gen(v);
  v << stubunwind{};
  v << jmpi{us.endCatchHelper};
}

///////////////////////////////////////////////////////////////////////////////

TCA emitFreeLocalsHelpers(CodeBlock& cb, DataBlock& data, UniqueStubs& us) {
  return ARCH_SWITCH_CALL(emitFreeLocalsHelpers, cb, data, us);
}

TCA emitCallToExit(CodeBlock& cb, DataBlock& data, UniqueStubs& us) {
  return ARCH_SWITCH_CALL(emitCallToExit, cb, data, us);
}

///////////////////////////////////////////////////////////////////////////////

TCA fcallHelper(ActRec* ar) {
  assert_native_stack_aligned();
  assertx(!ar->resumed());

  if (LIKELY(!RuntimeOption::EvalFailJitPrologs)) {
    auto const tca = mcgen::getFuncPrologue(
      const_cast<Func*>(ar->func()),
      ar->numArgs()
    );
    if (tca) return tca;
  }

  // Check for stack overflow in the same place func prologues make their
  // StackCheck::Early check (see irgen-func-prologue.cpp).  This handler also
  // cleans and syncs vmRegs for us.
  if (checkCalleeStackOverflow(ar)) handleStackOverflow(ar);

  try {
    VMRegAnchor _(ar);
    if (doFCall(ar, vmpc())) {
      return tc::ustubs().resumeHelperRet;
    }
    // We've been asked to skip the function body (fb_intercept).  The vmregs
    // have already been fixed; indicate this with a nullptr return.
    return nullptr;
  } catch (...) {
    // The VMRegAnchor above took care of us, but we need to tell the unwinder
    // (since ~VMRegAnchor() will have reset tl_regState).
    tl_regState = VMRegState::CLEAN;
    throw;
  }
}

///////////////////////////////////////////////////////////////////////////////

TCA emitFuncPrologueRedispatch(CodeBlock& cb, DataBlock& data) {
  alignJmpTarget(cb);

  return vwrap(cb, data, [] (Vout& v) {
    auto const func = v.makeReg();
    v << load{rvmfp()[AROFF(m_func)], func};

    auto const argc = v.makeReg();
    auto const naaf = v.makeReg();
    v << loadl{rvmfp()[AROFF(m_numArgsAndFlags)], naaf};
    v << andli{ActRec::kNumArgsMask, naaf, argc, v.makeReg()};

    auto const nparams = v.makeReg();
    auto const pcounts = v.makeReg();
    v << loadl{func[Func::paramCountsOff()], pcounts};
    v << shrli{0x1, pcounts, nparams, v.makeReg()};

    auto const sf = v.makeReg();
    v << cmpl{argc, nparams, sf};

    auto const pTabOff = safe_cast<int32_t>(Func::prologueTableOff());
    auto const ptrSize = safe_cast<int32_t>(sizeof(LowPtr<uint8_t>));

    // If we passed more args than declared, we need to dispatch to the
    // "too many arguments" prologue.
    ifThen(v, CC_L, sf, [&] (Vout& v) {
      auto const dest = v.makeReg();

      auto const nargs = v.makeReg();
      v << movzlq{nparams, nargs};

      emitLdLowPtr(v, func[nargs * ptrSize + (pTabOff + ptrSize)],
                   dest, sizeof(LowPtr<uint8_t>));
      v << jmpr{dest};
    });

    auto const nargs = v.makeReg();
    v << movzlq{argc, nargs};

    auto const dest = v.makeReg();
    emitLdLowPtr(v, func[nargs * ptrSize + pTabOff],
                 dest, sizeof(LowPtr<uint8_t>));
    v << jmpr{dest};
  });
}

TCA emitFCallHelperThunk(CodeBlock& main, CodeBlock& cold, DataBlock& data) {
  alignJmpTarget(main);

  return vwrap2(main, cold, data, [] (Vout& v, Vout& vc) {
    v << phplogue{rvmfp()};

    // fcallHelper asserts native stack alignment for us.
    TCA (*helper)(ActRec*) = &fcallHelper;
    auto const dest = v.makeReg();
    v << simplecall(v, helper, rvmfp(), dest);

    // Clobber rvmsp in debug builds.
    if (debug) v << copy{v.cns(0x1), rvmsp()};

    auto const sf = v.makeReg();
    v << testq{dest, dest, sf};

    unlikelyIfThen(v, vc, CC_Z, sf, [&] (Vout& v) {
      // A nullptr dest means the callee was intercepted and should be skipped.
      // Make a copy of the current rvmfp(), which belongs to the callee,
      // before syncing VM regs and return regs.
      auto const callee_fp = v.makeReg();
      v << copy{rvmfp(), callee_fp};
      loadVMRegs(v);
      loadReturnRegs(v);

      // Do a PHP return to the caller---i.e., relative to the callee's frame.
      // Note that if intercept skips the callee, it tears down its frame but
      // guarantees that m_savedRip remains valid, so this is safe (and is the
      // only way to get the return address).
      //
      // TODO(#8908075): We've been fishing the m_savedRip out of the callee's
      // logically-trashed frame for a while now, but we really ought to
      // respect that the frame is freed and not touch it.
      v << phpret{callee_fp, rvmfp(), php_return_regs(), true};
    });

    // Jump to the func prologue.
    v << tailcallphp{dest, rvmfp(), php_call_regs()};
  });
}

TCA emitFuncBodyHelperThunk(CodeBlock& cb, DataBlock& data) {
  alignJmpTarget(cb);

  return vwrap(cb, data, [] (Vout& v) {
    TCA (*helper)(ActRec*) = &svcreq::funcBodyHelper;
    auto const dest = v.makeReg();
    v << simplecall(v, helper, rvmfp(), dest);
    v << jmpr{dest};
  });
}

TCA emitFunctionEnterHelper(CodeBlock& main, CodeBlock& cold,
                            DataBlock& data, UniqueStubs& us) {
  alignJmpTarget(main);

  CGMeta meta;

  auto const start = vwrap2(main, cold, data, meta, [&] (Vout& v, Vout& vc) {
    auto const ar = v.makeReg();

    v << copy{rvmfp(), ar};

    // Fully set up the call frame for the stub.  We can't skip this like we do
    // in other stubs because we need the return IP for this frame in the %rbp
    // chain, in order to find the proper fixup for the VMRegAnchor in the
    // intercept handler.
    v << stublogue{true};
    v << copy{rsp(), rvmfp()};

    // When we call the event hook, it might tell us to skip the callee
    // (because of fb_intercept).  If that happens, we need to return to the
    // caller, but the handler will have already popped the callee's frame.
    // So, we need to save these values for later.
    v << pushm{ar[AROFF(m_savedRip)]};
    v << pushm{ar[AROFF(m_sfp)]};

    v << copy2{ar, v.cns(EventHook::NormalFunc), rarg(0), rarg(1)};

    auto const done = v.makeBlock();
    auto const ctch = vc.makeBlock();
    auto const should_continue = v.makeReg();
    bool (*hook)(const ActRec*, int) = &EventHook::onFunctionCall;

    v << vinvoke{
      CallSpec::direct(hook),
      v.makeVcallArgs({{ar, v.cns(EventHook::NormalFunc)}}),
      v.makeTuple({should_continue}),
      {done, ctch},
      Fixup{},
      DestType::SSA
    };

    vc = ctch;
    emitStubCatch(vc, us, [] (Vout& v) {
      // Skip past the stuff we saved for the intercept case.
      v << lea{rsp()[16], rsp()};
      // Undo our stub frame, so that rvmfp() points to the parent VM frame.
      v << load{rsp()[AROFF(m_sfp)], rvmfp()};
    });

    v = done;

    auto const sf = v.makeReg();
    v << testb{should_continue, should_continue, sf};

    unlikelyIfThen(v, vc, CC_Z, sf, [&] (Vout& v) {
      auto const saved_rip = v.makeReg();

      // The event hook has already cleaned up the stack and popped the
      // callee's frame, so we're ready to continue from the original call
      // site.  We just need to grab the fp/rip of the original frame that we
      // saved earlier, and sync rvmsp().
      v << pop{rvmfp()};
      v << pop{saved_rip};

      // Drop our call frame; the stublogue{} instruction guarantees that this
      // is exactly 16 bytes.
      v << lea{rsp()[kNativeFrameSize], rsp()};

      // Sync vmsp and the return regs.
      v << load{rvmtl()[rds::kVmspOff], rvmsp()};
      v << load{rvmsp()[TVOFF(m_data)], rret_data()};
      v << load{rvmsp()[TVOFF(m_type)], rret_type()};

      // Return to the caller.  This unbalances the return stack buffer, but if
      // we're intercepting, we probably don't care.
      v << jmpr{saved_rip};
    });

    // Skip past the stuff we saved for the intercept case.
    v << lea{rsp()[16], rsp()};

    // Restore rvmfp() and return to the callee's func prologue.
    v << stubret{RegSet(), true};
  });

  meta.process(nullptr);
  return start;
}

TCA emitFunctionSurprisedOrStackOverflow(CodeBlock& main,
                                         CodeBlock& cold,
                                         DataBlock& data,
                                         const UniqueStubs& us) {
  alignJmpTarget(main);

  CGMeta meta;

  auto const start = vwrap2(main, cold, data, meta, [&] (Vout& v, Vout& vc) {
    v << stublogue{};

    auto const done = v.makeBlock();
    auto const ctch = vc.makeBlock();

    v << vinvoke{CallSpec::direct(handlePossibleStackOverflow),
                 v.makeVcallArgs({{rvmfp()}}), v.makeTuple({}),
                 {done, ctch}};
    vc = ctch;
    emitStubCatch(vc, us, [](Vout& v) {});

    v = done;
    v << tailcallstub{us.functionEnterHelper};
  });

  meta.process(nullptr);
  return start;
}

///////////////////////////////////////////////////////////////////////////////

template<bool async>
void loadGenFrame(Vout& v, Vreg d) {
  auto const arOff = BaseGenerator::arOff() -
    (async ? AsyncGenerator::objectOff() : Generator::objectOff());

  auto const gen = v.makeReg();

  // We have to get the Generator object from the current frame's $this, then
  // load the embedded frame.
  v << load{rvmfp()[AROFF(m_thisUnsafe)], gen};
  v << lea{gen[arOff], d};
}

void debuggerRetImpl(Vout& v, Vreg ar) {
  auto const soff = v.makeReg();

  v << loadl{ar[AROFF(m_soff)], soff};
  v << storel{soff, rvmtl()[unwinderDebuggerReturnOffOff()]};
  v << store{rvmsp(), rvmtl()[unwinderDebuggerReturnSPOff()]};

  auto const ret = v.makeReg();
  v << simplecall(v, unstashDebuggerCatch, ar, ret);

  v << jmpr{ret};
}

TCA emitInterpRet(CodeBlock& cb, DataBlock& data) {
  alignJmpTarget(cb);

  auto const start = vwrap(cb, data, [] (Vout& v) {
    // Sync return regs before calling native assert function.
    storeReturnRegs(v);
    assertNativeStackAligned(v);

    v << lea{rvmsp()[-kArRetOff], r_svcreq_arg(0)};
    v << copy{rvmfp(), r_svcreq_arg(1)};
  });
  svcreq::emit_persistent(cb, data, folly::none, REQ_POST_INTERP_RET);
  return start;
}

template<bool async>
TCA emitInterpGenRet(CodeBlock& cb, DataBlock& data) {
  alignJmpTarget(cb);

  auto const start = vwrap(cb, data, [] (Vout& v) {
    assertNativeStackAligned(v);
    // Note that we don't need to sync the return registers to memory.
    // Generators pass return values through both the eval stack and the
    // registers, so the memory location already contains the same value.
    loadGenFrame<async>(v, r_svcreq_arg(0));
    v << copy{rvmfp(), r_svcreq_arg(1)};
  });
  svcreq::emit_persistent(cb, data, folly::none, REQ_POST_INTERP_RET);
  return start;
}

TCA emitDebuggerInterpRet(CodeBlock& cb, DataBlock& data) {
  alignJmpTarget(cb);

  return vwrap(cb, data, [] (Vout& v) {
    // Sync return regs before calling native assert function.
    storeReturnRegs(v);
    assertNativeStackAligned(v);

    auto const ar = v.makeReg();
    v << lea{rvmsp()[-kArRetOff], ar};
    debuggerRetImpl(v, ar);
  });
}

template<bool async>
TCA emitDebuggerInterpGenRet(CodeBlock& cb, DataBlock& data) {
  alignJmpTarget(cb);

  return vwrap(cb, data, [] (Vout& v) {
    assertNativeStackAligned(v);

    auto const ar = v.makeReg();
    loadGenFrame<async>(v, ar);
    debuggerRetImpl(v, ar);
  });
}

///////////////////////////////////////////////////////////////////////////////

using AFWH = c_AsyncFunctionWaitHandle;

/*
 * Convert an AsyncFunctionWaitHandle-relative offset to an offset relative to
 * either its contained ActRec or AsioBlockable.
 */
constexpr ptrdiff_t ar_rel(ptrdiff_t off) {
  return off - AFWH::arOff();
}
constexpr ptrdiff_t bl_rel(ptrdiff_t off) {
  return off - AFWH::childrenOff() - AFWH::Node::blockableOff();
}

/*
 * Store the async function's return value to the AsyncFunctionWaitHandle.
 */
void storeAFWHResult(Vout& v, PhysReg data, PhysReg type) {
  auto const resultOff = ar_rel(AFWH::resultOff());
  v << store{data, rvmfp()[resultOff + TVOFF(m_data)]};
  // This store must preserve the kind bits in the WaitHandle for correctness.
  v << storeb{type, rvmfp()[resultOff + TVOFF(m_type)]};
}

/*
 * In a cold path, call into native code to unblock every member of an async
 * function's dependency chain, if it has any.
 */
void unblockParents(Vout& v, Vout& vc, Vreg parent) {
  auto const sf = v.makeReg();
  v << testq{parent, parent, sf};

  unlikelyIfThen(v, vc, CC_NZ, sf, [&] (Vout& v) {
    v << vcall{CallSpec::direct(AsioBlockableChain::UnblockJitHelper),
               v.makeVcallArgs({{rvmfp(), rvmsp(), parent}}), v.makeTuple({})};
  });
}

/*
 * Try to pop a fast resumable off the current AsioContext's queue.  If there
 * is none (or if surprise flags are set), return nullptr.
 */
c_AsyncFunctionWaitHandle* getFastRunnableAFWH() {
  if (checkSurpriseFlags()) return nullptr;
  auto const ctx = AsioSession::Get()->getCurrentContext();

  auto const afwh = ctx->maybePopFast();
  assertx(!afwh || afwh->isFastResumable());
  return afwh;
}

TCA emitAsyncSwitchCtrl(CodeBlock& cb, DataBlock& data, TCA* inner) {
  alignJmpTarget(cb);

  auto const ret = vwrap(cb, data, [] (Vout& v) {
    // Set rvmfp() to the suspending WaitHandle's parent frame.
    v << load{rvmfp()[AROFF(m_sfp)], rvmfp()};
  });

  *inner = vwrap(cb, data, [] (Vout& v) {
    auto const slow_path = Vlabel(v.makeBlock());

    auto const afwh = v.makeReg();
    v << vcall{
      CallSpec::direct(getFastRunnableAFWH),
      v.makeVcallArgs({{}}),
      v.makeTuple({afwh}),
      Fixup{},
      DestType::SSA
    };

    auto const isNull = v.makeReg();
    v << testq{afwh, afwh, isNull};
    ifThen(v, CC_Z, isNull, slow_path);

    // Transfer our frame linkage into the AFWH that we're resuming.
    v << store{rvmfp(), afwh[AFWH::arOff() + AROFF(m_sfp)]};

    // Set the AFHW's state to RUNNING.
    v << storebi{
      AFWH::toKindState(
        c_WaitHandle::Kind::AsyncFunction,
        AFWH::STATE_RUNNING
      ),
      afwh[AFWH::stateOff()]
    };

    auto const child = v.makeReg();
    v << load{afwh[AFWH::childrenOff() + AFWH::Node::childOff()], child};

    // Copy the child's result onto the stack and incref it.
    auto const data = v.makeReg();
    auto const type = v.makeReg();
    auto const resultOff = c_WaitableWaitHandle::resultOff();
    v << load {child[resultOff + TVOFF(m_data)], data};
    v << loadb{child[resultOff + TVOFF(m_type)], type};
    v << store {data, rvmsp()[TVOFF(m_data)]};
    v << storeb{type, rvmsp()[TVOFF(m_type)]};

    emitIncRefWork(v, data, type);

    // Now decref `child', which may free it---but note that the WaitHandle's
    // destructor has no risk of reentry.
    emitDecRefWorkObj(v, child);

    // Load the address of the ActRec for our AFWH into rvmfp(), and sync it to
    // vmFirstAR().  We don't need to sync any of the vmRegs(), since we're
    // jumping straight into the async function.
    v << lea{afwh[AFWH::arOff()], rvmfp()};
    v << store{rvmfp(), rvmtl()[rds::kVmFirstAROff]};

    // Jump to the AFWH's resume address.
    v << jmpm{afwh[AFWH::resumeAddrOff()], php_return_regs()};

    v = slow_path;
    v << leavetc{php_return_regs()};
  });

  return ret;
}

TCA emitAsyncRetCtrl(CodeBlock& cb, DataBlock& data, TCA switchCtrl) {
  alignJmpTarget(cb);

  return vwrap2(cb, cb, data, [&] (Vout& v, Vout& vc) {
    auto const data = rarg(0);
    auto const type = rarg(1);

    auto const slow_path = Vlabel(v.makeBlock());

    // Load the parent chain.
    auto const parentBl = v.makeReg();
    v << load{rvmfp()[ar_rel(AFWH::parentChainOff())], parentBl};

    // Set state to succeeded.
    v << storebi{
      c_WaitHandle::toKindState(
        c_WaitHandle::Kind::AsyncFunction,
        c_WaitHandle::STATE_SUCCEEDED
      ),
      rvmfp()[ar_rel(c_WaitHandle::stateOff())]
    };

    // Load the WaitHandle*.
    auto const wh = v.makeReg();
    v << lea{rvmfp()[Resumable::dataOff() - Resumable::arOff()], wh};

    // Check if there's any parent.
    auto const hasParent = v.makeReg();
    v << testq{parentBl, parentBl, hasParent};
    ifThen(v, CC_Z, hasParent, slow_path);

    // Check parentBl->getKind() == AFWH.
    static_assert(
      uint8_t(AsioBlockable::Kind::AsyncFunctionWaitHandleNode) == 0,
      "AFWH kind must be 0."
    );
    auto const isAFWH = v.makeReg();
    v << testbim{
      int8_t(AsioBlockable::kKindMask),
      parentBl[AsioBlockable::bitsOff()],
      isAFWH
    };
    ifThen(v, CC_NZ, isAFWH, slow_path);

    // Check parentBl->getBWH()->getKindState() == {Async, BLOCKED}.
    auto const blockedState = AFWH::toKindState(
      c_WaitHandle::Kind::AsyncFunction,
      AFWH::STATE_BLOCKED
    );
    auto const isBlocked = v.makeReg();
    v << cmpbim{blockedState, parentBl[bl_rel(AFWH::stateOff())], isBlocked};
    ifThen(v, CC_NE, isBlocked, slow_path);

    // Check parentBl->getBWH()->resumable()->resumeAddr() != nullptr.
    auto const isNullAddr = v.makeReg();
    v << cmpqim{0, parentBl[bl_rel(AFWH::resumeAddrOff())], isNullAddr};
    ifThen(v, CC_E, isNullAddr, slow_path);

    // Check parentBl->getContextIdx() == child->getContextIdx().
    auto const childContextIdx = v.makeReg();
    auto const parentContextIdx = v.makeReg();
    auto const inSameContext = v.makeReg();

    v << loadb{rvmfp()[ar_rel(AFWH::contextIdxOff())], childContextIdx};
    v << loadb{parentBl[bl_rel(AFWH::contextIdxOff())], parentContextIdx};
    v << cmpb{parentContextIdx, childContextIdx, inSameContext};
    ifThen(v, CC_NE, inSameContext, slow_path);

    /*
     * Fast path.
     *
     * Handle the return value, unblock any additional parents, release the
     * WaitHandle, and transfer control to the parent.
     */
    // Incref the return value.  In addition to pushing it onto the stack, we
    // are also storing it in the AFWH object.
    emitIncRefWork(v, data, type);

    // Write the return value to the stack and the AFWH object.
    v << store{data, rvmsp()[TVOFF(m_data)]};
    v << storeb{type, rvmsp()[TVOFF(m_type)]};
    storeAFWHResult(v, data, type);

    // Load the next parent in the chain, and unblock the whole chain.
    auto const nextParent = v.makeReg();
    auto const tmp = v.makeReg();
    v << load{parentBl[AsioBlockable::bitsOff()], tmp};
    v << andqi{
      int32_t(AsioBlockable::kParentMask),
      tmp,
      nextParent,
      v.makeReg()
    };
    unblockParents(v, vc, nextParent);

    // Set up PHP frame linkage for our parent by copying our ActRec's sfp.
    auto const sfp = v.makeReg();
    v << load{rvmfp()[AROFF(m_sfp)], sfp};
    v << store{sfp, parentBl[bl_rel(AFWH::arOff()) + AROFF(m_sfp)]};

    // Drop the reference to the current AFWH twice:
    //  - it is no longer being executed
    //  - it is no longer referenced by the parent
    //
    // The first time we don't need to check for release.  The second time, we
    // do, but we can type-specialize.
    emitDecRef(v, wh);
    emitDecRefWorkObj(v, wh);

    // Update vmfp() and vmFirstAR().
    v << lea{parentBl[bl_rel(AFWH::arOff())], rvmfp()};
    v << store{rvmfp(), rvmtl()[rds::kVmFirstAROff]};

    // setState(STATE_RUNNING)
    auto const runningState = c_WaitHandle::toKindState(
      c_WaitHandle::Kind::AsyncFunction,
      c_ResumableWaitHandle::STATE_RUNNING
    );
    v << storebi{runningState, parentBl[bl_rel(AFWH::stateOff())]};

    // Transfer control to the resume address.
    v << jmpm{rvmfp()[ar_rel(AFWH::resumeAddrOff())], php_return_regs()};

    /*
     * Slow path: unblock all parents, and return to the scheduler.
     */
    v = slow_path;

    // Store result into the AFWH object and unblock all parents.
    //
    // Storing the result into the AFWH overwrites contextIdx (they share a
    // union), so it has to be done after the checks in the fast path (but
    // before unblocking parents).
    storeAFWHResult(v, data, type);
    unblockParents(v, vc, parentBl);

    // Load the saved frame pointer from the ActRec.
    v << load{rvmfp()[AROFF(m_sfp)], rvmfp()};

    // Decref the WaitHandle.  We only do it once here (unlike in the fast
    // path) since we're not also resuming a parent that we've unblocked.
    emitDecRefWorkObj(v, wh);

    v << jmpi{switchCtrl, php_return_regs()};
  });
}

///////////////////////////////////////////////////////////////////////////////

template<bool immutable>
TCA emitBindCallStub(CodeBlock& cb, DataBlock& data) {
  return vwrap(cb, data, [] (Vout& v) {
    v << phplogue{rvmfp()};

    auto args = VregList { v.makeReg(), v.makeReg(), v.makeReg() };

    // Reconstruct the address of the call from the saved RIP.
    auto const savedRIP = v.makeReg();
    auto const callLen = safe_cast<int>(smashableCallLen());
    v << load{rvmfp()[AROFF(m_savedRip)], savedRIP};
    v << subqi{callLen, savedRIP, args[0], v.makeReg()};

    v << copy{rvmfp(), args[1]};
    v << movb{v.cns(immutable), args[2]};

    auto const ret = v.makeReg();

    v << vcall{
      CallSpec::direct(svcreq::handleBindCall),
      v.makeVcallArgs({args}),
      v.makeTuple({ret}),
      Fixup{},
      DestType::SSA
    };

    v << tailcallphp{ret, rvmfp(), php_call_regs()};
  });
}

TCA emitFCallArrayHelper(CodeBlock& main, CodeBlock& cold,
                         DataBlock& data, UniqueStubs& us) {
  align(main, nullptr, Alignment::CacheLine, AlignContext::Dead);

  CGMeta meta;

  auto const ret = vwrap(main, data, [] (Vout& v) {
    v << movl{v.cns(0), rarg(2)};
  });

  us.fcallUnpackHelper = vwrap2(main, cold, data, meta,
                                [&] (Vout& v, Vout& vc) {
    // We reach fcallArrayHelper in the same context as a func prologue, so
    // this should really be a phplogue{}---but we don't need the return
    // address in the ActRec until later, and in the event the callee is
    // intercepted, we must save it on the stack because the callee frame will
    // already have been popped.  So use a stublogue and "convert" it manually
    // later.
    v << stublogue{};

    storeVMRegs(v);

    auto const func = v.makeReg();
    auto const unit = v.makeReg();
    auto const bc = v.makeReg();

    // Load fp->m_func->m_unit->m_bc.
    v << load{rvmfp()[AROFF(m_func)], func};
    v << load{func[Func::unitOff()], unit};
    v << load{unit[Unit::bcOff()], bc};

    auto const pc = v.makeReg();
    auto const next = v.makeReg();

    // Convert offsets into PCs, and sync the PC.
    v << addq{bc, rarg(0), pc, v.makeReg()};
    v << store{pc, rvmtl()[rds::kVmpcOff]};
    v << addq{bc, rarg(1), next, v.makeReg()};

    auto const retAddr = v.makeReg();
    v << loadstubret{retAddr};

    auto const done = v.makeBlock();
    auto const ctch = vc.makeBlock();
    auto const should_continue = v.makeReg();
    bool (*helper)(PC, int32_t, void*) = &doFCallArrayTC;

    v << vinvoke{
      CallSpec::direct(helper),
      v.makeVcallArgs({{next, rarg(2), retAddr}}),
      v.makeTuple({should_continue}),
      {done, ctch},
      Fixup{},
      DestType::SSA
    };
    vc = ctch;
    emitStubCatch(vc, us, [] (Vout& v) { loadVMRegs(v); });

    v = done;

    // Load only rvmsp(); we need to wait to make sure we aren't skipping the
    // callee before loading rvmfp().
    v << load{rvmtl()[rds::kVmspOff], rvmsp()};

    auto const sf = v.makeReg();
    v << testb{should_continue, should_continue, sf};

    unlikelyIfThen(v, vc, CC_Z, sf, [&] (Vout& v) {
      // If false was returned, we should skip the callee.  The interpreter
      // will have popped the pre-live ActRec already, so we can just return to
      // the caller after syncing the return regs.
      loadReturnRegs(v);
      v << stubret{};
    });
    v << load{rvmtl()[rds::kVmfpOff], rvmfp()};

    // If true was returned, we're calling the callee, so undo the stublogue{}
    // and convert to a phplogue{}.
    v << stubtophp{rvmfp()};

    auto const callee = v.makeReg();
    auto const body = v.makeReg();

    v << load{rvmfp()[AROFF(m_func)], callee};
    emitLdLowPtr(v, callee[Func::funcBodyOff()], body, sizeof(LowPtr<uint8_t>));

    // We jmp directly to the func body---this keeps the return stack buffer
    // balanced between the call to this stub and the ret from the callee.
    v << jmpr{body};
  });

  meta.process(nullptr);
  return ret;
}

///////////////////////////////////////////////////////////////////////////////

struct ResumeHelperEntryPoints {
  TCA resumeHelperRet;
  TCA resumeHelper;
  TCA handleResume;
  TCA reenterTC;
};

ResumeHelperEntryPoints emitResumeHelpers(CodeBlock& cb, DataBlock& data) {
  ResumeHelperEntryPoints rh;

  rh.resumeHelperRet = vwrap(cb, data, [] (Vout& v) {
    v << phplogue{rvmfp()};
  });
  rh.resumeHelper = vwrap(cb, data, [] (Vout& v) {
    v << ldimmb{0, rarg(0)};
  });

  rh.handleResume = vwrap(cb, data, [] (Vout& v) {
    v << load{rvmtl()[rds::kVmfpOff], rvmfp()};

    auto const handler = reinterpret_cast<TCA>(svcreq::handleResume);
    v << call{handler, arg_regs(2)};
  });

  rh.reenterTC = vwrap(cb, data, [] (Vout& v) {
    // Save the return of handleResume(), then sync regs.
    auto const target = v.makeReg();
    v << copy{rret(), target};

    loadVMRegs(v);
    loadReturnRegs(v);  // spurious load if we're not returning

    v << jmpr{target};
  });

  return rh;
}

TCA emitResumeInterpHelpers(CodeBlock& cb, DataBlock& data, UniqueStubs& us,
                            ResumeHelperEntryPoints& rh) {
  alignJmpTarget(cb);

  rh = emitResumeHelpers(cb, data);

  us.resumeHelperRet = rh.resumeHelperRet;
  us.resumeHelper = rh.resumeHelper;

  us.interpHelper = vwrap(cb, data, [] (Vout& v) {
    v << store{rarg(0), rvmtl()[rds::kVmpcOff]};
  });
  us.interpHelperSyncedPC = vwrap(cb, data, [&] (Vout& v) {
    storeVMRegs(v);
    v << ldimmb{1, rarg(0)};
    v << jmpi{rh.handleResume, RegSet(rarg(0))};
  });

  us.fcallAwaitSuspendHelper = vwrap(cb, data, [&] (Vout& v) {
    v << load{rvmtl()[rds::kVmfpOff], rvmfp()};

    auto const handler = reinterpret_cast<TCA>(svcreq::handleFCallAwaitSuspend);
    v << call{handler, arg_regs(2)};
    v << jmpi{rh.reenterTC, RegSet()};
  });

  return us.resumeHelperRet;
}

TCA emitInterpOneCFHelper(CodeBlock& cb, DataBlock& data, Op op,
                          const ResumeHelperEntryPoints& rh) {
  alignJmpTarget(cb);

  return vwrap(cb, data, [&] (Vout& v) {
    v << copy2{rvmfp(), rvmsp(), rarg(0), rarg(1)};
    // rarg(2) is set at the stub callsite.

    auto const handler = reinterpret_cast<TCA>(
      interpOneEntryPoints[static_cast<size_t>(op)]
    );
    v << call{handler, arg_regs(3)};

    auto const sf = v.makeReg();
    auto const next = v.makeBlock();

    v << testq{rret(), rret(), sf};
    v << jcci{CC_NZ, sf, next, rh.reenterTC};
    v = next;
    v << jmpi{rh.resumeHelper};
  });
}

void emitInterpOneCFHelpers(CodeBlock& cb, DataBlock& data, UniqueStubs& us,
                            const ResumeHelperEntryPoints& rh,
                            const CodeCache& code, Debug::DebugInfo& dbg) {
  alignJmpTarget(cb);

  auto const emit = [&] (Op op, const char* name) {
    auto const stub = emitInterpOneCFHelper(cb, data, op, rh);
    us.interpOneCFHelpers[op] = stub;
    us.add(name, stub, code, dbg);
  };

#define O(name, imm, in, out, flags)          \
  if (((flags) & CF) || ((flags) & TF)) {     \
    emit(Op::name, "interpOneCFHelper"#name); \
  }
  OPCODES
#undef O

  // Exit is a very special snowflake.  Because it can appear in PHP
  // expressions, the emitter pretends that it pushed a value on the eval stack
  // (and iopExit actually does push Null right before throwing).  Marking it
  // as TF would mess up any bytecodes that want to consume its output value,
  // so we can't do that.  But we also don't want to extend regions past it, so
  // the JIT treats it as terminal and uses InterpOneCF to execute it.
  emit(Op::Exit, "interpOneCFHelperExit");
}

///////////////////////////////////////////////////////////////////////////////

TCA emitDecRefGeneric(CodeBlock& cb, DataBlock& data) {
  CGMeta meta;

  auto const start = vwrap(cb, data, meta, [] (Vout& v) {
    v << stublogue{};

    auto const rdata = rarg(0);
    auto const rtype = rarg(1);

    auto const destroy = [&] (Vout& v) {
      // decRefGeneric is called via callfaststub, whose ABI claims that all
      // registers are preserved.  This is true in the fast path, but in the
      // slow path we need to manually save caller-saved registers.
      auto const callerSaved = abi().gpUnreserved - abi().calleeSaved;
      PhysRegSaver prs{v, callerSaved};

      // As a consequence of being called via callfaststub, we can't safely use
      // any Vregs here except for status flags registers, at least not with
      // the default vwrap() ABI.  Just use the argument registers instead.
      assertx(callerSaved.contains(rdata));
      assertx(callerSaved.contains(rtype));

      auto const dtor = lookupDestructor(v, rtype);
      v << callm{dtor, arg_regs(1)};

      // The stub frame's saved RIP is at %rsp[8] before we saved the
      // caller-saved registers.
      v << syncpoint{makeIndirectFixup(prs.dwordsPushed())};
    };

    emitDecRefWork(v, v, rdata, destroy, false);

    v << stubret{};
  });

  meta.process(nullptr);
  return start;
}

///////////////////////////////////////////////////////////////////////////////

TCA emitEnterTCExit(CodeBlock& cb, DataBlock& data, UniqueStubs& us) {
  return vwrap(cb, data, [&] (Vout& v) {
    // Eagerly save VM regs and realign the native stack.
    storeVMRegs(v);

    // Realign the native stack.
    switch (arch()) {
      case Arch::X64:
      case Arch::PPC64:
        v << lea{rsp()[8], rsp()};
        break;
      case Arch::ARM:
        break;
    }

    // Store the return value on the top of the eval stack.  Whenever we get to
    // enterTCExit, we're semantically executing some PHP construct that sends
    // a return value out of a function (either a RetC, or a Yield, or an Await
    // that's suspending, etc), and moreover, we must be executing the return
    // that leaves this level of VM reentry (i.e. the only way we get here is
    // by coming from the callToExit stub).
    //
    // Either way, we have a live PHP return value in the return registers,
    // which we need to put on the top of the evaluation stack.
    storeReturnRegs(v);

    // Perform a native return.

    // On PPC64, as there is no new frame created when entering the VM, the FP
    // must not be saved.
    v << stubret{RegSet(), arch() != Arch::PPC64};
  });
}

TCA emitEnterTCHelper(CodeBlock& cb, DataBlock& data, UniqueStubs& us) {
  alignJmpTarget(cb);

  auto const sp       = rarg(0);
  auto const fp       = rarg(1);
  auto const start    = rarg(2);
  auto const firstAR  = rarg(3);
#if defined(__CYGWIN__) || defined(__MINGW__) || defined(_MSC_VER)
  auto const tl       = reg::r10;
  auto const calleeAR = reg::r11;
#else
  auto const tl       = rarg(4);
  auto const calleeAR = rarg(5);
#endif

  return vwrap2(cb, cb, data, [&] (Vout& v, Vout& vc) {
    // Architecture-specific setup for entering the TC.
    v << inittc{};

    // Native func prologue.
<<<<<<< HEAD
    v << stublogue{true};
=======
    v << stublogue{arch() != Arch::PPC64};
>>>>>>> 7b3df6db

#if defined(__CYGWIN__) || defined(__MINGW__) || defined(_MSC_VER)
    // Windows hates argument registers.
    v << load{rsp()[0x28], reg::r10};
    v << load{rsp()[0x30], reg::r11};
#endif

    // Set up linkage with the top VM frame in this nesting.
    v << store{rsp(), firstAR[AROFF(m_sfp)]};

    // Set up the VM registers.
    v << copy{fp, rvmfp()};
    v << copy{sp, rvmsp()};
    v << copy{tl, rvmtl()};

    // Unalign the native stack.
    switch (arch()) {
      case Arch::X64:
      case Arch::PPC64:
        v << lea{rsp()[-8], rsp()};
        break;
      case Arch::ARM:
        break;
    }

    // Check if `calleeAR' was set.
    auto const sf = v.makeReg();
    v << testq{calleeAR, calleeAR, sf};

    // We mark this block as unlikely in order to coax the emitter into
    // ordering this block last.  This is an important optimization for x64;
    // without it, both the jcc for the branch and the jmp for the resumetc{}
    // will end up in the same 16-byte extent of code, which messes up the
    // branch predictor.
    unlikelyIfThen(v, vc, CC_Z, sf, [&] (Vout& v) {
      // No callee means we're resuming in the middle of a TC function.
      v << resumetc{start, us.enterTCExit, vm_regs_with_sp()};
    });

    // We have a callee; set rvmfp() and call it.
    v << copy{calleeAR, rvmfp()};
    v << calltc{start, rvmfp(), us.enterTCExit, vm_regs_with_sp()};
  });
}

TCA emitHandleSRHelper(CodeBlock& cb, DataBlock& data) {
  alignJmpTarget(cb);

  return vwrap(cb, data, [] (Vout& v) {
    storeVMRegs(v);

    // Pack the service request args into a svcreq::ReqInfo on the stack.
    switch (arch()) {
      case Arch::X64:
      case Arch::PPC64:
        for (auto i = svcreq::kMaxArgs; i-- > 0; ) {
          v << push{r_svcreq_arg(i)};
        }
        v << push{r_svcreq_stub()};
        v << push{r_svcreq_req()};
        break;
      case Arch::ARM:
        assertx(!(svcreq::kMaxArgs & 1));
        for (auto i = svcreq::kMaxArgs - 1; i > 0; i -= 2) {
          v << pushp{r_svcreq_arg(i - 1), r_svcreq_arg(i)};
        }
        v << pushp{r_svcreq_req(), r_svcreq_stub()};
        break;
    }

    // Call mcg->handleServiceRequest(rsp()).
    auto const sp = v.makeReg();
    v << copy{rsp(), sp};

    auto const ret = v.makeReg();

    v << vcall{
      CallSpec::direct(svcreq::handleServiceRequest),
      v.makeVcallArgs({{sp}}),
      v.makeTuple({ret}),
      Fixup{},
      DestType::SSA
    };

    // Pop the ReqInfo off the stack.
    auto const reqinfo_sz = static_cast<int>(sizeof(svcreq::ReqInfo));
    v << lea{rsp()[reqinfo_sz], rsp()};

    // rvmtl() was preserved by the callee, but rvmsp() and rvmfp() might've
    // changed if we interpreted anything.  Reload them.  Also load the return
    // regs; if we're not returning, it's a spurious load.
    loadVMRegs(v);
    loadReturnRegs(v);

    v << jmpr{ret};
  });
}

///////////////////////////////////////////////////////////////////////////////

TCA emitEndCatchHelper(CodeBlock& cb, DataBlock& data, UniqueStubs& us) {
  auto const udrspo = rvmtl()[unwinderDebuggerReturnSPOff()];

  auto const debuggerReturn = vwrap(cb, data, [&] (Vout& v) {
    v << load{udrspo, rvmsp()};
    v << storeqi{0, udrspo};
  });
  svcreq::emit_persistent(cb, data, folly::none, REQ_POST_DEBUGGER_RET);

  CGMeta meta;

  auto const resumeCPPUnwind = vwrap(cb, data, meta, [&] (Vout& v) {
    static_assert(sizeof(tl_regState) == 8,
                  "The following store must match the size of tl_regState.");
    auto const regstate = emitTLSAddr(v, tls_datum(tl_regState));
    v << storeqi{static_cast<int32_t>(VMRegState::CLEAN), regstate};

    v << load{rvmtl()[unwinderExnOff()], rarg(0)};
    v << call{TCA(_Unwind_Resume), arg_regs(1), &us.endCatchHelperPast};
    v << ud2{};
  });
  meta.process(nullptr);

  alignJmpTarget(cb);

  return vwrap(cb, data, [&] (Vout& v) {
    auto const done1 = v.makeBlock();
    auto const sf1 = v.makeReg();

    v << cmpqim{0, udrspo, sf1};
    v << jcci{CC_NE, sf1, done1, debuggerReturn};
    v = done1;

    // Normal end catch situation: call back to tc_unwind_resume, which returns
    // the catch trace (or null) in the first return register, and the new vmfp
    // in the second.
    v << copy{rvmfp(), rarg(0)};
    v << call{TCA(tc_unwind_resume), arg_regs(1)};
    v << copy{rret(1), rvmfp()};

    auto const done2 = v.makeBlock();
    auto const sf2 = v.makeReg();

    v << testq{rret(0), rret(0), sf2};
    v << jcci{CC_Z, sf2, done2, resumeCPPUnwind};
    v = done2;

    v << jmpr{rret(0)};
  });
}

TCA emitThrowSwitchMode(CodeBlock& cb, DataBlock& data) {
  alignJmpTarget(cb);

  return vwrap(cb, data, [] (Vout& v) {
    v << call{TCA(throwSwitchMode)};
    v << ud2{};
  });
}

///////////////////////////////////////////////////////////////////////////////

}

void UniqueStubs::emitAll(CodeCache& code, Debug::DebugInfo& dbg) {
  auto view = code.view();
  auto& main = view.main();
  auto& cold = view.cold();
  auto& frozen = view.frozen();
  auto& hotBlock = code.view(TransKind::Optimize).main();
  auto& data = view.data();

  auto const hot = [&]() -> CodeBlock& {
    return hotBlock.available() > 512 ? hotBlock : main;
  };

#define ADD(name, stub) name = add(#name, (stub), code, dbg)
  ADD(enterTCExit,   emitEnterTCExit(main, data, *this));
  enterTCHelper =
    decltype(enterTCHelper)(add("enterTCHelper",
                                emitEnterTCHelper(main, data, *this),
                                code,
                                dbg));

  // These guys are required by a number of other stubs.
  ADD(handleSRHelper, emitHandleSRHelper(cold, data));
  ADD(endCatchHelper, emitEndCatchHelper(frozen, data, *this));

  ADD(funcPrologueRedispatch, emitFuncPrologueRedispatch(hot(), data));
  ADD(fcallHelperThunk,       emitFCallHelperThunk(cold, frozen, data));
  ADD(funcBodyHelperThunk,    emitFuncBodyHelperThunk(cold, data));
  ADD(functionEnterHelper, emitFunctionEnterHelper(cold, frozen, data, *this));
  ADD(functionSurprisedOrStackOverflow,
      emitFunctionSurprisedOrStackOverflow(cold, frozen, data, *this));

  ADD(retHelper,                  emitInterpRet(cold, data));
  ADD(genRetHelper,               emitInterpGenRet<false>(cold, data));
  ADD(asyncGenRetHelper,          emitInterpGenRet<true>(cold, data));
  ADD(retInlHelper,               emitInterpRet(cold, data));
  ADD(debuggerRetHelper,          emitDebuggerInterpRet(cold, data));
  ADD(debuggerGenRetHelper,       emitDebuggerInterpGenRet<false>(cold, data));
  ADD(debuggerAsyncGenRetHelper,  emitDebuggerInterpGenRet<true>(cold, data));

  TCA inner_stub;
  ADD(asyncSwitchCtrl,  emitAsyncSwitchCtrl(main, data, &inner_stub));
  ADD(asyncRetCtrl,     emitAsyncRetCtrl(hot(), data, inner_stub));

  ADD(bindCallStub,           emitBindCallStub<false>(cold, data));
  ADD(immutableBindCallStub,  emitBindCallStub<true>(cold, data));
  ADD(fcallArrayHelper,       emitFCallArrayHelper(hot(), frozen, data, *this));

  ADD(decRefGeneric,  emitDecRefGeneric(cold, data));

  ADD(callToExit,         emitCallToExit(main, data, *this));
  ADD(throwSwitchMode,    emitThrowSwitchMode(frozen, data));

#undef ADD

  add("freeLocalsHelpers",
      emitFreeLocalsHelpers(hot(), data, *this), code, dbg);

  ResumeHelperEntryPoints rh;
  add("resumeInterpHelpers",
      emitResumeInterpHelpers(main, data, *this, rh),
      code, dbg);
  emitInterpOneCFHelpers(cold, data, *this, rh, code, dbg);
}

///////////////////////////////////////////////////////////////////////////////

TCA UniqueStubs::add(const char* name, TCA start,
                     const CodeCache& code, Debug::DebugInfo& dbg) {
  auto& cb = code.blockFor(start);
  auto const end = cb.frontier();

  FTRACE(1, "unique stub: {} @ {} -- {:4} bytes: {}\n",
         cb.name(),
         static_cast<void*>(start),
         static_cast<size_t>(end - start),
         name);

  ONTRACE(2,
          [&]{
            std::ostringstream os;
            disasmRange(os, start, end);
            FTRACE(2, "{}\n", os.str());
          }()
         );

  if (!RuntimeOption::EvalJitNoGdb) {
    dbg.recordStub(Debug::TCRange(start, end, &cb == &code.cold()),
                   folly::sformat("HHVM::{}", name));
  }
  if (RuntimeOption::EvalJitUseVtuneAPI) {
    reportHelperToVtune(folly::sformat("HHVM::{}", name).c_str(),
                        start,
                        end);
  }
  if (RuntimeOption::EvalPerfPidMap) {
    dbg.recordPerfMap(Debug::TCRange(start, end, &cb == &code.cold()),
                      SrcKey{},
                      nullptr,
                      false,
                      false,
                      folly::sformat("HHVM::{}", name));
  }

  auto const newStub = StubRange{name, start, end};
  auto lower = std::lower_bound(m_ranges.begin(), m_ranges.end(), newStub);

  // We assume ranges are non-overlapping.
  assertx(lower == m_ranges.end() || newStub.end <= lower->start);
  assertx(lower == m_ranges.begin() || (lower - 1)->end <= newStub.start);
  m_ranges.insert(lower, newStub);
  return start;
}

std::string UniqueStubs::describe(TCA address) const {
  auto raw = [address] { return folly::sformat("{}", address); };
  if (m_ranges.empty()) return raw();

  auto const dummy = StubRange{"", address, nullptr};
  auto lower = std::upper_bound(m_ranges.begin(), m_ranges.end(), dummy);
  if (lower == m_ranges.begin()) return raw();

  --lower;
  if (lower->contains(address)) {
    return folly::sformat("{}+{:#x}", lower->name, address - lower->start);
  }
  return raw();
}

///////////////////////////////////////////////////////////////////////////////

RegSet interp_one_cf_regs() {
  return vm_regs_with_sp() | rarg(2);
}

void emitInterpReq(Vout& v, SrcKey sk, FPInvOffset spOff) {
  if (!sk.resumed()) {
    v << lea{rvmfp()[-cellsToBytes(spOff.offset)], rvmsp()};
  }
  v << copy{v.cns(sk.pc()), rarg(0)};
  v << jmpi{tc::ustubs().interpHelper, arg_regs(1)};
}

///////////////////////////////////////////////////////////////////////////////

void enterTCImpl(TCA start, ActRec* stashedAR) {
  // We have to force C++ to spill anything that might be in a callee-saved
  // register (aside from rvmfp()), since enterTCHelper does not save them.
  CALLEE_SAVED_BARRIER();
  auto& regs = vmRegsUnsafe();
  tc::ustubs().enterTCHelper(regs.stack.top(), regs.fp, start,
                              vmFirstAR(), rds::tl_base, stashedAR);
  CALLEE_SAVED_BARRIER();
}

///////////////////////////////////////////////////////////////////////////////

}}<|MERGE_RESOLUTION|>--- conflicted
+++ resolved
@@ -1115,13 +1115,9 @@
     v << inittc{};
 
     // Native func prologue.
-<<<<<<< HEAD
-    v << stublogue{true};
-=======
     v << stublogue{arch() != Arch::PPC64};
->>>>>>> 7b3df6db
-
-#if defined(__CYGWIN__) || defined(__MINGW__) || defined(_MSC_VER)
+
+#if defined(CYGWIN__) || defined(__MINGW__) || defined(_MSC_VER)
     // Windows hates argument registers.
     v << load{rsp()[0x28], reg::r10};
     v << load{rsp()[0x30], reg::r11};
