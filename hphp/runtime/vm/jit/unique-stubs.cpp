/*
   +----------------------------------------------------------------------+
   | HipHop for PHP                                                       |
   +----------------------------------------------------------------------+
   | Copyright (c) 2010-2016 Facebook, Inc. (http://www.facebook.com)     |
   +----------------------------------------------------------------------+
   | This source file is subject to version 3.01 of the PHP license,      |
   | that is bundled with this package in the file LICENSE, and is        |
   | available through the world-wide-web at the following url:           |
   | http://www.php.net/license/3_01.txt                                  |
   | If you did not receive a copy of the PHP license and are unable to   |
   | obtain it through the world-wide-web, please send a note to          |
   | license@php.net so we can mail you a copy immediately.               |
   +----------------------------------------------------------------------+
*/

#include "hphp/runtime/vm/jit/unique-stubs.h"

#include "hphp/runtime/base/arch.h"
#include "hphp/runtime/base/datatype.h"
#include "hphp/runtime/base/rds-header.h"
#include "hphp/runtime/base/runtime-option.h"
#include "hphp/runtime/base/tv-helpers.h"
#include "hphp/runtime/vm/bytecode.h"
#include "hphp/runtime/vm/debug/debug.h"
#include "hphp/runtime/vm/hhbc.h"
#include "hphp/runtime/vm/srckey.h"
#include "hphp/runtime/vm/vm-regs.h"

#include "hphp/runtime/vm/jit/types.h"
#include "hphp/runtime/vm/jit/abi.h"
#include "hphp/runtime/vm/jit/align.h"
#include "hphp/runtime/vm/jit/code-cache.h"
#include "hphp/runtime/vm/jit/code-gen-cf.h"
#include "hphp/runtime/vm/jit/code-gen-helpers.h"
#include "hphp/runtime/vm/jit/fixup.h"
#include "hphp/runtime/vm/jit/mc-generator.h"
#include "hphp/runtime/vm/jit/phys-reg.h"
#include "hphp/runtime/vm/jit/phys-reg-saver.h"
#include "hphp/runtime/vm/jit/service-requests.h"
#include "hphp/runtime/vm/jit/smashable-instr.h"
#include "hphp/runtime/vm/jit/stack-offsets.h"
#include "hphp/runtime/vm/jit/stack-overflow.h"
#include "hphp/runtime/vm/jit/translator-inline.h"
#include "hphp/runtime/vm/jit/unique-stubs-arm.h"
#include "hphp/runtime/vm/jit/unique-stubs-x64.h"
#include "hphp/runtime/vm/jit/unique-stubs-ppc64.h"
#include "hphp/runtime/vm/jit/unwind-itanium.h"
#include "hphp/runtime/vm/jit/vasm-gen.h"
#include "hphp/runtime/vm/jit/vasm-instr.h"
#include "hphp/runtime/vm/jit/vasm-reg.h"

#include "hphp/runtime/ext/asio/asio-blockable.h"
#include "hphp/runtime/ext/asio/ext_async-function-wait-handle.h"
#include "hphp/runtime/ext/asio/ext_async-generator.h"
#include "hphp/runtime/ext/asio/ext_wait-handle.h"
#include "hphp/runtime/ext/generator/ext_generator.h"

#include "hphp/util/abi-cxx.h"
#include "hphp/util/asm-x64.h"
#include "hphp/util/data-block.h"
#include "hphp/util/disasm.h"
#include "hphp/util/trace.h"

#include <folly/Format.h>

#include <algorithm>

namespace HPHP { namespace jit {

///////////////////////////////////////////////////////////////////////////////

TRACE_SET_MOD(ustubs);

///////////////////////////////////////////////////////////////////////////////

namespace {

///////////////////////////////////////////////////////////////////////////////

void alignJmpTarget(CodeBlock& cb) {
  align(cb, nullptr, Alignment::JmpTarget, AlignContext::Dead);
}

void assertNativeStackAligned(Vout& v) {
  if (RuntimeOption::EvalHHIRGenerateAsserts) {
    v << call{TCA(assert_native_stack_aligned)};
  }
}

void loadVMRegs(Vout& v) {
  v << load{rvmtl()[rds::kVmfpOff], rvmfp()};
  v << load{rvmtl()[rds::kVmspOff], rvmsp()};
}

void storeVMRegs(Vout& v) {
  v << store{rvmfp(), rvmtl()[rds::kVmfpOff]};
  v << store{rvmsp(), rvmtl()[rds::kVmspOff]};
}

void loadMCG(Vout& v, Vreg d) {
  // TODO(#8060678): Why does this need to be RIP-relative?
  auto const imcg = reinterpret_cast<uintptr_t>(&mcg);
  v << loadqp{reg::rip[imcg], d};
}

/*
 * Convenience wrapper around a simple vcall to `helper', with a single `arg'
 * and a return value in `d'.
 */
template<class F>
Vinstr simplecall(Vout& v, F helper, Vreg arg, Vreg d) {
  return vcall{
    CallSpec::direct(helper),
    v.makeVcallArgs({{arg}}),
    v.makeTuple({d}),
    Fixup{},
    DestType::SSA
  };
}

///////////////////////////////////////////////////////////////////////////////

TCA emitFunctionEnterHelper(CodeBlock& cb, UniqueStubs& us) {
  switch (arch()) {
    case Arch::X64:
      return x64::emitFunctionEnterHelper(cb, us);
    case Arch::PPC64:
      return ppc64::emitFunctionEnterHelper(cb, us);
    default:
      not_implemented();
      break;
  }
}

TCA emitFreeLocalsHelpers(CodeBlock& cb, UniqueStubs& us) {
  switch (arch()) {
    case Arch::X64:
      return x64::emitFreeLocalsHelpers(cb, us);
    case Arch::PPC64:
      return ppc64::emitFreeLocalsHelpers(cb, us);
    default:
      not_implemented();
      break;
  }
}

<<<<<<< HEAD
TCA emitCallToExit(CodeBlock& cb) {
  switch (arch()) {
    case Arch::X64:
      return x64::emitCallToExit(cb);
    case Arch::PPC64:
      return ppc64::emitCallToExit(cb);
    default:
      not_implemented();
      break;
  }
=======
TCA emitCallToExit(CodeBlock& cb, const UniqueStubs& us) {
  if (arch() != Arch::X64) not_implemented();
  return x64::emitCallToExit(cb, us);
>>>>>>> 8b6c9f4a
}

TCA emitEndCatchHelper(CodeBlock& cb, UniqueStubs& us) {
  switch (arch()) {
    case Arch::X64:
      return x64::emitEndCatchHelper(cb, us);
    case Arch::PPC64:
      return ppc64::emitEndCatchHelper(cb, us);
    default:
      not_implemented();
      break;
  }
}

///////////////////////////////////////////////////////////////////////////////

TCA fcallHelper(ActRec* ar) {
  assert_native_stack_aligned();
  assertx(!ar->resumed());

  if (LIKELY(!RuntimeOption::EvalFailJitPrologs)) {
    auto const tca = mcg->getFuncPrologue(
      const_cast<Func*>(ar->func()),
      ar->numArgs(),
      ar
    );
    if (tca) return tca;
  }

  // Check for stack overflow in the same place func prologues make their
  // StackCheck::Early check (see irgen-func-prologue.cpp).  This handler also
  // cleans and syncs vmRegs for us.
  if (checkCalleeStackOverflow(ar)) handleStackOverflow(ar);

  try {
    VMRegAnchor _(ar);
    if (doFCall(ar, vmpc())) {
      return mcg->ustubs().resumeHelperRet;
    }
    // We've been asked to skip the function body (fb_intercept).  The vmregs
    // have already been fixed; indicate this with a nullptr return.
    return nullptr;
  } catch (...) {
    // The VMRegAnchor above took care of us, but we need to tell the unwinder
    // (since ~VMRegAnchor() will have reset tl_regState).
    tl_regState = VMRegState::CLEAN;
    throw;
  }
}

void syncFuncBodyVMRegs(ActRec* fp, void* sp) {
  auto& regs = vmRegsUnsafe();
  regs.fp = fp;
  regs.stack.top() = (Cell*)sp;

  auto const nargs = fp->numArgs();
  auto const nparams = fp->func()->numNonVariadicParams();
  auto const& paramInfo = fp->func()->params();

  auto firstDVI = InvalidAbsoluteOffset;

  for (auto i = nargs; i < nparams; ++i) {
    auto const dvi = paramInfo[i].funcletOff;
    if (dvi != InvalidAbsoluteOffset) {
      firstDVI = dvi;
      break;
    }
  }
  if (firstDVI != InvalidAbsoluteOffset) {
    regs.pc = fp->m_func->unit()->entry() + firstDVI;
  } else {
    regs.pc = fp->m_func->getEntry();
  }
}

TCA funcBodyHelper(ActRec* fp) {
  assert_native_stack_aligned();
  void* const sp = reinterpret_cast<Cell*>(fp) - fp->func()->numSlotsInFrame();
  syncFuncBodyVMRegs(fp, sp);
  tl_regState = VMRegState::CLEAN;

  auto const func = const_cast<Func*>(fp->m_func);
  auto tca = mcg->getFuncBody(func);
  if (!tca) {
    tca = mcg->ustubs().resumeHelper;
  }

  tl_regState = VMRegState::DIRTY;
  return tca;
}

///////////////////////////////////////////////////////////////////////////////

TCA emitFuncPrologueRedispatch(CodeBlock& cb) {
  alignJmpTarget(cb);

  return vwrap(cb, [] (Vout& v) {
    auto const func = v.makeReg();
    v << load{rvmfp()[AROFF(m_func)], func};

    auto const argc = v.makeReg();
    auto const naaf = v.makeReg();
    v << loadl{rvmfp()[AROFF(m_numArgsAndFlags)], naaf};
    v << andli{ActRec::kNumArgsMask, naaf, argc, v.makeReg()};

    auto const nparams = v.makeReg();
    auto const pcounts = v.makeReg();
    v << loadl{func[Func::paramCountsOff()], pcounts};
    v << shrli{0x1, pcounts, nparams, v.makeReg()};

    auto const sf = v.makeReg();
    v << cmpl{argc, nparams, sf};

    auto const pTabOff = safe_cast<int32_t>(Func::prologueTableOff());
    auto const ptrSize = safe_cast<int32_t>(sizeof(LowPtr<uint8_t>));

    // If we passed more args than declared, we might need to dispatch to the
    // "too many arguments" prologue.
    ifThen(v, CC_L, sf, [&] (Vout& v) {
      auto const sf = v.makeReg();

      // If we passed fewer than kNumFixedPrologues, argc is still a valid
      // index into the prologue table.
      v << cmpli{kNumFixedPrologues, argc, sf};

      ifThen(v, CC_NL, sf, [&] (Vout& v) {
        auto const dest = v.makeReg();

        auto const nargs = v.makeReg();
        v << movzlq{nparams, nargs};

        // Too many gosh-darned arguments passed.  Go to the (nparams + 1)-th
        // prologue, which is always the "too many args" entry point.
        emitLdLowPtr(v, func[nargs * ptrSize + (pTabOff + ptrSize)],
                     dest, sizeof(LowPtr<uint8_t>));
        v << jmpr{dest};
      });
    });

    auto const nargs = v.makeReg();
    v << movzlq{argc, nargs};

    auto const dest = v.makeReg();
    emitLdLowPtr(v, func[nargs * ptrSize + pTabOff],
                 dest, sizeof(LowPtr<uint8_t>));
    v << jmpr{dest};
  });
}

TCA emitFCallHelperThunk(CodeBlock& cb) {
  alignJmpTarget(cb);

  return vwrap2(cb, [] (Vout& v, Vout& vcold) {
    v << phplogue{rvmfp()};

    // fcallHelper asserts native stack alignment for us.
    TCA (*helper)(ActRec*) = &fcallHelper;
    auto const dest = v.makeReg();
    v << simplecall(v, helper, rvmfp(), dest);

    // Clobber rvmsp in debug builds.
    if (debug) v << copy{v.cns(0x1), rvmsp()};

    auto const sf = v.makeReg();
    v << testq{dest, dest, sf};

    unlikelyIfThen(v, vcold, CC_Z, sf, [&] (Vout& v) {
      // A nullptr dest means the callee was intercepted and should be skipped.
      // Make a copy of the current rvmfp(), which belongs to the callee,
      // before syncing VM regs.
      auto const callee_fp = v.makeReg();
      v << copy{rvmfp(), callee_fp};
      loadVMRegs(v);

      // Do a PHP return to the caller---i.e., relative to the callee's frame.
      // Note that if intercept skips the callee, it tears down its frame but
      // guarantees that m_savedRip remains valid, so this is safe (and is the
      // only way to get the return address).
      //
      // TODO(#8908075): We've been fishing the m_savedRip out of the callee's
      // logically-trashed frame for a while now, but we really ought to
      // respect that the frame is freed and not touch it.
      v << phpret{callee_fp, rvmfp(), php_return_regs(), true};
    });

    // Jump to the func prologue.
    v << tailcallphp{dest, rvmfp(), php_call_regs()};
  });
}

TCA emitFuncBodyHelperThunk(CodeBlock& cb) {
  alignJmpTarget(cb);

  return vwrap(cb, [] (Vout& v) {
    TCA (*helper)(ActRec*) = &funcBodyHelper;
    auto const dest = v.makeReg();
    v << simplecall(v, helper, rvmfp(), dest);
    v << jmpr{dest};
  });
}

TCA emitFunctionSurprisedOrStackOverflow(CodeBlock& cb,
                                         const UniqueStubs& us) {
  alignJmpTarget(cb);

  return vwrap(cb, [&] (Vout& v) {
    v << stublogue{};
    v << vcall{CallSpec::direct(handlePossibleStackOverflow),
               v.makeVcallArgs({{rvmfp()}}), v.makeTuple({})};
    v << tailcallstub{us.functionEnterHelper};
  });
}

///////////////////////////////////////////////////////////////////////////////

template<bool async>
void loadGenFrame(Vout& v, Vreg d) {
  auto const arOff = BaseGenerator::arOff() -
    (async ? AsyncGenerator::objectOff() : Generator::objectOff());

  auto const gen = v.makeReg();

  // We have to get the Generator object from the current frame's $this, then
  // load the embedded frame.
  v << load{rvmfp()[AROFF(m_this)], gen};
  v << lea{gen[arOff], d};
}

void debuggerRetImpl(Vout& v, Vreg ar) {
  auto const soff = v.makeReg();

  v << loadl{ar[AROFF(m_soff)], soff};
  v << storel{soff, rvmtl()[unwinderDebuggerReturnOffOff()]};
  v << store{rvmsp(), rvmtl()[unwinderDebuggerReturnSPOff()]};

  auto const ret = v.makeReg();
  v << simplecall(v, unstashDebuggerCatch, ar, ret);

  v << jmpr{ret};
}

TCA emitInterpRet(CodeBlock& cb) {
  alignJmpTarget(cb);

  auto const start = vwrap(cb, [] (Vout& v) {
    assertNativeStackAligned(v);
    v << lea{rvmsp()[-AROFF(m_r)], r_svcreq_arg(0)};
    v << copy{rvmfp(), r_svcreq_arg(1)};
  });
  svcreq::emit_persistent(cb, folly::none, REQ_POST_INTERP_RET);
  return start;
}

template<bool async>
TCA emitInterpGenRet(CodeBlock& cb) {
  alignJmpTarget(cb);

  auto const start = vwrap(cb, [] (Vout& v) {
    assertNativeStackAligned(v);
    loadGenFrame<async>(v, r_svcreq_arg(0));
    v << copy{rvmfp(), r_svcreq_arg(1)};
  });
  svcreq::emit_persistent(cb, folly::none, REQ_POST_INTERP_RET);
  return start;
}

TCA emitDebuggerInterpRet(CodeBlock& cb) {
  alignJmpTarget(cb);

  return vwrap(cb, [] (Vout& v) {
    assertNativeStackAligned(v);

    auto const ar = v.makeReg();
    v << lea{rvmsp()[-AROFF(m_r)], ar};
    debuggerRetImpl(v, ar);
  });
}

template<bool async>
TCA emitDebuggerInterpGenRet(CodeBlock& cb) {
  alignJmpTarget(cb);

  return vwrap(cb, [] (Vout& v) {
    assertNativeStackAligned(v);

    auto const ar = v.makeReg();
    loadGenFrame<async>(v, ar);
    debuggerRetImpl(v, ar);
  });
}

///////////////////////////////////////////////////////////////////////////////

using AFWH = c_AsyncFunctionWaitHandle;

/*
 * Convert an AsyncFunctionWaitHandle-relative offset to an offset relative to
 * either its contained ActRec or AsioBlockable.
 */
constexpr ptrdiff_t ar_rel(ptrdiff_t off) {
  return off - AFWH::arOff();
}
constexpr ptrdiff_t bl_rel(ptrdiff_t off) {
  return off - AFWH::childrenOff() - AFWH::Node::blockableOff();
}

/*
 * Store the async function's return value to the AsyncFunctionWaitHandle.
 */
void storeAFWHResult(Vout& v, PhysReg data, PhysReg type) {
  auto const resultOff = ar_rel(AFWH::resultOff());
  v << store{data, rvmfp()[resultOff + TVOFF(m_data)]};
  v << storeb{type, rvmfp()[resultOff + TVOFF(m_type)]};
}

/*
 * In a cold path, call into native code to unblock every member of an async
 * function's dependency chain, if it has any.
 */
void unblockParents(Vout& v, Vout& vcold, Vreg parent) {
  auto const sf = v.makeReg();
  v << testq{parent, parent, sf};

  unlikelyIfThen(v, vcold, CC_NZ, sf, [&] (Vout& v) {
    v << vcall{CallSpec::direct(AsioBlockableChain::Unblock),
               v.makeVcallArgs({{parent}}), v.makeTuple({})};
  });
}

TCA emitAsyncRetCtrl(CodeBlock& cb) {
  alignJmpTarget(cb);

  return vwrap2(cb, [] (Vout& v, Vout& vcold) {
    auto const data = rarg(0);
    auto const type = rarg(1);

    auto const slow_path = Vlabel(v.makeBlock());

    // Load the parent chain.
    auto const parentBl = v.makeReg();
    v << load{rvmfp()[ar_rel(AFWH::parentChainOff())], parentBl};

    // Set state to succeeded.
    v << storebi{
      c_WaitHandle::toKindState(
        c_WaitHandle::Kind::AsyncFunction,
        c_WaitHandle::STATE_SUCCEEDED
      ),
      rvmfp()[ar_rel(c_WaitHandle::stateOff())]
    };

    // Load the WaitHandle*.
    auto const wh = v.makeReg();
    v << lea{rvmfp()[Resumable::dataOff() - Resumable::arOff()], wh};

    // Check if there's any parent.
    auto const hasParent = v.makeReg();
    v << testq{parentBl, parentBl, hasParent};
    ifThen(v, CC_Z, hasParent, slow_path);

    // Check parentBl->getKind() == AFWH.
    static_assert(
      uint8_t(AsioBlockable::Kind::AsyncFunctionWaitHandleNode) == 0,
      "AFWH kind must be 0."
    );
    auto const isAFWH = v.makeReg();
    v << testbim{0x7, parentBl[AsioBlockable::bitsOff()], isAFWH};
    ifThen(v, CC_NZ, isAFWH, slow_path);

    // Check parentBl->getBWH()->getKindState() == {Async, BLOCKED}.
    auto const blockedState = AFWH::toKindState(
      c_WaitHandle::Kind::AsyncFunction,
      AFWH::STATE_BLOCKED
    );
    auto const isBlocked = v.makeReg();
    v << cmpbim{blockedState, parentBl[bl_rel(AFWH::stateOff())], isBlocked};
    ifThen(v, CC_NE, isBlocked, slow_path);

    // Check parentBl->getBWH()->resumable()->resumeAddr() != nullptr.
    auto const isNullAddr = v.makeReg();
    v << cmpqim{0, parentBl[bl_rel(AFWH::resumeAddrOff())], isNullAddr};
    ifThen(v, CC_E, isNullAddr, slow_path);

    // CheckparentBl->getContextIdx() == child->getContextIdx().
    auto const childContextIdx = v.makeReg();
    auto const parentContextIdx = v.makeReg();
    auto const inSameContext = v.makeReg();

    v << loadb{rvmfp()[ar_rel(AFWH::contextIdxOff())], childContextIdx};
    v << loadb{parentBl[bl_rel(AFWH::contextIdxOff())], parentContextIdx};
    v << cmpb{parentContextIdx, childContextIdx, inSameContext};
    ifThen(v, CC_NE, inSameContext, slow_path);

    /*
     * Fast path.
     *
     * Handle the return value, unblock any additional parents, release the
     * WaitHandle, and transfer control to the parent.
     */
    // Incref the return value.  In addition to pushing the it onto the stack,
    // we are also storing it in the AFWH object.
    emitIncRefWork(v, data, type);

    // Write the return value to the stack and the AFWH object.
    v << storeb{type, rvmsp()[TVOFF(m_type)]};
    v << store{data, rvmsp()[TVOFF(m_data)]};
    storeAFWHResult(v, data, type);

    // Load the next parent in the chain, and unblock the whole chain.
    auto const nextParent = v.makeReg();
    auto const tmp = v.makeReg();
    v << load{parentBl[AsioBlockable::bitsOff()], tmp};
    v << andqi{~0x7, tmp, nextParent, v.makeReg()};
    unblockParents(v, vcold, nextParent);

    // Set up PHP frame linkage for our parent by copying our ActRec's sfp.
    auto const sfp = v.makeReg();
    v << load{rvmfp()[AROFF(m_sfp)], sfp};
    v << store{sfp, parentBl[bl_rel(AFWH::arOff()) + AROFF(m_sfp)]};

    // Drop the reference to the current AFWH twice:
    //  - it is no longer being executed
    //  - it is no longer referenced by the parent
    //
    // The first time we don't need to check for release.  The second time, we
    // do, but we can type-specialize.
    emitDecRef(v, wh);
    emitDecRefWorkObj(v, wh);

    // Update vmfp() and vmFirstAR().
    v << lea{parentBl[bl_rel(AFWH::arOff())], rvmfp()};
    v << store{rvmfp(), rvmtl()[rds::kVmFirstAROff]};

    // setState(STATE_RUNNING)
    auto const runningState = c_WaitHandle::toKindState(
      c_WaitHandle::Kind::AsyncFunction,
      c_ResumableWaitHandle::STATE_RUNNING
    );
    v << storebi{runningState, parentBl[bl_rel(AFWH::stateOff())]};

    // Transfer control to the resume address.
    v << jmpm{rvmfp()[ar_rel(AFWH::resumeAddrOff())], php_return_regs()};

    /*
     * Slow path: unblock all parents, and return to the scheduler.
     */
    v = slow_path;

    // Store result into the AFWH object and unblock all parents.
    //
    // Storing the result into the AFWH overwrites contextIdx (they share a
    // union), so it has to be done after the checks in the fast path (but
    // before unblocking parents).
    storeAFWHResult(v, data, type);
    unblockParents(v, vcold, parentBl);

    // Load the saved frame pointer from the ActRec.
    v << load{rvmfp()[AROFF(m_sfp)], rvmfp()};

    // Decref the WaitHandle.  We only do it once here (unlike in the fast
    // path) because the scheduler drops the other reference.
    emitDecRefWorkObj(v, wh);

    // Adjust stack: on slow path, retVal is not pushed on stack yet.
    auto const sync_sp = v.makeReg();
    v << lea{rvmsp()[cellsToBytes(1)], sync_sp};
    v << syncvmsp{sync_sp};

    v << leavetc{php_return_regs()};
  });
}

///////////////////////////////////////////////////////////////////////////////

template<bool immutable>
TCA emitBindCallStub(CodeBlock& cb) {
  return vwrap(cb, [] (Vout& v) {
    v << phplogue{rvmfp()};

    auto args = VregList { v.makeReg(), v.makeReg(),
                           v.makeReg(), v.makeReg() };
    loadMCG(v, args[0]);

    // Reconstruct the address of the call from the saved RIP.
    auto const savedRIP = v.makeReg();
    auto const callLen = safe_cast<int>(smashableCallLen());
    v << load{rvmfp()[AROFF(m_savedRip)], savedRIP};
    v << subqi{callLen, savedRIP, args[1], v.makeReg()};

    v << copy{rvmfp(), args[2]};
    // Promote bool type argument size to long in order to avoid issues on
    // platforms that optimization might not ignore the higher bits of the
    // register (e.g: ppc64)
    v << movb{v.cns(immutable), args[3]};

    auto const handler = reinterpret_cast<void (*)()>(
      getMethodPtr(&MCGenerator::handleBindCall)
    );
    auto const ret = v.makeReg();

    v << vcall{
      CallSpec::direct(handler),
      v.makeVcallArgs({args}),
      v.makeTuple({ret}),
      Fixup{},
      DestType::SSA
    };

    v << tailcallphp{ret, rvmfp(), php_call_regs()};
  });
}

TCA emitFCallArrayHelper(CodeBlock& cb, UniqueStubs& us) {
  align(cb, nullptr, Alignment::CacheLine, AlignContext::Dead);

  TCA ret = vwrap(cb, [] (Vout& v) {
    v << movl{v.cns(0), rarg(2)};
  });

  us.fcallUnpackHelper = vwrap2(cb, [&] (Vout& v, Vout& vcold) {
    // We reach fcallArrayHelper in the same context as a func prologue, so
    // this should really be a phplogue{}---but we don't need the return
    // address in the ActRec until later, and in the event the callee is
    // intercepted, we must save it on the stack because the callee frame will
    // already have been popped.  So use a stublogue and "convert" it manually
    // later.
    v << stublogue{};

    storeVMRegs(v);

    auto const func = v.makeReg();
    auto const unit = v.makeReg();
    auto const bc = v.makeReg();

    // Load fp->m_func->m_unit->m_bc.
    v << load{rvmfp()[AROFF(m_func)], func};
    v << load{func[Func::unitOff()], unit};
    v << load{unit[Unit::bcOff()], bc};

    auto const pc = v.makeReg();
    auto const next = v.makeReg();

    // Convert offsets into PCs, and sync the PC.
    v << addq{bc, rarg(0), pc, v.makeReg()};
    v << store{pc, rvmtl()[rds::kVmpcOff]};
    v << addq{bc, rarg(1), next, v.makeReg()};

    auto const retAddr = v.makeReg();
    v << loadstubret{retAddr};

    bool (*helper)(PC, int32_t, void*) = &doFCallArrayTC;
    v << copyargs{
      v.makeTuple({next, rarg(2), retAddr}),
      v.makeTuple({rarg(0), rarg(1), rarg(2)})
    };
    v << call{TCA(helper), arg_regs(3), &us.fcallArrayReturn};
    v << load{rvmtl()[rds::kVmspOff], rvmsp()};

    auto const sf = v.makeReg();
    v << testb{rret(), rret(), sf};

    unlikelyIfThen(v, vcold, CC_Z, sf, [&] (Vout& v) {
      // If false was returned, we should skip the callee.  The interpreter
      // will have popped the pre-live ActRec already, so we can just return to
      // the caller.
      v << stubret{};
    });
    v << load{rvmtl()[rds::kVmfpOff], rvmfp()};

    // If true was returned, we're calling the callee, so undo the stublogue{}
    // and convert to a phplogue{}. The m_savedRip will be set during the call
    // to doFCallArrayTC.
    v << stubtophp{};

    auto const callee = v.makeReg();
    auto const body = v.makeReg();

    v << load{rvmfp()[AROFF(m_func)], callee};
    emitLdLowPtr(v, callee[Func::funcBodyOff()], body, sizeof(LowPtr<uint8_t>));

    // We jmp directly to the func body---this keeps the return stack buffer
    // balanced between the call to this stub and the ret from the callee.
    v << jmpr{body};
  });

  return ret;
}

TCA emitFCallArrayEndCatch(CodeBlock& cb, UniqueStubs& us) {
  return vwrap(cb, [&] (Vout& v) {
    // The CallArray that triggered the call to doFCallArrayTC has a catch trace
    // which needs to be run. Switch to a phplogue context to enter the catch.
    v << stubtophp{};
    loadVMRegs(v);

    always_assert(us.endCatchHelper);
    v << jmpi{us.endCatchHelper};
  });
}

///////////////////////////////////////////////////////////////////////////////

struct ResumeHelperEntryPoints {
  TCA resumeHelperRet;
  TCA resumeHelper;
  TCA handleResume;
  TCA reenterTC;
};

ResumeHelperEntryPoints emitResumeHelpers(CodeBlock& cb) {
  ResumeHelperEntryPoints rh;

  rh.resumeHelperRet = vwrap(cb, [] (Vout& v) {
    v << phplogue{rvmfp()};
  });
  rh.resumeHelper = vwrap(cb, [] (Vout& v) {
    v << ldimmb{0, rarg(1)};
  });

  rh.handleResume = vwrap(cb, [] (Vout& v) {
    v << load{rvmtl()[rds::kVmfpOff], rvmfp()};
    loadMCG(v, rarg(0));

    auto const handler = reinterpret_cast<TCA>(
      getMethodPtr(&MCGenerator::handleResume)
    );
    v << call{handler, arg_regs(2)};
  });

  rh.reenterTC = vwrap(cb, [] (Vout& v) {
    loadVMRegs(v);
    v << jmpr{rret()};
  });

  return rh;
}

TCA emitResumeInterpHelpers(CodeBlock& cb, UniqueStubs& us,
                            ResumeHelperEntryPoints& rh) {
  alignJmpTarget(cb);

  rh = emitResumeHelpers(cb);

  us.resumeHelperRet = rh.resumeHelperRet;
  us.resumeHelper = rh.resumeHelper;

  us.interpHelper = vwrap(cb, [] (Vout& v) {
    v << store{rarg(0), rvmtl()[rds::kVmpcOff]};
  });
  us.interpHelperSyncedPC = vwrap(cb, [&] (Vout& v) {
    storeVMRegs(v);
    v << ldimmb{1, rarg(1)};
    v << jmpi{rh.handleResume, RegSet(rarg(1))};
  });

  us.fcallAwaitSuspendHelper = vwrap(cb, [&] (Vout& v) {
    v << load{rvmtl()[rds::kVmfpOff], rvmfp()};
    loadMCG(v, rarg(0));

    auto const handler = reinterpret_cast<TCA>(
      getMethodPtr(&MCGenerator::handleFCallAwaitSuspend)
    );
    v << call{handler, arg_regs(2)};
    v << jmpi{rh.reenterTC, RegSet()};
  });

  return us.resumeHelperRet;
}

TCA emitInterpOneCFHelper(CodeBlock& cb, Op op,
                          const ResumeHelperEntryPoints& rh) {
  alignJmpTarget(cb);

  return vwrap(cb, [&] (Vout& v) {
    v << copy2{rvmfp(), rvmsp(), rarg(0), rarg(1)};
    // rarg(2) is set at the stub callsite.

    auto const handler = reinterpret_cast<TCA>(
      interpOneEntryPoints[static_cast<size_t>(op)]
    );
    v << call{handler, arg_regs(3)};

    auto const sf = v.makeReg();
    auto const next = v.makeBlock();

    v << testq{rret(), rret(), sf};
    v << jcci{CC_NZ, sf, next, rh.reenterTC};
    v = next;
    v << jmpi{rh.resumeHelper};
  });
}

void emitInterpOneCFHelpers(CodeBlock& cb, UniqueStubs& us,
                            const ResumeHelperEntryPoints& rh,
                            const CodeCache& code, Debug::DebugInfo& dbg) {
  alignJmpTarget(cb);

  auto const emit = [&] (Op op, const char* name) {
    auto const stub = emitInterpOneCFHelper(cb, op, rh);
    us.interpOneCFHelpers[op] = stub;
    us.add(name, stub, code, dbg);
  };

#define O(name, imm, in, out, flags)          \
  if (((flags) & CF) || ((flags) & TF)) {     \
    emit(Op::name, "interpOneCFHelper"#name); \
  }
  OPCODES
#undef O

  // Exit is a very special snowflake.  Because it can appear in PHP
  // expressions, the emitter pretends that it pushed a value on the eval stack
  // (and iopExit actually does push Null right before throwing).  Marking it
  // as TF would mess up any bytecodes that want to consume its output value,
  // so we can't do that.  But we also don't want to extend regions past it, so
  // the JIT treats it as terminal and uses InterpOneCF to execute it.
  emit(Op::Exit, "interpOneCFHelperExit");
}

///////////////////////////////////////////////////////////////////////////////

TCA emitDecRefGeneric(CodeBlock& cb) {
  CGMeta meta;

  auto const start = vwrap(cb, meta, [] (Vout& v) {
    v << stublogue{};

    auto const rdata = rarg(0);
    auto const rtype = rarg(1);

    auto const destroy = [&] (Vout& v) {
      // decRefGeneric is called via callfaststub, whose ABI claims that all
      // registers are preserved.  This is true in the fast path, but in the
      // slow path we need to manually save caller-saved registers.
      auto const callerSaved = abi().gpUnreserved - abi().calleeSaved;
      PhysRegSaver prs{v, callerSaved};

      // As a consequence of being called via callfaststub, we can't safely use
      // any Vregs here except for status flags registers, at least not with
      // the default vwrap() ABI.  Just use the argument registers instead.
      assertx(callerSaved.contains(rdata));
      assertx(callerSaved.contains(rtype));

      v << movzbq{rtype, rtype};
      v << shrli{kShiftDataTypeToDestrIndex, rtype, rtype, v.makeReg()};

      auto const dtor_table =
        safe_cast<int>(reinterpret_cast<intptr_t>(g_destructors));
      v << callm{baseless(rtype * 8 + dtor_table), arg_regs(1)};

      // The stub frame's saved RIP is at %rsp[8] before we saved the
      // caller-saved registers.
      v << syncpoint{makeIndirectFixup(prs.dwordsPushed() + 1)};
    };

    emitDecRefWork(v, v, rdata, destroy, false);
    v << stubret{};
  });

  meta.process(nullptr);
  return start;
}

///////////////////////////////////////////////////////////////////////////////

TCA emitEnterTCHelper(CodeBlock& cb, UniqueStubs& us) {
  us.enterTCExit = vwrap(cb, [&] (Vout& v) {
    // Eagerly save VM regs, realign the native stack, then perform a native
    // return.
    storeVMRegs(v);
    v << lea{rsp()[8], rsp()};
    v << stubret{RegSet(), true};
  });

  alignJmpTarget(cb);

  auto const sp       = rarg(0);
  auto const fp       = rarg(1);
  auto const start    = rarg(2);
  auto const firstAR  = rarg(3);
#if defined(__CYGWIN__) || defined(__MINGW__) || defined(_MSC_VER)
  auto const tl       = reg::r10;
  auto const calleeAR = reg::r11;
#else
  auto const tl       = rarg(4);
  auto const calleeAR = rarg(5);
#endif

  return vwrap2(cb, [&] (Vout& v, Vout& vcold) {
    // Native func prologue.
    v << stublogue{true};

#if defined(__CYGWIN__) || defined(__MINGW__) || defined(_MSC_VER)
    // Windows hates argument registers.
    v << load{rsp()[0x28], reg::r10};
    v << load{rsp()[0x30], reg::r11};
#endif

    // Set up linkage with the top VM frame in this nesting.
    v << store{rsp(), firstAR[AROFF(m_sfp)]};

    // Set up the VM registers.
    v << copy{fp, rvmfp()};
    v << copy{sp, rvmsp()};
    v << copy{tl, rvmtl()};

    // Unalign the native stack.
    v << lea{rsp()[-8], rsp()};

    // Check if `calleeAR' was set.
    auto const sf = v.makeReg();
    v << testq{calleeAR, calleeAR, sf};

    // We mark this block as unlikely in order to coax the emitter into
    // ordering this block last.  This is an important optimization for x64;
    // without it, both the jcc for the branch and the jmp for the resumetc{}
    // will end up in the same 16-byte extent of code, which messes up the
    // branch predictor.
    unlikelyIfThen(v, vcold, CC_Z, sf, [&] (Vout& v) {
      // No callee means we're resuming in the middle of a TC function.
      v << resumetc{start, us.enterTCExit, vm_regs_with_sp()};
    });

    // We have a callee; set rvmfp() and call it.
    v << copy{calleeAR, rvmfp()};
    v << calltc{start, rvmfp(), us.enterTCExit, vm_regs_with_sp()};
  });
}

TCA emitHandleSRHelper(CodeBlock& cb) {
  alignJmpTarget(cb);

  return vwrap(cb, [] (Vout& v) {
    storeVMRegs(v);

    // Pack the service request args into a svcreq::ReqInfo on the stack.
    for (auto i = svcreq::kMaxArgs; i-- > 0; ) {
      v << push{r_svcreq_arg(i)};
    }
    v << push{r_svcreq_stub()};
    v << push{r_svcreq_req()};

    // Call mcg->handleServiceRequest(rsp()).
    auto const args = VregList { v.makeReg(), v.makeReg() };
    loadMCG(v, args[0]);
    v << copy{rsp(), args[1]};

    auto const meth = &MCGenerator::handleServiceRequest;
    auto const ret = v.makeReg();

    v << vcall{
      CallSpec::method(meth),
      v.makeVcallArgs({args}),
      v.makeTuple({ret}),
      Fixup{},
      DestType::SSA
    };

    // Pop the ReqInfo off the stack.
    auto const reqinfo_sz = static_cast<int>(sizeof(svcreq::ReqInfo));
    v << lea{rsp()[reqinfo_sz], rsp()};

    // rvmtl() was preserved by the callee, but rvmsp() and rvmfp() might've
    // changed if we interpreted anything.  Reload them.
    loadVMRegs(v);

    v << jmpr{ret};
  });
}

TCA emitThrowSwitchMode(CodeBlock& cb) {
  alignJmpTarget(cb);

  return vwrap(cb, [] (Vout& v) {
    v << call{TCA(throwSwitchMode)};
    v << ud2{};
  });
}

///////////////////////////////////////////////////////////////////////////////

}

///////////////////////////////////////////////////////////////////////////////

void UniqueStubs::emitAll(CodeCache& code, Debug::DebugInfo& dbg) {
  auto view = code.view();
  auto& main = view.main();
  auto& cold = view.cold();
  auto& frozen = view.frozen();
  auto& hotBlock = code.view(true /* hot */).main();

  auto const hot = [&]() -> CodeBlock& {
    return hotBlock.available() > 512 ? hotBlock : main;
  };

  enterTCHelper = decltype(enterTCHelper)(emitEnterTCHelper(main, *this));

#define ADD(name, stub) name = add(#name, (stub), code, dbg)
  ADD(handleSRHelper, emitHandleSRHelper(cold)); // required by emitInterpRet()

  ADD(funcPrologueRedispatch, emitFuncPrologueRedispatch(hot()));
  ADD(fcallHelperThunk,       emitFCallHelperThunk(cold));
  ADD(funcBodyHelperThunk,    emitFuncBodyHelperThunk(cold));
  ADD(functionEnterHelper,    emitFunctionEnterHelper(cold, *this));
  ADD(functionSurprisedOrStackOverflow,
      emitFunctionSurprisedOrStackOverflow(cold, *this));

  ADD(retHelper,                  emitInterpRet(cold));
  ADD(genRetHelper,               emitInterpGenRet<false>(cold));
  ADD(asyncGenRetHelper,          emitInterpGenRet<true>(cold));
  ADD(retInlHelper,               emitInterpRet(cold));
  ADD(asyncRetCtrl,               emitAsyncRetCtrl(main));
  ADD(debuggerRetHelper,          emitDebuggerInterpRet(cold));
  ADD(debuggerGenRetHelper,       emitDebuggerInterpGenRet<false>(cold));
  ADD(debuggerAsyncGenRetHelper,  emitDebuggerInterpGenRet<true>(cold));

  ADD(bindCallStub,           emitBindCallStub<false>(cold));
  ADD(immutableBindCallStub,  emitBindCallStub<true>(cold));
  ADD(fcallArrayHelper,       emitFCallArrayHelper(hot(), *this));

  ADD(decRefGeneric,  emitDecRefGeneric(cold));

  ADD(callToExit,       emitCallToExit(main, *this));
  ADD(endCatchHelper,   emitEndCatchHelper(frozen, *this));
  ADD(throwSwitchMode,  emitThrowSwitchMode(frozen));

  ADD(fcallArrayEndCatch, emitFCallArrayEndCatch(frozen, *this));
#undef ADD

  add("freeLocalsHelpers", emitFreeLocalsHelpers(hot(), *this), code, dbg);

  ResumeHelperEntryPoints rh;
  add("resumeInterpHelpers",
      emitResumeInterpHelpers(main, *this, rh),
      code, dbg);
  emitInterpOneCFHelpers(cold, *this, rh, code, dbg);
}

///////////////////////////////////////////////////////////////////////////////

TCA UniqueStubs::add(const char* name, TCA start,
                     const CodeCache& code, Debug::DebugInfo& dbg) {
  auto& cb = code.blockFor(start);
  auto const end = cb.frontier();

  FTRACE(1, "unique stub: {} @ {} -- {:4} bytes: {}\n",
         cb.name(),
         static_cast<void*>(start),
         static_cast<size_t>(end - start),
         name);

  ONTRACE(2,
          [&]{
            Disasm dasm(Disasm::Options().indent(4));
            std::ostringstream os;
            dasm.disasm(os, start, end);
            FTRACE(2, "{}\n", os.str());
          }()
         );

  if (!RuntimeOption::EvalJitNoGdb) {
    dbg.recordStub(Debug::TCRange(start, end, &cb == &code.cold()),
                   folly::sformat("HHVM::{}", name));
  }

  auto const newStub = StubRange{name, start, end};
  auto lower = std::lower_bound(m_ranges.begin(), m_ranges.end(), newStub);

  // We assume ranges are non-overlapping.
  assertx(lower == m_ranges.end() || newStub.end <= lower->start);
  assertx(lower == m_ranges.begin() || (lower - 1)->end <= newStub.start);
  m_ranges.insert(lower, newStub);
  return start;
}

std::string UniqueStubs::describe(TCA address) const {
  auto raw = [address] { return folly::sformat("{}", address); };
  if (m_ranges.empty()) return raw();

  auto const dummy = StubRange{"", address, nullptr};
  auto lower = std::upper_bound(m_ranges.begin(), m_ranges.end(), dummy);
  if (lower == m_ranges.begin()) return raw();

  --lower;
  if (lower->contains(address)) {
    return folly::sformat("{}+{:#x}", lower->name, address - lower->start);
  }
  return raw();
}

///////////////////////////////////////////////////////////////////////////////

RegSet interp_one_cf_regs() {
  return vm_regs_with_sp() | rarg(2);
}

void emitInterpReq(Vout& v, SrcKey sk, FPInvOffset spOff) {
  if (RuntimeOption::EvalJitTransCounters) emitTransCounterInc(v);

  if (!sk.resumed()) {
    v << lea{rvmfp()[-cellsToBytes(spOff.offset)], rvmsp()};
  }
  v << copy{v.cns(sk.pc()), rarg(0)};
  v << jmpi{mcg->ustubs().interpHelper, arg_regs(1)};
}

///////////////////////////////////////////////////////////////////////////////

void enterTCImpl(TCA start, ActRec* stashedAR) {
  ARCH_SWITCH_CALL(enterTCImpl, start, stashedAR);
}

///////////////////////////////////////////////////////////////////////////////

}}<|MERGE_RESOLUTION|>--- conflicted
+++ resolved
@@ -145,22 +145,16 @@
   }
 }
 
-<<<<<<< HEAD
-TCA emitCallToExit(CodeBlock& cb) {
+TCA emitCallToExit(CodeBlock& cb, const UniqueStubs& us) {
   switch (arch()) {
     case Arch::X64:
-      return x64::emitCallToExit(cb);
+      return x64::emitCallToExit(cb, us);
     case Arch::PPC64:
-      return ppc64::emitCallToExit(cb);
+      return ppc64::emitCallToExit(cb, us);
     default:
       not_implemented();
       break;
   }
-=======
-TCA emitCallToExit(CodeBlock& cb, const UniqueStubs& us) {
-  if (arch() != Arch::X64) not_implemented();
-  return x64::emitCallToExit(cb, us);
->>>>>>> 8b6c9f4a
 }
 
 TCA emitEndCatchHelper(CodeBlock& cb, UniqueStubs& us) {
