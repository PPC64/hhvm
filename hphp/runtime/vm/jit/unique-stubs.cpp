--- conflicted
+++ resolved
@@ -138,73 +138,52 @@
 
 ///////////////////////////////////////////////////////////////////////////////
 
-<<<<<<< HEAD
-TCA emitFunctionEnterHelper(CodeBlock& cb, UniqueStubs& us) {
+TCA emitFunctionEnterHelper(CodeBlock& cb, DataBlock& data, UniqueStubs& us) {
   switch (arch()) {
     case Arch::X64:
-      return x64::emitFunctionEnterHelper(cb, us);
+      return x64::emitFunctionEnterHelper(cb, data, us);
     case Arch::PPC64:
-      return ppc64::emitFunctionEnterHelper(cb, us);
+      return ppc64::emitFunctionEnterHelper(cb, data, us);
     default:
       not_implemented();
       break;
   }
 }
 
-TCA emitFreeLocalsHelpers(CodeBlock& cb, UniqueStubs& us) {
+TCA emitFreeLocalsHelpers(CodeBlock& cb, DataBlock& data, UniqueStubs& us) {
   switch (arch()) {
     case Arch::X64:
-      return x64::emitFreeLocalsHelpers(cb, us);
+      return x64::emitFreeLocalsHelpers(cb, data, us);
     case Arch::PPC64:
-      return ppc64::emitFreeLocalsHelpers(cb, us);
+      return ppc64::emitFreeLocalsHelpers(cb, data, us);
     default:
       not_implemented();
       break;
   }
 }
 
-TCA emitCallToExit(CodeBlock& cb, const UniqueStubs& us) {
+TCA emitCallToExit(CodeBlock& cb, DataBlock& data, UniqueStubs& us) {
   switch (arch()) {
     case Arch::X64:
-      return x64::emitCallToExit(cb, us);
+      return x64::emitCallToExit(cb, data, us);
     case Arch::PPC64:
-      return ppc64::emitCallToExit(cb, us);
+      return ppc64::emitCallToExit(cb, data, us);
     default:
       not_implemented();
       break;
   }
 }
 
-TCA emitEndCatchHelper(CodeBlock& cb, UniqueStubs& us) {
+TCA emitEndCatchHelper(CodeBlock& cb, DataBlock& data, UniqueStubs& us) {
   switch (arch()) {
     case Arch::X64:
-      return x64::emitEndCatchHelper(cb, us);
+      return x64::emitEndCatchHelper(cb, data, us);
     case Arch::PPC64:
-      return ppc64::emitEndCatchHelper(cb, us);
+      return ppc64::emitEndCatchHelper(cb, data, us);
     default:
       not_implemented();
       break;
   }
-=======
-TCA emitFunctionEnterHelper(CodeBlock& cb, DataBlock& data, UniqueStubs& us) {
-  if (arch() != Arch::X64) not_implemented();
-  return x64::emitFunctionEnterHelper(cb, data, us);
-}
-
-TCA emitFreeLocalsHelpers(CodeBlock& cb, DataBlock& data, UniqueStubs& us) {
-  if (arch() != Arch::X64) not_implemented();
-  return x64::emitFreeLocalsHelpers(cb, data, us);
-}
-
-TCA emitCallToExit(CodeBlock& cb, DataBlock& data, UniqueStubs& us) {
-  if (arch() != Arch::X64) not_implemented();
-  return x64::emitCallToExit(cb, data, us);
-}
-
-TCA emitEndCatchHelper(CodeBlock& cb, DataBlock& data, UniqueStubs& us) {
-  if (arch() != Arch::X64) not_implemented();
-  return x64::emitEndCatchHelper(cb, data, us);
->>>>>>> 3fbe4a9e
 }
 
 ///////////////////////////////////////////////////////////////////////////////
@@ -985,7 +964,6 @@
     storeVMRegs(v);
 #if defined(__x86_64__)
     v << lea{rsp()[8], rsp()};
-<<<<<<< HEAD
 #elif defined(__powerpc64__)
     v << lea{rsp()[8 * 8], rsp()};
     v << copy{rsp(), ppc64_asm::reg::r1};
@@ -993,7 +971,6 @@
     // by doing this the r31 value will be correctly loaded on stubret.
     v << store{ppc64_asm::reg::r1, rsp()[0]};
 #endif
-=======
 
     // Store the return value on the top of the eval stack.  Whenever we get to
     // enterTCExit, we're semantically executing some PHP construct that sends
@@ -1007,7 +984,6 @@
     storeReturnRegs(v);
 
     // Perform a native return.
->>>>>>> 3fbe4a9e
     v << stubret{RegSet(), true};
   });
 
@@ -1025,7 +1001,6 @@
   auto const calleeAR = rarg(5);
 #endif
 
-<<<<<<< HEAD
   // Used on return: the following code is the enterTCHelper
   auto const entertc  = cb.frontier();
 
@@ -1050,10 +1025,7 @@
   a.li(ppc64::rone(), 1);
 #endif
 
-  vwrap2(cb, [&] (Vout& v, Vout& vcold) {
-=======
-  return vwrap2(cb, data, [&] (Vout& v, Vout& vcold) {
->>>>>>> 3fbe4a9e
+  vwrap2(cb, data, [&] (Vout& v, Vout& vcold) {
     // Native func prologue.
     v << stublogue{true};
 
