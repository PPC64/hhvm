--- conflicted
+++ resolved
@@ -1154,11 +1154,7 @@
     // Native func prologue.
     v << stublogue{true};
 
-<<<<<<< HEAD
-    // Architecture-specific setup to enter on TC.
-=======
     // Architecture-specific setup for entering the TC.
->>>>>>> 3d171f73
     v << inittc{};
 
 #if defined(__CYGWIN__) || defined(__MINGW__) || defined(_MSC_VER)
