--- conflicted
+++ resolved
@@ -104,63 +104,6 @@
   CFI(endproc)
   ETCH_SIZE(enterTCHelper)
 
-<<<<<<< HEAD
-/*
- * handleSRHelper
- *
- * Translated code will jump to this stub to perform all
- * service requests. It calls out to C++ to handle the request, then jumps
- * to the returned address (which may be the callToExit stub).
- *
- * The columns are registers of:
- * X64 ABI / PPC64 ABI
- *   rdi / r3:  ServiceRequest req (r_svcreq_req)
- *   r10 / r8:  TCA stub (r_svcreq_stub)
- *   rsi / r4:  args[0]
- *   rdx / r5:  args[1]
- *   rcx / r6:  args[2]
- *   r8  / r7:  args[3]
- */
-  ETCH_ALIGN16
-  ETCH_SECTION(handleSRHelper)
-  .globl ETCH_NAME(handleSRHelper)
-ETCH_NAME(handleSRHelper):
-  CFI(startproc)
-
-  // Sync vmsp & vmfp
-  mov ETCH_VMSP, 0x10(ETCH_VMTL)
-  mov ETCH_VMFP, 0x20(ETCH_VMTL)
-
-  // Push a ReqInfo struct onto the stack and call handleServiceRequest.
-  push ETCH_SVCREQ_ARG4
-  push ETCH_SVCREQ_ARG3
-  push ETCH_SVCREQ_ARG2
-  push ETCH_SVCREQ_ARG1
-  push ETCH_SVCREQ_STUB
-  push ETCH_SVCREQ_REQ
-  CFI2(adjust_cfa_offset, 0x30)
-
-  // call mcg->handleServiceRequest(%rsp)
-  mov ETCH_NAME(mcg)(%rip), ETCH_ARG1
-  mov %rsp, ETCH_ARG2
-  call MCGenerator_handleServiceRequest
-
-  // Pop the ReqInfo struct off the stack.
-  add $0x30, %rsp
-  CFI2(adjust_cfa_offset, -0x30)
-
-  // rVmTl was preserved by the callee, but vmsp and vmfp might've changed if
-  // we interpreted anything. Reload them.
-  mov 0x10(ETCH_VMTL), ETCH_VMSP
-  mov 0x20(ETCH_VMTL), ETCH_VMFP
-
-  jmp *ETCH_RET1
-
-  CFI(endproc)
-  ETCH_SIZE(handleSRHelper)
-
-=======
->>>>>>> 459a6cc0
 ///////////////////////////////////////////////////////////////////////////////
 #elif defined(__AARCH64EL__)
   .globl enterTCHelper
@@ -170,7 +113,6 @@
   brk 0
 
 #elif defined(__powerpc64__)
-<<<<<<< HEAD
 // ==== enterTCHelper ====
 // r3: regs.stack.top()
 // r4: regs.fp
@@ -189,13 +131,6 @@
   mflr %r0
   std %r0, 16(%r1)              // LR on parent call frame
   CFI3C(offset, 65, 16)         // LR is register #65 in DWARF format
-=======
-ETCH_SECTION(handleSRResumeTC)
-.globl ETCH_NAME(handleSRResumeTC)
-ETCH_NAME(handleSRResumeTC):
-  blr
-ETCH_SIZE(handleSRResumeTC)
->>>>>>> 459a6cc0
 
   // Set firstAR->m_sfp to point to this frame.
   std %r1, 0(ETCH_ARG4)
@@ -318,64 +253,4 @@
   ETCH_SIZE(enterTCHelper)
 // ==== enterTCHelper ====
 
-// ==== handleSRHelper ====
-  ETCH_ALIGN16
-  ETCH_SECTION(handleSRHelper)
-  .globl ETCH_NAME(handleSRHelper)
-ETCH_NAME(handleSRHelper):
-  CFI(startproc)
-
-  // PIC code setup
-  addis %r2, %r12, .TOC.-handleSRHelper@ha
-  addi  %r2, %r2,  .TOC.-handleSRHelper@l
-
-  // Sync vmsp & vmfp
-  std ETCH_VMSP, 0x10(ETCH_VMTL)
-  std ETCH_VMFP, 0x20(ETCH_VMTL)
-
-  // Push a ReqInfo struct onto the stack and call handleServiceRequest.
-  std ETCH_VMFP, -96(ETCH_SP)   // set backchain to VM frame
-  addi %r1, ETCH_SP, -96        // allocate space for frame + LR
-  CFI2(adjust_cfa_offset, 96)   // debug information about stack pointer change
-  mflr %r0
-  std %r0, 80(%r1)              // LR saved locally on this frame
-  CFI3C(offset, 65, 80)         // LR is register #65 in DWARF format
-
-  std ETCH_SVCREQ_ARG4, 72(%r1)
-  std ETCH_SVCREQ_ARG3, 64(%r1)
-  std ETCH_SVCREQ_ARG2, 56(%r1)
-  std ETCH_SVCREQ_ARG1, 48(%r1)
-  std ETCH_SVCREQ_STUB, 40(%r1)
-  std ETCH_SVCREQ_REQ,  32(%r1)
-
-  // call mcg->handleServiceRequest()
-    // get the address pointed by mcg@got to be the "this" pointer
-  ld   ETCH_ARG1, mcg@got(%r2)
-  ld   ETCH_ARG1, 0(ETCH_ARG1)
-    // address of the ReqInfo structure
-  addi ETCH_ARG2, %r1, 32
-
-  std %r2, 24(%r1)              // save TOC
-  ld   %r12, MCGenerator_handleServiceRequest@got(%r2)
-  mtctr %r12
-  bctrl
-  ld %r2, 24(%r1)               // restore TOC
-
-  // Pop the ReqInfo struct off the stack.
-  ld %r0, 80(%r1)               // restore LR
-  mtlr %r0
-  addi ETCH_SP, %r1, 96         // aligned with Prologue: addi %r1, ETCH_SP, -96
-  CFI2(adjust_cfa_offset, -96)
-
-  // rVmTl was preserved by the callee, but vmsp and vmfp might've changed if
-  // we interpreted anything. Reload them.
-  ld ETCH_VMSP, 0x10(ETCH_VMTL)
-  ld ETCH_VMFP, 0x20(ETCH_VMTL)
-
-  mtctr ETCH_RET1
-  bctr
-
-  CFI(endproc)
-  ETCH_SIZE(handleSRHelper)
-
 #endif