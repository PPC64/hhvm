--- conflicted
+++ resolved
@@ -18,14 +18,10 @@
 
 #include "hphp/runtime/vm/jit/abi-ppc64.h"
 #include "hphp/runtime/vm/jit/align-ppc64.h"
-<<<<<<< HEAD
 #include "hphp/runtime/vm/jit/cg-meta.h"
-#include "hphp/runtime/vm/jit/mc-generator.h"
-=======
 #include "hphp/runtime/vm/jit/code-cache.h"
 #include "hphp/runtime/vm/jit/tc.h"
 #include "hphp/runtime/vm/jit/tc-internal.h"
->>>>>>> 4efd9cf2
 
 #include "hphp/ppc64-asm/asm-ppc64.h"
 #include "hphp/ppc64-asm/decoded-instr-ppc64.h"
@@ -101,13 +97,7 @@
 }
 
 void smashCmpq(TCA inst, uint32_t imm) {
-<<<<<<< HEAD
-  auto& cb = mcg->code().blockFor(inst);
-=======
-  always_assert(is_aligned(inst, Alignment::SmashCmpq));
-
   auto& cb = tc::code().blockFor(inst);
->>>>>>> 4efd9cf2
   CodeCursor cursor { cb, inst };
   Assembler a { cb };
 
@@ -134,13 +124,7 @@
 }
 
 void smashJmp(TCA inst, TCA target) {
-<<<<<<< HEAD
-  auto& cb = mcg->code().blockFor(inst);
-=======
-  always_assert(is_aligned(inst, Alignment::SmashJmp));
-
   auto& cb = tc::code().blockFor(inst);
->>>>>>> 4efd9cf2
   CodeCursor cursor { cb, inst };
   Assembler a { cb };
 
