--- conflicted
+++ resolved
@@ -64,16 +64,7 @@
 }
 
 TCA emitSmashableCall(CodeBlock& cb, CGMeta& fixups, TCA target) {
-<<<<<<< HEAD
   return EMIT_BODY(cb, fixups, call, target, Assembler::CallArg::SmashInt);
-=======
-  align(cb, &fixups, Alignment::SmashCmpq, AlignContext::Live);
-  auto const start = cb.frontier();
-  Assembler a { cb };
-
-  a.call (target, Assembler::CallArg::SmashInt);
-  return start;
->>>>>>> 7d2665d4
 }
 
 TCA emitSmashableJmp(CodeBlock& cb, CGMeta& fixups, TCA target) {
@@ -97,16 +88,10 @@
   CodeCursor cursor { cb, inst };
   Assembler a { cb };
 
-<<<<<<< HEAD
   const ppc64_asm::DecodedInstruction di(inst);
   Reg64 reg = di.getLi64Reg();
 
   a.li64(reg, imm, true);
-=======
-  Reg64 reg = Assembler::getLimmediateReg(inst);
-
-  a.limmediate(reg, imm);
->>>>>>> 7d2665d4
 }
 
 void smashCmpq(TCA inst, uint32_t imm) {
@@ -150,7 +135,7 @@
 
 void smashJcc(TCA inst, TCA target, ConditionCode cc) {
   if (cc == CC_None) {
-    Assembler::patchBranch(inst, target, -1);
+    Assembler::patchBranch(inst, target, false);
   } else {
     auto& cb = mcg->code().blockFor(inst);
     CodeCursor cursor { cb, inst };
@@ -162,12 +147,8 @@
 ///////////////////////////////////////////////////////////////////////////////
 
 uint64_t smashableMovqImm(TCA inst) {
-<<<<<<< HEAD
   const ppc64_asm::DecodedInstruction di(inst);
   return di.immediate();
-=======
-  return static_cast<uint64_t>(Assembler::getLimmediate(inst));
->>>>>>> 7d2665d4
 }
 
 uint32_t smashableCmpqImm(TCA inst) {
@@ -179,12 +160,7 @@
   const ppc64_asm::DecodedInstruction di(inst);
   if (!di.isCall()) return nullptr;
 
-<<<<<<< HEAD
   return di.farBranchTarget();
-=======
-  return reinterpret_cast<TCA>(
-      Assembler::getLimmediate(inst));
->>>>>>> 7d2665d4
 }
 
 static TCA smashableBranchTarget(TCA inst, bool allowCond) {
@@ -194,11 +170,7 @@
     : ppc64_asm::AllowCond::OnlyUncond;
   if (!di.isBranch(ac)) return nullptr;
 
-<<<<<<< HEAD
   return di.farBranchTarget();
-=======
-  return reinterpret_cast<TCA>(Assembler::getLimmediate(inst));
->>>>>>> 7d2665d4
 }
 
 TCA smashableJmpTarget(TCA inst) {
