/*
   +----------------------------------------------------------------------+
   | HipHop for PHP                                                       |
   +----------------------------------------------------------------------+
   | Copyright (c) 2010-2016 Facebook, Inc. (http://www.facebook.com)     |
   +----------------------------------------------------------------------+
   | This source file is subject to version 3.01 of the PHP license,      |
   | that is bundled with this package in the file LICENSE, and is        |
   | available through the world-wide-web at the following url:           |
   | http://www.php.net/license/3_01.txt                                  |
   | If you did not receive a copy of the PHP license and are unable to   |
   | obtain it through the world-wide-web, please send a note to          |
   | license@php.net so we can mail you a copy immediately.               |
   +----------------------------------------------------------------------+
*/

#include "hphp/runtime/vm/jit/unique-stubs-ppc64.h"

#include "hphp/runtime/base/header-kind.h"
#include "hphp/runtime/base/rds-header.h"
#include "hphp/runtime/base/runtime-option.h"
#include "hphp/runtime/base/stats.h"
#include "hphp/runtime/vm/event-hook.h"

#include "hphp/runtime/vm/jit/types.h"
#include "hphp/runtime/vm/jit/abi-ppc64.h"
#include "hphp/runtime/vm/jit/align-ppc64.h"
#include "hphp/runtime/vm/jit/code-gen-cf.h"
#include "hphp/runtime/vm/jit/code-gen-helpers.h"
#include "hphp/runtime/vm/jit/code-gen-tls.h"
#include "hphp/runtime/vm/jit/fixup.h"
#include "hphp/runtime/vm/jit/mc-generator.h"
#include "hphp/runtime/vm/jit/phys-reg.h"
#include "hphp/runtime/vm/jit/service-requests.h"
#include "hphp/runtime/vm/jit/smashable-instr-ppc64.h"
#include "hphp/runtime/vm/jit/translator-inline.h"
#include "hphp/runtime/vm/jit/unique-stubs.h"
#include "hphp/runtime/vm/jit/unwind-itanium.h"
#include "hphp/runtime/vm/jit/vasm-gen.h"
#include "hphp/runtime/vm/jit/vasm-instr.h"

#include "hphp/ppc64-asm/asm-ppc64.h"
#include "hphp/ppc64-asm/decoded-instr-ppc64.h"
#include "hphp/util/data-block.h"

namespace HPHP { namespace jit {

TRACE_SET_MOD(ustubs);

///////////////////////////////////////////////////////////////////////////////

namespace ppc64 {

///////////////////////////////////////////////////////////////////////////////

static void alignJmpTarget(CodeBlock& cb) {
  align(cb, nullptr, Alignment::JmpTarget, AlignContext::Dead);
}

///////////////////////////////////////////////////////////////////////////////

/*
 * Helper for the freeLocalsHelpers which does the actual work of decrementing
 * a value's refcount or releasing it.
 *
 * This helper is reached via call from the various freeLocalHelpers.  It
 * expects `tv' to be the address of a TypedValue with refcounted type `type'
 * (though it may be static, and we will do nothing in that case).
 *
 * The `live' registers must be preserved across any native calls (and
 * generally left untouched).
 */
static TCA emitDecRefHelper(CodeBlock& cb, DataBlock& data, CGMeta& fixups,
                            PhysReg tv, PhysReg type, RegSet live) {
  return vwrap(cb, data, fixups, [&] (Vout& v) {
    // We use the first argument register for the TV data because we might pass
    // it to the native release call.  It's not live when we enter the helper.
    auto const data = rarg(0);
    v << load{tv[TVOFF(m_data)], data};

    auto const sf = v.makeReg();
    v << cmplim{1, data[FAST_REFCOUNT_OFFSET], sf};

    ifThen(v, CC_NL, sf, [&] (Vout& v) {
      // The refcount is positive, so the value is refcounted.  We need to
      // either decref or release.
      ifThen(v, CC_NE, sf, [&] (Vout& v) {
        // The refcount is greater than 1; decref it.
        v << declm{data[FAST_REFCOUNT_OFFSET], v.makeReg()};
        v << ret{live};
      });

      PhysRegSaver prs{v, live};

      auto const dword_size = sizeof(int64_t);

      // saving return value on the stack, but keeping it 16-byte aligned
      v << mflr{rfuncln()};
      v << lea {rsp()[-2 * dword_size], rsp()};
      v << store{rfuncln(), rsp()[0]};

      // The refcount is exactly 1; release the value.
      // Avoid 'this' pointer overwriting by reserving it as an argument.
      v << callm{lookupDestructor(v, type), arg_regs(1)};

      // Between where r1 is now and the saved RIP of the call into the
      // freeLocalsHelpers stub, we have all the live regs we pushed, plus the
      // stack size reserved for the LR saved right above and the LR offset in
      // the frame.
      v << syncpoint{makeIndirectFixup(prs.dwordsPushed())};
      // fallthru

      // restore the return value from the stack
      v << load{rsp()[0], rfuncln()};
      v << lea {rsp()[2 * dword_size], rsp()};
      v << mtlr{rfuncln()};
    });

    // Either we did a decref, or the value was static.
    v << ret{live};
  });
}

TCA emitFreeLocalsHelpers(CodeBlock& cb, DataBlock& data, UniqueStubs& us) {
  // The address of the first local is passed in the second argument register.
  // We use the third and fourth as scratch registers.
  auto const local = rarg(1);
  auto const last = rarg(2);
  auto const type = rarg(3);
  CGMeta fixups;

  // This stub is very hot; keep it cache-aligned.
  align(cb, &fixups, Alignment::CacheLine, AlignContext::Dead);
  auto const release =
    emitDecRefHelper(cb, data, fixups, local, type, local | last);

  auto const decref_local = [&] (Vout& v) {
    auto const sf = v.makeReg();

    // We can't do a byte load here---we have to sign-extend since we use
    // `type' as a 32-bit array index to the destructor table.
    v << loadzbl{local[TVOFF(m_type)], type};
    emitCmpTVType(v, sf, KindOfRefCountThreshold, type);

    ifThen(v, CC_G, sf, [&] (Vout& v) {
      auto const dword_size = sizeof(int64_t);

      // saving return value on the stack, but keeping it 16-byte aligned
      v << mflr{rfuncln()};
      v << lea {rsp()[-2 * dword_size], rsp()};
      v << store{rfuncln(), rsp()[0]};

      v << call{release, arg_regs(3)};

      // restore the return value from the stack
      v << load{rsp()[0], rfuncln()};
      v << lea {rsp()[2 * dword_size], rsp()};
      v << mtlr{rfuncln()};
    });
  };

  auto const next_local = [&] (Vout& v) {
    v << addqi{static_cast<int>(sizeof(TypedValue)),
               local, local, v.makeReg()};
  };

  alignJmpTarget(cb);

  us.freeManyLocalsHelper = vwrap(cb, data, fixups, [&] (Vout& v) {
    // We always unroll the final `kNumFreeLocalsHelpers' decrefs, so only loop
    // until we hit that point.
    v << lea{rvmfp()[localOffset(kNumFreeLocalsHelpers - 1)], last};

    doWhile(v, CC_NZ, {},
      [&] (const VregList& in, const VregList& out) {
        auto const sf = v.makeReg();

        decref_local(v);
        next_local(v);
        v << cmpq{local, last, sf};
        return sf;
      }
    );
  });

  for (auto i = kNumFreeLocalsHelpers - 1; i >= 0; --i) {
    us.freeLocalsHelpers[i] = vwrap(cb, data, [&] (Vout& v) {
      decref_local(v);
      if (i != 0) next_local(v);
    });
  }

  // All the stub entrypoints share the same ret.
  vwrap(cb, data, fixups, [] (Vout& v) { v << ret{}; });

  // This stub is hot, so make sure to keep it small.
#if 0
  // TODO(gut): Currently this assert fails.
  // Take a closer look when looking at performance
  always_assert(Stats::enabled() ||
                (cb.frontier() - release <= 4 * cache_line_size()));
#endif

  fixups.process(nullptr);
  return release;
}

///////////////////////////////////////////////////////////////////////////////

void assert_tc_saved_rip(void* saved_lr_pointer) {
  // saved on enterTCHelper
  auto const saved_lr = *reinterpret_cast<uint8_t**>(saved_lr_pointer);
  auto const branch_block = saved_lr; // next instruction after resumetc's callr
  auto const jccLen = smashableJccLen() - ppc64_asm::instr_size_in_bytes;
  auto const branch_instr = branch_block + jccLen;
  auto const exittc = mcg->ustubs().enterTCExit;

  ppc64_asm::DecodedInstruction const di(branch_instr);
  if (di.isJmp()) {
<<<<<<< HEAD
    ppc64_asm::DecodedInstruction const di_target(branch_block);
    always_assert(di.isJmp() && (di_target.farBranchTarget() == exittc));
=======
    auto imm = ppc64_asm::Assembler::getLimmediate(branch_block);
    auto const jmp_target = TCA(imm);
    always_assert(di.isJmp() && jmp_target == exittc);
>>>>>>> 7d2665d4
  } else {
    always_assert(saved_lr == exittc);
  }
}

TCA emitCallToExit(CodeBlock& cb, DataBlock& data, const UniqueStubs& us) {
  ppc64_asm::Assembler a { cb };
  auto const start = a.frontier();

  if (RuntimeOption::EvalHHIRGenerateAsserts) {
    vwrap(cb, data, [&] (Vout& v) {
      // Not doing it directly as rret(0) == rarg(0) on ppc64
      Vreg ret_addr = v.makeReg();

      // exittc address pushed on calltc/resumetc.
      v << copy{rsp(), ret_addr};

      // We need to spill the return registers around the assert call.
      v << push{rret(0)};
      v << push{rret(1)};

      v << copy{ret_addr, rarg(0)};
      v << call{TCA(assert_tc_saved_rip), RegSet(rarg(0))};

      v << pop{rret(1)};
      v << pop{rret(0)};
    });
  }

  // Discard the exittc address pushed on calltc/resumetc for balancing the
  // stack next.
  a.addi(rsp(), rsp(), 8);

  // Reinitialize r1 for the external code found after enterTCExit's stubret
  a.addi(rsfp(), rsp(), 8);

  // r31 should have the same value as caller's r1. Loading it soon on stubret.
  // (this corrupts the backchain, but it's not relevant as this frame will be
  // destroyed soon)
  a.std(rsfp(), rsp()[8]);

  // Emulate a ret to enterTCExit without actually doing one to avoid
  // unbalancing the return stack buffer.
  a.branchAuto(TCA(mcg->ustubs().enterTCExit));
  return start;
}

///////////////////////////////////////////////////////////////////////////////

}}}<|MERGE_RESOLUTION|>--- conflicted
+++ resolved
@@ -217,14 +217,8 @@
 
   ppc64_asm::DecodedInstruction const di(branch_instr);
   if (di.isJmp()) {
-<<<<<<< HEAD
-    ppc64_asm::DecodedInstruction const di_target(branch_block);
+    ppc64_asm::DecodedInstruction const di_target(branch_block);/*getLimmediate?*/
     always_assert(di.isJmp() && (di_target.farBranchTarget() == exittc));
-=======
-    auto imm = ppc64_asm::Assembler::getLimmediate(branch_block);
-    auto const jmp_target = TCA(imm);
-    always_assert(di.isJmp() && jmp_target == exittc);
->>>>>>> 7d2665d4
   } else {
     always_assert(saved_lr == exittc);
   }
