/*
   +----------------------------------------------------------------------+
   | HipHop for PHP                                                       |
   +----------------------------------------------------------------------+
   | Copyright (c) 2010-2016 Facebook, Inc. (http://www.facebook.com)     |
   +----------------------------------------------------------------------+
   | This source file is subject to version 3.01 of the PHP license,      |
   | that is bundled with this package in the file LICENSE, and is        |
   | available through the world-wide-web at the following url:           |
   | http://www.php.net/license/3_01.txt                                  |
   | If you did not receive a copy of the PHP license and are unable to   |
   | obtain it through the world-wide-web, please send a note to          |
   | license@php.net so we can mail you a copy immediately.               |
   +----------------------------------------------------------------------+
*/

#include "hphp/runtime/vm/jit/unique-stubs-ppc64.h"

#include "hphp/runtime/base/header-kind.h"
#include "hphp/runtime/base/rds-header.h"
#include "hphp/runtime/base/runtime-option.h"
#include "hphp/runtime/base/stats.h"
#include "hphp/runtime/vm/event-hook.h"

#include "hphp/runtime/vm/jit/types.h"
#include "hphp/runtime/vm/jit/abi-ppc64.h"
#include "hphp/runtime/vm/jit/align-ppc64.h"
#include "hphp/runtime/vm/jit/code-gen-cf.h"
#include "hphp/runtime/vm/jit/code-gen-helpers.h"
#include "hphp/runtime/vm/jit/code-gen-tls.h"
#include "hphp/runtime/vm/jit/fixup.h"
#include "hphp/runtime/vm/jit/phys-reg.h"
#include "hphp/runtime/vm/jit/service-requests.h"
#include "hphp/runtime/vm/jit/smashable-instr-ppc64.h"
#include "hphp/runtime/vm/jit/tc.h"
#include "hphp/runtime/vm/jit/translator-inline.h"
#include "hphp/runtime/vm/jit/unique-stubs.h"
#include "hphp/runtime/vm/jit/unwind-itanium.h"
#include "hphp/runtime/vm/jit/vasm-gen.h"
#include "hphp/runtime/vm/jit/vasm-instr.h"

#include "hphp/ppc64-asm/asm-ppc64.h"
#include "hphp/ppc64-asm/decoded-instr-ppc64.h"
#include "hphp/util/data-block.h"

namespace HPHP { namespace jit {

TRACE_SET_MOD(ustubs);

///////////////////////////////////////////////////////////////////////////////

namespace ppc64 {

///////////////////////////////////////////////////////////////////////////////

static void alignJmpTarget(CodeBlock& cb) {
  align(cb, nullptr, Alignment::JmpTarget, AlignContext::Dead);
}

///////////////////////////////////////////////////////////////////////////////

/*
 * Helper for the freeLocalsHelpers which does the actual work of decrementing
 * a value's refcount or releasing it.
 *
 * This helper is reached via call from the various freeLocalHelpers.  It
 * expects `tv' to be the address of a TypedValue with refcounted type `type'
 * (though it may be static, and we will do nothing in that case).
 *
 * The `live' registers must be preserved across any native calls (and
 * generally left untouched).
 */
static TCA emitDecRefHelper(CodeBlock& cb, DataBlock& data, CGMeta& fixups,
                            PhysReg tv, PhysReg type, RegSet live) {
  return vwrap(cb, data, fixups, [&] (Vout& v) {
    // We use the first argument register for the TV data because we might pass
    // it to the native release call.  It's not live when we enter the helper.
    auto const data = rarg(0);
    v << load{tv[TVOFF(m_data)], data};

    auto const sf = v.makeReg();
    v << cmplim{1, data[FAST_REFCOUNT_OFFSET], sf};

    ifThen(v, CC_NL, sf, [&] (Vout& v) {
      // The refcount is positive, so the value is refcounted.  We need to
      // either decref or release.
      ifThen(v, CC_NE, sf, [&] (Vout& v) {
        // The refcount is greater than 1; decref it.
        v << declm{data[FAST_REFCOUNT_OFFSET], v.makeReg()};
        v << ret{live};
      });

      PhysRegSaver prs{v, live};

      auto const dword_size = sizeof(int64_t);

      // saving return value on the stack, but keeping it 16-byte aligned
      v << mflr{rfuncln()};
      v << lea {rsp()[-2 * dword_size], rsp()};
      v << store{rfuncln(), rsp()[0]};

      // The refcount is exactly 1; release the value.
      // Avoid 'this' pointer overwriting by reserving it as an argument.
      v << callm{lookupDestructor(v, type), arg_regs(1)};

      // Between where r1 is now and the saved RIP of the call into the
      // freeLocalsHelpers stub, we have all the live regs we pushed, plus the
      // stack size reserved for the LR saved right above and the LR offset in
      // the frame.
      v << syncpoint{makeIndirectFixup(prs.dwordsPushed())};
      // fallthru

      // restore the return value from the stack
      v << load{rsp()[0], rfuncln()};
      v << lea {rsp()[2 * dword_size], rsp()};
      v << mtlr{rfuncln()};
    });

    // Either we did a decref, or the value was static.
    v << ret{live};
  });
}

TCA emitFreeLocalsHelpers(CodeBlock& cb, DataBlock& data, UniqueStubs& us) {
  // The address of the first local is passed in the second argument register.
  // We use the third and fourth as scratch registers.
  auto const local = rarg(1);
  auto const last = rarg(2);
  auto const type = rarg(3);
  CGMeta fixups;

  // This stub is very hot; keep it cache-aligned.
  align(cb, &fixups, Alignment::CacheLine, AlignContext::Dead);
  auto const release =
    emitDecRefHelper(cb, data, fixups, local, type, local | last);

  auto const decref_local = [&] (Vout& v) {
    auto const sf = v.makeReg();

    // We can't do a byte load here---we have to sign-extend since we use
    // `type' as a 32-bit array index to the destructor table.
    v << loadzbl{local[TVOFF(m_type)], type};
    emitCmpTVType(v, sf, KindOfRefCountThreshold, type);

    ifThen(v, CC_G, sf, [&] (Vout& v) {
      auto const dword_size = sizeof(int64_t);

      // saving return value on the stack, but keeping it 16-byte aligned
      v << mflr{rfuncln()};
      v << lea {rsp()[-2 * dword_size], rsp()};
      v << store{rfuncln(), rsp()[0]};

      v << call{release, arg_regs(3)};

      // restore the return value from the stack
      v << load{rsp()[0], rfuncln()};
      v << lea {rsp()[2 * dword_size], rsp()};
      v << mtlr{rfuncln()};
    });
  };

  auto const next_local = [&] (Vout& v) {
    v << addqi{static_cast<int>(sizeof(TypedValue)),
               local, local, v.makeReg()};
  };

  alignJmpTarget(cb);

  us.freeManyLocalsHelper = vwrap(cb, data, fixups, [&] (Vout& v) {
    // We always unroll the final `kNumFreeLocalsHelpers' decrefs, so only loop
    // until we hit that point.
    v << lea{rvmfp()[localOffset(kNumFreeLocalsHelpers - 1)], last};

    doWhile(v, CC_NZ, {},
      [&] (const VregList& in, const VregList& out) {
        auto const sf = v.makeReg();

        decref_local(v);
        next_local(v);
        v << cmpq{local, last, sf};
        return sf;
      }
    );
  });

  for (auto i = kNumFreeLocalsHelpers - 1; i >= 0; --i) {
    us.freeLocalsHelpers[i] = vwrap(cb, data, [&] (Vout& v) {
      decref_local(v);
      if (i != 0) next_local(v);
    });
  }

  // All the stub entrypoints share the same ret.
  vwrap(cb, data, fixups, [] (Vout& v) { v << ret{}; });

  // This stub is hot, so make sure to keep it small.
#if 0
  // TODO(gut): Currently this assert fails.
  // Take a closer look when looking at performance
  always_assert(Stats::enabled() ||
                (cb.frontier() - release <= 4 * cache_line_size()));
#endif

  fixups.process(nullptr);
  return release;
}

///////////////////////////////////////////////////////////////////////////////

void assert_tc_saved_rip(void* saved_lr_pointer) {
  // saved on enterTCHelper
  auto const saved_lr = *reinterpret_cast<uint8_t**>(saved_lr_pointer);
  auto const branch_block = saved_lr; // next instruction after resumetc's callr
  auto const jccLen = smashableJccLen() - ppc64_asm::instr_size_in_bytes;
  auto const branch_instr = branch_block + jccLen;
  auto const exittc = tc::ustubs().enterTCExit;

  ppc64_asm::DecodedInstruction const di(branch_instr);
  if (di.isJmp()) {
    ppc64_asm::DecodedInstruction const di_target(branch_block);
    always_assert(di.isJmp() && (di_target.farBranchTarget() == exittc));
  } else {
    always_assert(saved_lr == exittc);
  }
}

TCA emitCallToExit(CodeBlock& cb, DataBlock& data, const UniqueStubs& us) {
  ppc64_asm::Assembler a { cb };
  auto const start = a.frontier();

  if (RuntimeOption::EvalHHIRGenerateAsserts) {
    vwrap(cb, data, [&] (Vout& v) {
      // Not doing it directly as rret(0) == rarg(0) on ppc64
      Vreg ret_addr = v.makeReg();

      // exittc address pushed on calltc/resumetc.
      v << copy{rsp(), ret_addr};

      // We need to spill the return registers around the assert call.
      v << push{rret(0)};
      v << push{rret(1)};

      v << copy{ret_addr, rarg(0)};
      v << call{TCA(assert_tc_saved_rip), RegSet(rarg(0))};

      v << pop{rret(1)};
      v << pop{rret(0)};
    });
  }

  // Discard the exittc address pushed on calltc/resumetc for balancing the
  // stack next.
  a.addi(rsp(), rsp(), 8);

  // Reinitialize r1 for the external code found after enterTCExit's stubret
  a.addi(rsfp(), rsp(), 8);

<<<<<<< HEAD
=======
  // Restore the rvmfp when leaving the VM, which must be the same of rsfp.
  a.mr(rvmfp(), rsfp());

>>>>>>> 7b3df6db
  // Emulate a ret to enterTCExit without actually doing one to avoid
  // unbalancing the return stack buffer.
  a.branchAuto(TCA(tc::ustubs().enterTCExit));
  return start;
}

///////////////////////////////////////////////////////////////////////////////

}}}<|MERGE_RESOLUTION|>--- conflicted
+++ resolved
@@ -255,12 +255,9 @@
   // Reinitialize r1 for the external code found after enterTCExit's stubret
   a.addi(rsfp(), rsp(), 8);
 
-<<<<<<< HEAD
-=======
   // Restore the rvmfp when leaving the VM, which must be the same of rsfp.
   a.mr(rvmfp(), rsfp());
 
->>>>>>> 7b3df6db
   // Emulate a ret to enterTCExit without actually doing one to avoid
   // unbalancing the return stack buffer.
   a.branchAuto(TCA(tc::ustubs().enterTCExit));
