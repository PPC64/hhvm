/*
   +----------------------------------------------------------------------+
   | HipHop for PHP                                                       |
   +----------------------------------------------------------------------+
   | Copyright (c) 2010-2015 Facebook, Inc. (http://www.facebook.com)     |
   +----------------------------------------------------------------------+
   | This source file is subject to version 3.01 of the PHP license,      |
   | that is bundled with this package in the file LICENSE, and is        |
   | available through the world-wide-web at the following url:           |
   | http://www.php.net/license/3_01.txt                                  |
   | If you did not receive a copy of the PHP license and are unable to   |
   | obtain it through the world-wide-web, please send a note to          |
   | license@php.net so we can mail you a copy immediately.               |
   +----------------------------------------------------------------------+
*/
#include "hphp/runtime/vm/jit/vasm.h"

#include <string>
#include <algorithm>
#include <array>

#include <folly/Format.h>

#include "hphp/util/trace.h"
#include "hphp/util/dataflow-worklist.h"
#include "hphp/runtime/vm/jit/abi.h"
#include "hphp/runtime/vm/jit/pass-tracer.h"
#include "hphp/runtime/vm/jit/vasm-unit.h"
#include "hphp/runtime/vm/jit/vasm-print.h"
#include "hphp/runtime/vm/jit/vasm-visit.h"

namespace HPHP { namespace jit {

namespace {

TRACE_SET_MOD(vasm_copy);

//////////////////////////////////////////////////////////////////////

using RpoID = uint32_t;

constexpr auto kNumPhysRegs = 2;

folly::Optional<int32_t> phys_reg_index(Vreg reg) {
  assert(reg.isPhys());
  if (reg == rvmfp()) return 0;
  if (reg == rvmtl()) return 1;
  return folly::none;
}

//////////////////////////////////////////////////////////////////////

/*
 * Information about the definition of a virtual register, if it was defined by
 * either copying or lea'ing off another register.  The `base' register is not
 * necessarily a virtual register.
 */
struct RegInfo { Vreg base; int32_t disp; };

DEBUG_ONLY std::string show(RegInfo x) {
  return folly::sformat("{} + {}", show(x.base), x.disp);
}

// Dataflow state.  There is one of these for each block entry.
struct State {
  bool initialized{false};
  /*
   * We have a bit of state for each physical register this pass tracks.  If
   * the physical register has never been redefined, we will be safe rewriting
   * uses of other Vregs that we know were defined in terms of it.  But if it
   * may have been altered, we can't rewrite.
   */
  std::array<bool,kNumPhysRegs> phys_altered;
};

struct BlockInfo {
  RpoID rpoID;
  State stateIn;
};

struct Env {
  explicit Env(Vunit& unit, const Abi& abi)
    : unit(unit)
    , abi(abi)
    , rpoBlocks(sortBlocks(unit))
    , blockInfos(unit.blocks.size())
    , regs(unit.next_vr)
  {
    auto rpoID = uint32_t{0};
    for (auto& b : rpoBlocks) blockInfos[b].rpoID = rpoID++;
  }

  Vunit& unit;
  const Abi& abi;
  jit::vector<Vlabel> rpoBlocks;

  // Keyed by Vlabel.  This is populated by the flow-sensitive
  // analyze_physical pass.
  jit::vector<BlockInfo> blockInfos;

  // Keyed by Vreg.  This is populated as we go through the optimize pass, and
  // doesn't need to be flow-sensitive since it only contains a RegInfo for
  // virtual Vregs.  The information in the RegInfo is "usable" if it is also
  // only virtual (and therefore SSA), or if it makes references to physical
  // registers that may not have been altered (which is flow-sensitive
  // information in blockInfos).
  jit::vector<RegInfo> regs;
};

//////////////////////////////////////////////////////////////////////

State entry_state(Env& env) {
  auto ret = State{};
  ret.initialized = true;
  ret.phys_altered.fill(0);
  return ret;
}

bool merge_into(State& dst, const State& src) {
  if (!dst.initialized) {
    dst = src;
    return true;
  }

  auto changed = false;

  for (auto i = uint32_t{0}; i < kNumPhysRegs; ++i) {
    auto const new_alt = dst.phys_altered[i] || src.phys_altered[i];
    if (new_alt != dst.phys_altered[i]) {
      dst.phys_altered[i] = new_alt;
      changed = true;
    }
  }

  return changed;
}

//////////////////////////////////////////////////////////////////////

template<class F>
void for_all_defs(Env& env, const Vinstr& inst, F f) {
  visitDefs(env.unit, inst, f);
  auto uses   = RegSet{};
  auto across = RegSet{};
  auto defs   = RegSet{};
  getEffects(env.abi, inst, uses, across, defs);
  defs.forEach(f);
}

void analyze_inst_physical(Env& env,
                           State& state,
                           Vinstr& inst,
                           Vinstr* next) {
  for_all_defs(env, inst, [&] (Vreg dst) {
    if (!dst.isPhys()) return;
    if (auto const idx = phys_reg_index(dst)) {
      /*
       * A common pattern for us is to load an address into the frame pointer
       * right before a PHP call.  In this case, if the frame pointer was not
       * altered before this redefinition, it will effectively still be
       * not-altered after the call, because callphp{} restores it to the
       * previous value.
       *
       * We don't need to worry about not setting the altered flag in between
       * this instruction and the callphp{}, because callphp{}'s uses are only
       * of a RegSet---we cannot mis-optimize any of its args based on the
       * state we're tracking for the frame pointer.
       *
       * We also skip over callphp{}'s definition of rvmfp() for this reason.
       * Really callphp{} only preserves rvmfp() if we properly set up the
       * rvmfp() arg to it, but the program is ill-formed if it's not doing
       * that so it's ok to just ignore that definition here.
       */
      if (next && next->op == Vinstr::callphp && dst == rvmfp()) {
        FTRACE(3, "      post-dominated by callphp---preserving frame ptr\n");
        return;
      }
      if (inst.op == Vinstr::callphp && dst == rvmfp()) return;

      FTRACE(3, "      kill {}\n", show(dst));
      state.phys_altered[*idx] = true;
    }
  });
}

//////////////////////////////////////////////////////////////////////

void analyze_physical(Env& env) {
  FTRACE(1, "analyze_physical ---------------------------------\n");

  env.blockInfos[env.unit.entry].stateIn = entry_state(env);
  auto workQ = dataflow_worklist<RpoID>(env.unit.blocks.size());
  workQ.push(RpoID{0});
  do {
    auto const label = env.rpoBlocks[workQ.pop()];
    FTRACE(1, "{}:\n", label);
    auto& blk = env.unit.blocks[label];
    auto& binfo = env.blockInfos[label];

    auto state = binfo.stateIn;
    for (auto it = begin(blk.code); it != end(blk.code); ++it) {
      auto& inst = *it;
      FTRACE(2, "    {}\n", show(env.unit, inst));
      auto const next_it = std::next(it);
      auto const next_inst = next_it != end(blk.code) ? &*next_it : nullptr;
      analyze_inst_physical(env, state, inst, next_inst);
    }

    for (auto s : succs(blk.code.back())) {
      FTRACE(4, "  -> {}\n", s);
      auto& sinfo = env.blockInfos[s];
      if (merge_into(sinfo.stateIn, state)) workQ.push(sinfo.rpoID);
    }
  } while (!workQ.empty());
}

DEBUG_ONLY std::string show_fixed_point(Env& env) {
  auto ret = std::string{};

  for (auto& b : env.rpoBlocks) {
    auto const& state = env.blockInfos[b].stateIn;
    folly::format(&ret, "{: <4}:  ", b);
    for (auto& v : state.phys_altered) folly::format(&ret, " {}", v);
    ret += "\n";
  }

  return ret;
}

//////////////////////////////////////////////////////////////////////

void analyze_copy(Env& env, const copy& copy) {
  if (!copy.d.isVirt()) return;
  auto& dst = env.regs[copy.d];
  dst = RegInfo { copy.s, 0 };
  FTRACE(3, "      {} = {}\n", show(copy.d), show(dst));
}

void analyze_lea(Env& env, const lea& lea) {
<<<<<<< HEAD
  if (!(lea.s.seg == Vptr::DS && !lea.s.index.isValid()
      && lea.s.scale == 1 && lea.d.isVirt())) return;
=======
  if (!(lea.s.seg == Vptr::DS &&
        lea.s.index == InvalidReg &&
        lea.d.isVirt())) {
    return;
  }
>>>>>>> c9fe5594
  auto& dst = env.regs[lea.d];
  dst = RegInfo { lea.s.base, lea.s.disp };
  FTRACE(3, "      {} = {}\n", show(lea.d), show(dst));
}

void analyze_inst_virtual(Env& env, const Vinstr& inst) {
  switch (inst.op) {
  case Vinstr::copy: return analyze_copy(env, inst.copy_);
  case Vinstr::lea:  return analyze_lea(env, inst.lea_);
  default: break;
  }
}

//////////////////////////////////////////////////////////////////////

template<class F>
void if_tracking_reg(const Env& env, const State& state, Vreg reg, F f) {
  if (!reg.isValid()) return;
  auto& info = env.regs[reg];
  if (!info.base.isValid()) return;
  if (info.base.isPhys()) {
    auto const index = phys_reg_index(info.base);
    if (!index) return;
    if (state.phys_altered[*index]) {
      FTRACE(4, "        base may be altered\n");
      return;
    }
  }
  f(info);
}

struct OptVisit {
  const Env& env;
  const State& state;

  template<class T> void imm(T&) {}
  template<class T> void across(T& t) { use(t); }
  template<class T, class H> void useHint(T& t, H&) { use(t); }
  template<class T, class H> void defHint(T& t, H&) { def(t); }
  template<class T> void def(T&) {}

  void use(RegSet) {}
  void use(VregSF) {}
  void use(VcallArgsId) {}
  void use(Vreg128) {}

  void use(Vtuple t) { for (auto& reg : env.unit.tuples[t]) use(reg); }

  void use(Vptr& ptr) {
    // Rewrite memory operands that are based on registers we've copied or
    // lea'd off of other registers.
    if (ptr.seg != Vptr::DS) return;
    if_tracking_reg(env, state, ptr.base, [&] (const RegInfo& info) {
      FTRACE(2, "      rewrite: {} => {}\n", show(ptr.base), show(info));
      ptr.base = info.base;
      ptr.disp += info.disp;
    });
  }

  template<class T>
  typename std::enable_if<
    std::is_same<Vreg,T>::value ||
      std::is_same<Vreg8,T>::value ||
      std::is_same<Vreg16,T>::value ||
      std::is_same<Vreg32,T>::value ||
      std::is_same<Vreg64,T>::value ||
      std::is_same<VregDbl,T>::value
  >::type use(T& reg) {
    // Rewrite to another register if it's just a copy.
    if_tracking_reg(env, state, reg, [&] (const RegInfo& info) {
      if (info.disp != 0) return;
      FTRACE(2, "      rewrite: {} => {}\n", show(reg), show(info.base));
      reg = info.base;
    });
  }
};

void optimize_copy(const Env& env, const State& state, Vinstr& inst) {
  auto& copy = inst.copy_;
  if_tracking_reg(env, state, copy.s, [&] (const RegInfo& info) {
    if (info.disp != 0) {
      FTRACE(2, "      copy => lea {}\n", show(info));
      inst = lea{info.base[info.disp], copy.d};
    }
  });
}

void optimize_inst(const Env& env, const State& state, Vinstr& inst) {
  auto visit = OptVisit { env, state };
  visitOperands(inst, visit);
  switch (inst.op) {
  case Vinstr::copy:  optimize_copy(env, state, inst); break;
  default:            break;
  }
}

void optimize(Env& env) {
  FTRACE(1, "optimize ---------------------------------\n");

  for (auto const& label : env.rpoBlocks) {
    FTRACE(1, "{}:\n", label);
    auto& blk = env.unit.blocks[label];
    auto& binfo = env.blockInfos[label];

    auto state = binfo.stateIn;
    for (auto it = begin(blk.code); it != end(blk.code); ++it) {
      auto& inst = *it;
      FTRACE(2, "    {}\n", show(env.unit, inst));
      optimize_inst(env, state, inst);
      analyze_inst_virtual(env, inst);
      auto const next_it = std::next(it);
      auto const next_inst = next_it != end(blk.code) ? &*next_it : nullptr;
      analyze_inst_physical(env, state, inst, next_inst);
    }
  }
}

//////////////////////////////////////////////////////////////////////

}

/*
 * This pass performs straight-forward copy propagation, along with stateful
 * copy propagation of values through physical registers.  (Tracking the values
 * of physical registers requires dataflow analysis, because they do not have
 * single definitions.)
 *
 * The pass also tracks registers defined via lea instructions, and it knows
 * when a register holds a value that is the same as another register plus some
 * offset.  It then folds offsets in memory operands to try to require fewer
 * registers.  The main motivation for this is to generally eliminate the need
 * for a separate stack pointer (the result of HHIR's DefSP instruction, which
 * will just be an lea off of the rvmfp() physical register).
 */
void optimizeCopies(Vunit& unit, const Abi& abi) {
  VpassTracer tracer{&unit, Trace::vasm_copy, "vasm-copy"};
  Env env { unit, abi };
  analyze_physical(env);
  FTRACE(5, "\nfixed point:\n{}\n", show_fixed_point(env));
  optimize(env);
}

}}<|MERGE_RESOLUTION|>--- conflicted
+++ resolved
@@ -237,16 +237,12 @@
 }
 
 void analyze_lea(Env& env, const lea& lea) {
-<<<<<<< HEAD
-  if (!(lea.s.seg == Vptr::DS && !lea.s.index.isValid()
-      && lea.s.scale == 1 && lea.d.isVirt())) return;
-=======
   if (!(lea.s.seg == Vptr::DS &&
         lea.s.index == InvalidReg &&
+        lea.s.scale == 1 &&
         lea.d.isVirt())) {
     return;
   }
->>>>>>> c9fe5594
   auto& dst = env.regs[lea.d];
   dst = RegInfo { lea.s.base, lea.s.disp };
   FTRACE(3, "      {} = {}\n", show(lea.d), show(dst));
