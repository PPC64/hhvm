--- conflicted
+++ resolved
@@ -80,13 +80,8 @@
       optimizeARM(unit, abi);
       break;
     case Arch::PPC64:
-<<<<<<< HEAD
-      finishPPC64(vunit, vtext, meta, abi(kind), ai);
-      return;
-=======
       optimizePPC64(unit, abi);
       break;
->>>>>>> 3fbe4a9e
   }
 }
 
@@ -102,23 +97,8 @@
   Vasm vasm{*vunit};
   SCOPE_ASSERT_DETAIL("vasm unit") { return show(*vunit); };
 
-<<<<<<< HEAD
-  if (!RuntimeOption::EvalEnableReusableTC &&
-      arch() == Arch::X64 &&
-      RuntimeOption::EvalJitRelocationSize &&
-      cold_in.canEmit(RuntimeOption::EvalJitRelocationSize * 3)) {
-    // This is mainly to exercise the relocator, and ensure that its not broken
-    // by new non-relocatable code.  Later, it will be used to do some peephole
-    // optimizations, such as reducing branch sizes.
-    //
-    // Allocate enough space that the relocated cold code doesn't overlap the
-    // emitted cold code.
-    static unsigned seed = 42;
-    auto off = rand_r(&seed) & (cache_line_size() - 1);
-=======
   IRLS env{unit};
   auto const blocks = rpoSortCfg(unit);
->>>>>>> 3fbe4a9e
 
   // Create the initial set of vasm blocks, numbered the same as the
   // corresponding HHIR blocks.
