--- conflicted
+++ resolved
@@ -187,13 +187,8 @@
 
   bool do_relocate = false;
 
-<<<<<<< HEAD
-  if (!mcg->useLLVM() &&
+  if (!RuntimeOption::EvalEnableReusableTC &&
       arch() == Arch::X64 &&
-      !RuntimeOption::EvalEnableReusableTC &&
-=======
-  if (!RuntimeOption::EvalEnableReusableTC &&
->>>>>>> ff5c5835
       RuntimeOption::EvalJitRelocationSize &&
       cold_in.canEmit(RuntimeOption::EvalJitRelocationSize * 3)) {
     // This is mainly to exercise the relocator, and ensure that its not broken
