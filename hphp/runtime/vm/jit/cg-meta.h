--- conflicted
+++ resolved
@@ -107,11 +107,7 @@
    * Smashable locations. Used on relocation to be sure a smashable instruction
    * is not optimized in size.
    */
-<<<<<<< HEAD
-  hphp_hash_set<TCA> smashableLocations;
-=======
   std::set<TCA> smashableLocations;
->>>>>>> 7b3df6db
 
   /*
    * Debug-only map from bytecode to machine code address.
