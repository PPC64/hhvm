--- conflicted
+++ resolved
@@ -234,15 +234,9 @@
       defs = abi.all() - (abi.calleeSaved | rvmfp());
 
       switch (arch()) {
-<<<<<<< HEAD
       case Arch::ARM: defs.add(PhysReg(arm::rLinkReg)); break;
       case Arch::X64: break;
       case Arch::PPC64: break;
-=======
-        case Arch::ARM: defs.add(PhysReg(arm::rLinkReg)); break;
-        case Arch::X64: break;
-        case Arch::PPC64: not_implemented(); break;
->>>>>>> aff732a3
       }
       break;
 
@@ -253,15 +247,9 @@
     case Vinstr::callphp:
       defs = abi.all();
       switch (arch()) {
-<<<<<<< HEAD
       case Arch::ARM: break;
       case Arch::X64: defs.remove(rvmtl()); break;
       case Arch::PPC64: break;
-=======
-        case Arch::ARM: break;
-        case Arch::X64: defs.remove(rvmtl()); break;
-        case Arch::PPC64: not_implemented(); break;
->>>>>>> aff732a3
       }
       break;
 
@@ -269,15 +257,9 @@
     case Vinstr::contenter:
       defs = abi.all() - RegSet(rvmfp());
       switch (arch()) {
-<<<<<<< HEAD
       case Arch::ARM: break;
       case Arch::X64: defs.remove(rvmtl()); break;
       case Arch::PPC64: break;
-=======
-        case Arch::ARM: break;
-        case Arch::X64: defs.remove(rvmtl()); break;
-        case Arch::PPC64: not_implemented(); break;
->>>>>>> aff732a3
       }
       break;
 
