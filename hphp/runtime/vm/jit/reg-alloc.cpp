--- conflicted
+++ resolved
@@ -72,15 +72,9 @@
   case KeysetIdx:
   case LdVecElem:
     switch (arch()) {
-<<<<<<< HEAD
-      case Arch::X64: return true;
-      case Arch::ARM: return true;
-      case Arch::PPC64: return false;
-=======
     case Arch::X64: return true;
     case Arch::ARM: return true;
     case Arch::PPC64: return true;
->>>>>>> 5b6022fc
     }
     not_reached();
 
