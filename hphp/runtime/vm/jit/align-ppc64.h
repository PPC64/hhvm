--- conflicted
+++ resolved
@@ -35,16 +35,12 @@
 void align(CodeBlock& cb, Alignment alignment, AlignContext context,
            bool fixups = true);
 
-<<<<<<< HEAD
-constexpr size_t cache_line_size() { return 64; }
+constexpr size_t cache_line_size() { return 128; }
 
 /*
  * Get the AlignInfo for `alignment'; used by relocation.
  */
 const AlignInfo& alignment_info(Alignment alignment);
-=======
-constexpr size_t cache_line_size() { return 128; }
->>>>>>> 2d368b25
 
 ///////////////////////////////////////////////////////////////////////////////
 
