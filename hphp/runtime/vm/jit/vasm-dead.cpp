/*
   +----------------------------------------------------------------------+
   | HipHop for PHP                                                       |
   +----------------------------------------------------------------------+
   | Copyright (c) 2010-2013 Facebook, Inc. (http://www.facebook.com)     |
   +----------------------------------------------------------------------+
   | This source file is subject to version 3.01 of the PHP license,      |
   | that is bundled with this package in the file LICENSE, and is        |
   | available through the world-wide-web at the following url:           |
   | http://www.php.net/license/3_01.txt                                  |
   | If you did not receive a copy of the PHP license and are unable to   |
   | obtain it through the world-wide-web, please send a note to          |
   | license@php.net so we can mail you a copy immediately.               |
   +----------------------------------------------------------------------+
*/

#include "hphp/runtime/vm/jit/vasm.h"

#include "hphp/runtime/vm/jit/timer.h"
#include "hphp/runtime/vm/jit/vasm-instr.h"
#include "hphp/runtime/vm/jit/vasm-print.h"
#include "hphp/runtime/vm/jit/vasm-reg.h"
#include "hphp/runtime/vm/jit/vasm-unit.h"
#include "hphp/runtime/vm/jit/vasm-util.h"
#include "hphp/runtime/vm/jit/vasm-visit.h"

#include <boost/dynamic_bitset.hpp>

#include <algorithm>

TRACE_SET_MOD(vasm);

namespace HPHP { namespace jit {

namespace {
typedef boost::dynamic_bitset<> LiveSet;
bool effectful(Vinstr& inst) {
  switch (inst.op) {
    case Vinstr::absdbl:
    case Vinstr::addl:
    case Vinstr::addli:
    case Vinstr::addq:
    case Vinstr::addqi:
    case Vinstr::addsd:
    case Vinstr::andb:
    case Vinstr::andbi:
    case Vinstr::andl:
    case Vinstr::andli:
    case Vinstr::andq:
    case Vinstr::andqi:
    case Vinstr::cloadq:
    case Vinstr::cmovb:
    case Vinstr::cmovw:
    case Vinstr::cmovl:
    case Vinstr::cmovq:
    case Vinstr::cmpb:
    case Vinstr::cmpbi:
    case Vinstr::cmpbim:
    case Vinstr::cmpbm:
    case Vinstr::cmpd:
    case Vinstr::cmpdi:
    case Vinstr::cmpl:
    case Vinstr::cmpld:
    case Vinstr::cmpldi:
    case Vinstr::cmpli:
    case Vinstr::cmplim:
    case Vinstr::cmplims:
    case Vinstr::cmplm:
    case Vinstr::cmplwi:
    case Vinstr::cmplw:
    case Vinstr::cmpq:
    case Vinstr::cmpqi:
    case Vinstr::cmpqim:
    case Vinstr::cmpqm:
    case Vinstr::cmpsd:
    case Vinstr::cmpw:
    case Vinstr::cmpwi:
    case Vinstr::cmpwim:
    case Vinstr::cmpwm:
    case Vinstr::copy:
    case Vinstr::copy2:
    case Vinstr::copyargs:
    case Vinstr::copycr:
    case Vinstr::cvtsi2sd:
    case Vinstr::cvtsi2sdm:
    case Vinstr::cvttsd2siq:
    case Vinstr::decl:
    case Vinstr::decq:
    case Vinstr::defvmretdata:
    case Vinstr::defvmrettype:
    case Vinstr::defvmsp:
    case Vinstr::divint:
    case Vinstr::divsd:
    case Vinstr::extsb:
    case Vinstr::extsl:
    case Vinstr::fcmpo:
    case Vinstr::fcmpu:
    case Vinstr::fctidz:
    case Vinstr::fcvtzs:
    case Vinstr::imul:
    case Vinstr::incl:
    case Vinstr::incq:
    case Vinstr::incw:
    case Vinstr::ldimmb:
    case Vinstr::ldimml:
    case Vinstr::ldimmq:
    case Vinstr::ldimmw:
    case Vinstr::lea:
    case Vinstr::lead:
    case Vinstr::leap:
    case Vinstr::load:
    case Vinstr::loadb:
    case Vinstr::loadl:
    case Vinstr::loadqd:
    case Vinstr::loadqp:
    case Vinstr::loadsd:
    case Vinstr::loadtqb:
    case Vinstr::loadups:
    case Vinstr::loadw:
    case Vinstr::loadzbl:
    case Vinstr::loadzbq:
    case Vinstr::loadzlq:
<<<<<<< HEAD
    case Vinstr::lslwi:
    case Vinstr::lslwis:
    case Vinstr::lslxi:
    case Vinstr::lslxis:
    case Vinstr::lsrwi:
    case Vinstr::lsrwis:
    case Vinstr::lsrxi:
    case Vinstr::lsrxis:
=======
>>>>>>> 85a3d1e3
    case Vinstr::mflr:
    case Vinstr::movb:
    case Vinstr::movl:
    case Vinstr::movtqb:
    case Vinstr::movtdb:
    case Vinstr::movtdq:
    case Vinstr::movtql:
    case Vinstr::movw:
    case Vinstr::movzbw:
    case Vinstr::movzbl:
    case Vinstr::movzbq:
    case Vinstr::movzwl:
    case Vinstr::movzwq:
    case Vinstr::movzlq:
    case Vinstr::mrs:
    case Vinstr::mulsd:
    case Vinstr::neg:
    case Vinstr::nop:
    case Vinstr::not:
    case Vinstr::notb:
    case Vinstr::orq:
    case Vinstr::orqi:
    case Vinstr::roundsd:
    case Vinstr::sar:
    case Vinstr::sarq:
    case Vinstr::sarqi:
    case Vinstr::setcc:
    case Vinstr::shl:
    case Vinstr::shlli:
    case Vinstr::shlq:
    case Vinstr::shlqi:
    case Vinstr::shrli:
    case Vinstr::shrqi:
    case Vinstr::sqrtsd:
    case Vinstr::srem:
    case Vinstr::subb:
    case Vinstr::subbi:
    case Vinstr::subl:
    case Vinstr::subli:
    case Vinstr::subq:
    case Vinstr::subqi:
    case Vinstr::subsd:
    case Vinstr::testb:
    case Vinstr::testbi:
    case Vinstr::testbim:
    case Vinstr::testl:
    case Vinstr::testli:
    case Vinstr::testlim:
    case Vinstr::testq:
    case Vinstr::testqi:
    case Vinstr::testqim:
    case Vinstr::testqm:
    case Vinstr::testwim:
    case Vinstr::ucomisd:
    case Vinstr::unpcklpd:
    case Vinstr::xorb:
    case Vinstr::xorbi:
    case Vinstr::xorl:
    case Vinstr::xorq:
    case Vinstr::xorqi:
      return false;

    case Vinstr::addlm:
    case Vinstr::addlim:
    case Vinstr::addqim:
    case Vinstr::andbim:
    case Vinstr::bindaddr:
    case Vinstr::bindjcc:
    case Vinstr::bindjmp:
    case Vinstr::call:
    case Vinstr::callarray:
    case Vinstr::callfaststub:
    case Vinstr::callm:
    case Vinstr::callphp:
    case Vinstr::callr:
    case Vinstr::calls:
    case Vinstr::callstub:
    case Vinstr::calltc:
    case Vinstr::contenter:
    case Vinstr::cqo:
    case Vinstr::debugtrap:
    case Vinstr::declm:
    case Vinstr::decqm:
    case Vinstr::decqmlock:
    case Vinstr::fallback:
    case Vinstr::fallbackcc:
    case Vinstr::fallthru:
    case Vinstr::idiv:
    case Vinstr::inclm:
    case Vinstr::incqm:
    case Vinstr::incwm:
    case Vinstr::inittc:
    case Vinstr::jcc:
    case Vinstr::jcci:
    case Vinstr::jmp:
    case Vinstr::jmpi:
    case Vinstr::jmpm:
    case Vinstr::jmpr:
    case Vinstr::landingpad:
    case Vinstr::leavetc:
    case Vinstr::loadstubret:
    case Vinstr::mcprep:
    case Vinstr::msr:
    case Vinstr::mtlr:
    case Vinstr::nothrow:
    case Vinstr::orbim:
    case Vinstr::orqim:
    case Vinstr::orwim:
    case Vinstr::phidef:
    case Vinstr::phijcc:
    case Vinstr::phijmp:
    case Vinstr::phplogue:
    case Vinstr::phpret:
    case Vinstr::pop:
    case Vinstr::popm:
    case Vinstr::popf:
    case Vinstr::popp:
    case Vinstr::poppm:
    case Vinstr::push:
    case Vinstr::pushm:
    case Vinstr::pushf:
    case Vinstr::pushp:
    case Vinstr::pushpm:
    case Vinstr::resumetc:
    case Vinstr::ret:
    case Vinstr::retransopt:
    case Vinstr::store:
    case Vinstr::storeb:
    case Vinstr::storebi:
    case Vinstr::storeups:
    case Vinstr::storel:
    case Vinstr::storeli:
    case Vinstr::storeqi:
    case Vinstr::storesd:
    case Vinstr::storew:
    case Vinstr::storewi:
    case Vinstr::stublogue:
    case Vinstr::stubret:
    case Vinstr::stubtophp:
    case Vinstr::stubunwind:
    case Vinstr::syncpoint:
    case Vinstr::syncvmret:
    case Vinstr::syncvmsp:
    case Vinstr::tailcallphp:
    case Vinstr::tailcallstub:
    case Vinstr::ud2:
    case Vinstr::unwind:
    case Vinstr::vcall:
    case Vinstr::vcallarray:
    case Vinstr::vinvoke:
    case Vinstr::conjure:
    case Vinstr::conjureuse:
      return true;
  }
  always_assert(false);
}
}

// Remove dead instructions by doing a traditional liveness analysis.
// instructions that mutate memory, physical registers, or status flags
// are considered useful. All branches are considered useful.
//
// Given SSA, there's a faster sparse version of this algorithm that marks
// useful instructions in one pass, then transitively marks pure instructions
// that define inputs to useful instructions. However it requires a mapping
// from vreg numbers to the instruction that defines them, and a way to address
// individual instructions.
//
// We could remove useless branches by computing the post-dominator tree and
// RDF(b) for each block; then a branch is only useful if it controls whether
// or not a useful block executes, and useless branches can be forwarded to
// the nearest useful post-dominator.
void removeDeadCode(Vunit& unit) {
  Timer timer(Timer::vasm_dce);
  auto blocks = sortBlocks(unit);
  jit::vector<LiveSet> livein(unit.blocks.size());
  LiveSet live(unit.next_vr);

  auto pass = [&](bool mutate) {
    bool changed = false;
    for (auto blockIt = blocks.end(); blockIt != blocks.begin();) {
      auto b = *--blockIt;
      auto& block = unit.blocks[b];
      live.reset();
      for (auto s : succs(block)) {
        if (!livein[s].empty()) {
          live |= livein[s];
        }
      }
      for (auto i = block.code.end(); i != block.code.begin();) {
        auto& inst = *--i;
        auto useful = effectful(inst);
        visitDefs(unit, inst, [&](Vreg r) {
          if (r.isPhys() || live.test(r)) {
            useful = true;
            live.reset(r);
          }
        });
        if (useful) {
          visitUses(unit, inst, [&](Vreg r) {
            live.set(r);
          });
        } else if (mutate) {
          inst = nop{};
          changed = true;
        }
      }
      if (mutate) {
        assertx(live == livein[b]);
      } else {
        if (live != livein[b]) {
          livein[b] = live;
          changed = true;
        }
      }
    }
    return changed;
  };

  // analyze until livein reaches a fixed point
  while (pass(false)) {}
  auto const changed = pass(true);
  removeTrivialNops(unit);
  if (changed) {
    printUnit(kVasmDCELevel, "after vasm-dead", unit);
  }
}

/*
 * A very simple dead code elimination pass that just removes trivial nop
 * instructions.  We run this before any other passes because it allows
 * code-gen to create things like self-copies or self-lea's without affect on
 * optimizations downstream.  (In particular early passes like optimizeExits
 * that are looking for specific vasm sequences inside of a block.)
 */
void removeTrivialNops(Vunit& unit) {
  for (auto& b : unit.blocks) {
    b.code.erase(
      std::remove_if(
        begin(b.code), end(b.code),
        is_trivial_nop
      ),
      end(b.code)
    );
  }
}

}}<|MERGE_RESOLUTION|>--- conflicted
+++ resolved
@@ -120,17 +120,6 @@
     case Vinstr::loadzbl:
     case Vinstr::loadzbq:
     case Vinstr::loadzlq:
-<<<<<<< HEAD
-    case Vinstr::lslwi:
-    case Vinstr::lslwis:
-    case Vinstr::lslxi:
-    case Vinstr::lslxis:
-    case Vinstr::lsrwi:
-    case Vinstr::lsrwis:
-    case Vinstr::lsrxi:
-    case Vinstr::lsrxis:
-=======
->>>>>>> 85a3d1e3
     case Vinstr::mflr:
     case Vinstr::movb:
     case Vinstr::movl:
