--- conflicted
+++ resolved
@@ -33,17 +33,9 @@
 
 template<typename T>
 inline Vptr emitTLSAddr(Vout& v, TLSDatum<T> datum) {
-<<<<<<< HEAD
-  if (arch() == Arch::X64)
-    return x64::detail::emitTLSAddr(v, datum);
-  else if (arch() == Arch::PPC64)
-    return ppc64::detail::emitTLSAddr(v, datum);
-  else
-    not_implemented();
-=======
-  if (arch() != Arch::X64 && arch() != Arch::ARM) not_implemented();
+  if (arch() != Arch::X64 && arch() != Arch::ARM &&
+    arch() != Arch::PPC64) not_implemented();
   return x64::detail::emitTLSAddr(v, datum);
->>>>>>> f5f22313
 }
 
 ///////////////////////////////////////////////////////////////////////////////
