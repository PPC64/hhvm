--- conflicted
+++ resolved
@@ -134,1329 +134,6 @@
   return tvIsPlausible(ref);
 }
 
-<<<<<<< HEAD
-bool tvDecRefWillRelease(const TypedValue* tv) {
-  if (!isRefcountedType(tv->m_type)) {
-    return false;
-  }
-  if (tv->m_type == KindOfRef) {
-    return tv->m_data.pref->getRealCount() <= 1;
-  }
-  return tv->m_data.pcnt->decWillRelease();
-}
-
-void tvCastToBooleanInPlace(TypedValue* tv) {
-  assert(tvIsPlausible(*tv));
-  tvUnboxIfNeeded(tv);
-  bool b;
-
-  do {
-    switch (tv->m_type) {
-      case KindOfUninit:
-      case KindOfNull:
-        b = false;
-        continue;
-
-      case KindOfBoolean:
-        return;
-
-      case KindOfInt64:
-        b = (tv->m_data.num != 0LL);
-        continue;
-
-      case KindOfDouble:
-        b = (tv->m_data.dbl != 0);
-        continue;
-
-      case KindOfPersistentString:
-        b = tv->m_data.pstr->toBoolean();
-        continue;
-
-      case KindOfString:
-        b = tv->m_data.pstr->toBoolean();
-        tvDecRefStr(tv);
-        continue;
-
-      case KindOfPersistentVec:
-      case KindOfPersistentDict:
-      case KindOfPersistentKeyset:
-      case KindOfPersistentArray:
-        b = !tv->m_data.parr->empty();
-        continue;
-
-      case KindOfVec:
-      case KindOfDict:
-      case KindOfKeyset:
-      case KindOfArray:
-        b = !tv->m_data.parr->empty();
-        tvDecRefArr(tv);
-        continue;
-
-      case KindOfObject:
-        b = tv->m_data.pobj->toBoolean();
-        tvDecRefObj(tv);
-        continue;
-
-      case KindOfResource:
-        b = tv->m_data.pres->data()->o_toBoolean();
-        tvDecRefRes(tv);
-        continue;
-
-      case KindOfRef:
-        break;
-    }
-    not_reached();
-  } while (0);
-
-  tv->m_data.num = b;
-  tv->m_type = KindOfBoolean;
-}
-
-void tvCastToDoubleInPlace(TypedValue* tv) {
-  assert(tvIsPlausible(*tv));
-  tvUnboxIfNeeded(tv);
-  double d;
-
-  do {
-    switch (tv->m_type) {
-      case KindOfUninit:
-      case KindOfNull:
-        d = 0.0;
-        continue;
-
-      case KindOfBoolean:
-        assert(tv->m_data.num == 0LL || tv->m_data.num == 1LL);
-        // fallthru
-      case KindOfInt64:
-        d = (double)(tv->m_data.num);
-        continue;
-
-      case KindOfDouble:
-        return;
-
-      case KindOfPersistentString:
-        d = tv->m_data.pstr->toDouble();
-        continue;
-
-      case KindOfString:
-        d = tv->m_data.pstr->toDouble();
-        tvDecRefStr(tv);
-        continue;
-
-      case KindOfPersistentVec:
-      case KindOfPersistentDict:
-      case KindOfPersistentKeyset:
-      case KindOfPersistentArray:
-        d = tv->m_data.parr->empty() ? 0 : 1;
-        continue;
-
-      case KindOfVec:
-      case KindOfDict:
-      case KindOfKeyset:
-      case KindOfArray:
-        d = tv->m_data.parr->empty() ? 0 : 1;
-        tvDecRefArr(tv);
-        continue;
-
-      case KindOfObject:
-        d = tv->m_data.pobj->toDouble();
-        tvDecRefObj(tv);
-        continue;
-
-      case KindOfResource:
-        d = tv->m_data.pres->data()->o_toDouble();
-        tvDecRefRes(tv);
-        continue;
-
-      case KindOfRef:
-        break;
-    }
-    not_reached();
-  } while (0);
-
-  tv->m_data.dbl = d;
-  tv->m_type = KindOfDouble;
-}
-
-void cellCastToInt64InPlace(Cell* cell) {
-  assert(cellIsPlausible(*cell));
-  int64_t i;
-
-  do {
-    switch (cell->m_type) {
-      case KindOfUninit:
-      case KindOfNull:
-        cell->m_data.num = 0LL;
-        // fallthru
-      case KindOfBoolean:
-        assert(cell->m_data.num == 0LL || cell->m_data.num == 1LL);
-        cell->m_type = KindOfInt64;
-        // fallthru
-      case KindOfInt64:
-        return;
-
-      case KindOfDouble:
-        i = toInt64(cell->m_data.dbl);
-        continue;
-
-      case KindOfPersistentString:
-        i = cell->m_data.pstr->toInt64();
-        continue;
-
-      case KindOfString:
-        i = cell->m_data.pstr->toInt64();
-        tvDecRefStr(cell);
-        continue;
-
-      case KindOfPersistentVec:
-      case KindOfPersistentDict:
-      case KindOfPersistentKeyset:
-      case KindOfPersistentArray:
-        i = cell->m_data.parr->empty() ? 0 : 1;
-        continue;
-
-      case KindOfVec:
-      case KindOfDict:
-      case KindOfKeyset:
-      case KindOfArray:
-        i = cell->m_data.parr->empty() ? 0 : 1;
-        tvDecRefArr(cell);
-        continue;
-
-      case KindOfObject:
-        i = cell->m_data.pobj->toInt64();
-        tvDecRefObj(cell);
-        continue;
-
-      case KindOfResource:
-        i = cell->m_data.pres->data()->o_toInt64();
-        tvDecRefRes(cell);
-        continue;
-
-      case KindOfRef:
-        break;
-    }
-    not_reached();
-  } while (0);
-
-  cell->m_data.num = i;
-  cell->m_type = KindOfInt64;
-}
-
-void tvCastToInt64InPlace(TypedValue* tv) {
-  assert(tvIsPlausible(*tv));
-  tvUnboxIfNeeded(tv);
-  cellCastToInt64InPlace(tv);
-}
-
-double tvCastToDouble(const TypedValue* tv) {
-  assert(tvIsPlausible(*tv));
-  if (tv->m_type == KindOfRef) {
-    tv = tv->m_data.pref->tv();
-  }
-
-  switch (tv->m_type) {
-    case KindOfUninit:
-    case KindOfNull:
-      return 0;
-
-    case KindOfBoolean:
-      assert(tv->m_data.num == 0LL || tv->m_data.num == 1LL);
-      // fallthru
-    case KindOfInt64:
-      return (double)(tv->m_data.num);
-
-    case KindOfDouble:
-      return tv->m_data.dbl;
-
-    case KindOfPersistentString:
-    case KindOfString:
-      return tv->m_data.pstr->toDouble();
-
-    case KindOfPersistentVec:
-    case KindOfVec:
-    case KindOfPersistentDict:
-    case KindOfDict:
-    case KindOfPersistentKeyset:
-    case KindOfKeyset:
-    case KindOfPersistentArray:
-    case KindOfArray:
-      return tv->m_data.parr->empty() ? 0.0 : 1.0;
-
-    case KindOfObject:
-      return tv->m_data.pobj->toDouble();
-
-    case KindOfResource:
-      return tv->m_data.pres->data()->o_toDouble();
-
-    case KindOfRef:
-      break;
-  }
-  not_reached();
-}
-
-const StaticString
-  s_1("1"),
-  s_scalar("scalar");
-
-void tvCastToStringInPlace(TypedValue* tv) {
-  assert(tvIsPlausible(*tv));
-  tvUnboxIfNeeded(tv);
-
-  auto string = [&](StringData* s) {
-    tv->m_type = KindOfString;
-    tv->m_data.pstr = s;
-  };
-  auto persistentString = [&](StringData* s) {
-    assert(!s->isRefCounted());
-    tv->m_type = KindOfPersistentString;
-    tv->m_data.pstr = s;
-  };
-
-  switch (tv->m_type) {
-    case KindOfUninit:
-    case KindOfNull:
-      return persistentString(staticEmptyString());
-
-    case KindOfBoolean:
-      return persistentString(tv->m_data.num ? s_1.get() : staticEmptyString());
-
-    case KindOfInt64:
-      return string(buildStringData(tv->m_data.num));
-
-    case KindOfDouble:
-      return string(buildStringData(tv->m_data.dbl));
-
-    case KindOfPersistentString:
-    case KindOfString:
-      return;
-
-    case KindOfVec:
-    case KindOfPersistentVec:
-      raise_notice("Vec to string conversion");
-      if (tv->m_type == KindOfVec) tvDecRefArr(tv);
-      return persistentString(vec_string.get());
-
-    case KindOfDict:
-    case KindOfPersistentDict:
-      raise_notice("Dict to string conversion");
-      if (tv->m_type == KindOfDict) tvDecRefArr(tv);
-      return persistentString(dict_string.get());
-
-    case KindOfKeyset:
-    case KindOfPersistentKeyset:
-      raise_notice("Keyset to string conversion");
-      if (tv->m_type == KindOfKeyset) tvDecRefArr(tv);
-      return persistentString(keyset_string.get());
-
-    case KindOfArray:
-    case KindOfPersistentArray:
-      raise_notice("Array to string conversion");
-      if (tv->m_type == KindOfArray) tvDecRefArr(tv);
-      return persistentString(array_string.get());
-
-    case KindOfObject:
-      // For objects, we fall back on the Variant machinery
-      tvAsVariant(tv) = tv->m_data.pobj->invokeToString();
-      return;
-
-    case KindOfResource:
-      // For resources, we fall back on the Variant machinery
-      tvAsVariant(tv) = tv->m_data.pres->data()->o_toString();
-      return;
-
-    case KindOfRef:
-      break;
-  }
-  not_reached();
-}
-
-StringData* tvCastToString(const TypedValue* tv) {
-  assert(tvIsPlausible(*tv));
-  if (tv->m_type == KindOfRef) {
-    tv = tv->m_data.pref->tv();
-  }
-
-  switch (tv->m_type) {
-    case KindOfUninit:
-    case KindOfNull:
-      return staticEmptyString();
-
-    case KindOfBoolean:
-      return tv->m_data.num ? s_1.get() : staticEmptyString();
-
-    case KindOfInt64:
-      return buildStringData(tv->m_data.num);
-
-    case KindOfDouble:
-      return buildStringData(tv->m_data.dbl);
-
-    case KindOfPersistentString:
-      return tv->m_data.pstr;
-
-    case KindOfString: {
-      auto s = tv->m_data.pstr;
-      s->incRefCount();
-      return s;
-    }
-
-    case KindOfPersistentVec:
-    case KindOfVec:
-      raise_notice("Vec to string conversion");
-      return vec_string.get();
-
-    case KindOfPersistentDict:
-    case KindOfDict:
-      raise_notice("Dict to string conversion");
-      return dict_string.get();
-
-    case KindOfPersistentKeyset:
-    case KindOfKeyset:
-      raise_notice("Keyset to string conversion");
-      return keyset_string.get();
-
-    case KindOfPersistentArray:
-    case KindOfArray:
-      raise_notice("Array to string conversion");
-      return array_string.get();
-
-    case KindOfObject:
-      return tv->m_data.pobj->invokeToString().detach();
-
-    case KindOfResource:
-      return tv->m_data.pres->data()->o_toString().detach();
-
-    case KindOfRef:
-      not_reached();
-  }
-  not_reached();
-}
-
-void tvCastToArrayInPlace(TypedValue* tv) {
-  assert(tvIsPlausible(*tv));
-  tvUnboxIfNeeded(tv);
-  ArrayData* a;
-
-  do {
-    switch (tv->m_type) {
-      case KindOfUninit:
-      case KindOfNull:
-        a = ArrayData::Create();
-        continue;
-
-      case KindOfBoolean:
-      case KindOfInt64:
-      case KindOfDouble:
-      case KindOfPersistentString:
-        a = ArrayData::Create(tvAsVariant(tv));
-        continue;
-
-      case KindOfString:
-        a = ArrayData::Create(tvAsVariant(tv));
-        tvDecRefStr(tv);
-        continue;
-
-      case KindOfPersistentVec: {
-        auto* adIn = tv->m_data.parr;
-        assert(adIn->isVecArray());
-        a = PackedArray::ToPHPArrayVec(adIn, true);
-        assert(a != adIn);
-        continue;
-      }
-
-      case KindOfVec: {
-        auto* adIn = tv->m_data.parr;
-        assert(adIn->isVecArray());
-        a = PackedArray::ToPHPArrayVec(adIn, adIn->cowCheck());
-        if (a != adIn) tvDecRefArr(tv);
-        continue;
-      }
-
-      case KindOfPersistentDict: {
-        auto* adIn = tv->m_data.parr;
-        assert(adIn->isDict());
-        a = MixedArray::ToPHPArrayDict(adIn, true);
-        assert(a != adIn);
-        continue;
-      }
-
-      case KindOfDict: {
-        auto* adIn = tv->m_data.parr;
-        assert(adIn->isDict());
-        a = MixedArray::ToPHPArrayDict(adIn, adIn->cowCheck());
-        if (a != adIn) tvDecRefArr(tv);
-        continue;
-      }
-
-      case KindOfPersistentKeyset: {
-        auto* adIn = tv->m_data.parr;
-        assert(adIn->isKeyset());
-        a = SetArray::ToPHPArray(adIn, true);
-        assert(a != adIn);
-        continue;
-      }
-
-      case KindOfKeyset: {
-        auto* adIn = tv->m_data.parr;
-        assert(adIn->isKeyset());
-        a = SetArray::ToPHPArray(adIn, adIn->cowCheck());
-        if (a != adIn) tvDecRefArr(tv);
-        continue;
-      }
-
-      case KindOfPersistentArray:
-      case KindOfArray:
-        assert(tv->m_data.parr->isPHPArray());
-        return;
-
-      case KindOfObject:
-        // For objects, we fall back on the Variant machinery
-        tvAsVariant(tv) = tv->m_data.pobj->toArray();
-        return;
-
-      case KindOfResource:
-        a = ArrayData::Create(tvAsVariant(tv));
-        tvDecRefRes(tv);
-        continue;
-
-      case KindOfRef:
-        break;
-    }
-    not_reached();
-  } while (0);
-
-  assert(!a->isRefCounted() || a->hasExactlyOneRef());
-
-  tv->m_data.parr = a;
-  tv->m_type = KindOfArray;
-  assert(cellIsPlausible(*tv));
-}
-
-static Array arrayFromCollection(ObjectData* obj) {
-  if (auto ad = collections::asArray(obj)) {
-    return ArrNR{ad}.asArray();
-  }
-  return collections::toArray(obj);
-}
-
-void tvCastToVecInPlace(TypedValue* tv) {
-  assert(tvIsPlausible(*tv));
-  tvUnboxIfNeeded(tv);
-  ArrayData* a;
-
-  do {
-    switch (tv->m_type) {
-      case KindOfUninit:
-      case KindOfNull:
-        raise_warning("Null to vec conversion");
-        a = staticEmptyVecArray();
-        continue;
-
-      case KindOfBoolean:
-        raise_warning("Bool to vec conversion");
-        a = staticEmptyVecArray();
-        continue;
-
-      case KindOfInt64:
-        raise_warning("Int to vec conversion");
-        a = staticEmptyVecArray();
-        continue;
-
-      case KindOfDouble:
-        raise_warning("Double to vec conversion");
-        a = staticEmptyVecArray();
-        continue;
-
-      case KindOfPersistentString:
-      case KindOfString:
-        raise_warning("String to vec conversion");
-        a = staticEmptyVecArray();
-        decRefStr(tv->m_data.pstr);
-        continue;
-
-      case KindOfResource:
-        raise_warning("Resource to vec conversion");
-        a = staticEmptyVecArray();
-        decRefRes(tv->m_data.pres);
-        continue;
-
-      case KindOfPersistentDict:
-      case KindOfDict: {
-        auto* adIn = tv->m_data.parr;
-        assert(adIn->isDict());
-        a = MixedArray::ToVecDict(adIn, adIn->cowCheck());
-        assert(a != adIn);
-        decRefArr(adIn);
-        continue;
-      }
-
-      case KindOfPersistentKeyset:
-      case KindOfKeyset: {
-        auto* adIn = tv->m_data.parr;
-        assert(adIn->isKeyset());
-        a = SetArray::ToVec(adIn, adIn->cowCheck());
-        assert(a != adIn);
-        decRefArr(adIn);
-        continue;
-      }
-
-      case KindOfPersistentArray:
-      case KindOfArray: {
-        auto* adIn = tv->m_data.parr;
-        assert(adIn->isPHPArray());
-        a = adIn->toVec(adIn->cowCheck());
-        if (a != adIn) decRefArr(adIn);
-        continue;
-      }
-
-      case KindOfPersistentVec:
-      case KindOfVec:
-        assert(tv->m_data.parr->isVecArray());
-        return;
-
-      case KindOfObject: {
-        auto* obj = tv->m_data.pobj;
-        if (obj->isCollection()) {
-          a = arrayFromCollection(obj).toVec().detach();
-          decRefObj(obj);
-          tv->m_data.parr = a;
-          tv->m_type = KindOfVec;
-          assert(cellIsPlausible(*tv));
-          return;
-        } else if (obj->instanceof(SystemLib::s_IteratorClass)) {
-          auto arr = Array::CreateVec();
-          for (ArrayIter iter(obj); iter; ++iter) {
-            arr.append(iter.second());
-          }
-          a = arr.detach();
-        } else {
-          raise_warning("Non-iterable object conversion to vec");
-          a = staticEmptyVecArray();
-        }
-        decRefObj(obj);
-        continue;
-      }
-
-      case KindOfRef:
-        break;
-    }
-    not_reached();
-  } while (0);
-
-  assert(!a->isRefCounted() || a->hasExactlyOneRef());
-
-  tv->m_data.parr = a;
-  tv->m_type = KindOfVec;
-  assert(cellIsPlausible(*tv));
-}
-
-void tvCastToDictInPlace(TypedValue* tv) {
-  assert(tvIsPlausible(*tv));
-  tvUnboxIfNeeded(tv);
-  ArrayData* a;
-
-  do {
-    switch (tv->m_type) {
-      case KindOfUninit:
-      case KindOfNull:
-        raise_warning("Null to dict conversion");
-        a = staticEmptyDictArray();
-        continue;
-
-      case KindOfBoolean:
-        raise_warning("Bool to dict conversion");
-        a = staticEmptyDictArray();
-        continue;
-
-      case KindOfInt64:
-        raise_warning("Int to dict conversion");
-        a = staticEmptyDictArray();
-        continue;
-
-      case KindOfDouble:
-        raise_warning("Double to dict conversion");
-        a = staticEmptyDictArray();
-        continue;
-
-      case KindOfPersistentString:
-      case KindOfString:
-        raise_warning("String to dict conversion");
-        a = staticEmptyDictArray();
-        decRefStr(tv->m_data.pstr);
-        continue;
-
-      case KindOfResource:
-        raise_warning("Resource to dict conversion");
-        a = staticEmptyDictArray();
-        decRefRes(tv->m_data.pres);
-        continue;
-
-      case KindOfPersistentVec:
-      case KindOfVec: {
-        auto* adIn = tv->m_data.parr;
-        assert(adIn->isVecArray());
-        a = PackedArray::ToDictVec(adIn, adIn->cowCheck());
-        assert(a != adIn);
-        decRefArr(adIn);
-        continue;
-      }
-
-      case KindOfPersistentKeyset:
-      case KindOfKeyset: {
-        auto* adIn = tv->m_data.parr;
-        assert(adIn->isKeyset());
-        a = SetArray::ToDict(adIn, adIn->cowCheck());
-        if (a != adIn) decRefArr(adIn);
-        continue;
-      }
-
-      case KindOfPersistentArray:
-      case KindOfArray: {
-        auto* adIn = tv->m_data.parr;
-        assert(adIn->isPHPArray());
-        a = adIn->toDict(adIn->cowCheck());
-        if (a != adIn) decRefArr(adIn);
-        continue;
-      }
-
-      case KindOfPersistentDict:
-      case KindOfDict:
-        assert(tv->m_data.parr->isDict());
-        return;
-
-      case KindOfObject: {
-        auto* obj = tv->m_data.pobj;
-        if (obj->isCollection()) {
-          a = arrayFromCollection(obj).toDict().detach();
-        } else if (obj->instanceof(SystemLib::s_IteratorClass)) {
-          auto arr = Array::CreateDict();
-          for (ArrayIter iter(obj); iter; ++iter) {
-            arr.set(iter.first(), iter.second());
-          }
-          a = arr.detach();
-        } else {
-          raise_warning("Non-iterable object conversion to dict");
-          a = staticEmptyDictArray();
-        }
-        tv->m_data.parr = a;
-        tv->m_type = KindOfDict;
-        assert(cellIsPlausible(*tv));
-        decRefObj(obj);
-        return;
-      }
-
-      case KindOfRef:
-        break;
-    }
-    not_reached();
-  } while (0);
-
-  assert(!a->isRefCounted() || a->hasExactlyOneRef());
-
-  tv->m_data.parr = a;
-  tv->m_type = KindOfDict;
-  assert(cellIsPlausible(*tv));
-}
-
-void tvCastToKeysetInPlace(TypedValue* tv) {
-  assert(tvIsPlausible(*tv));
-  tvUnboxIfNeeded(tv);
-  ArrayData* a;
-
-  do {
-    switch (tv->m_type) {
-      case KindOfUninit:
-      case KindOfNull:
-        raise_warning("Null to keyset conversion");
-        a = staticEmptyKeysetArray();
-        continue;
-
-      case KindOfBoolean:
-        raise_warning("Bool to keyset conversion");
-        a = staticEmptyKeysetArray();
-        continue;
-
-      case KindOfInt64:
-        raise_warning("Int to keyset conversion");
-        a = staticEmptyKeysetArray();
-        continue;
-
-      case KindOfDouble:
-        raise_warning("Double to keyset conversion");
-        a = staticEmptyKeysetArray();
-        continue;
-
-      case KindOfPersistentString:
-      case KindOfString:
-        raise_warning("String to keyset conversion");
-        a = staticEmptyKeysetArray();
-        decRefStr(tv->m_data.pstr);
-        continue;
-
-      case KindOfResource:
-        raise_warning("Resource to keyset conversion");
-        a = staticEmptyKeysetArray();
-        decRefRes(tv->m_data.pres);
-        continue;
-
-      case KindOfPersistentVec:
-      case KindOfVec: {
-        auto* adIn = tv->m_data.parr;
-        assert(adIn->isVecArray());
-        a = PackedArray::ToKeysetVec(adIn, adIn->cowCheck());
-        assert(a != adIn);
-        decRefArr(adIn);
-        continue;
-      }
-
-      case KindOfPersistentDict:
-      case KindOfDict: {
-        auto* adIn = tv->m_data.parr;
-        assert(adIn->isDict());
-        a = MixedArray::ToKeysetDict(adIn, adIn->cowCheck());
-        if (a != adIn) decRefArr(adIn);
-        continue;
-      }
-
-      case KindOfPersistentArray:
-      case KindOfArray: {
-        auto* adIn = tv->m_data.parr;
-        assert(adIn->isPHPArray());
-        a = adIn->toKeyset(adIn->cowCheck());
-        if (a != adIn) decRefArr(adIn);
-        continue;
-      }
-
-      case KindOfPersistentKeyset:
-      case KindOfKeyset:
-        assert(tv->m_data.parr->isKeyset());
-        return;
-
-      case KindOfObject: {
-        auto* obj = tv->m_data.pobj;
-        if (obj->isCollection()) {
-          a = arrayFromCollection(obj).toKeyset().detach();
-        } else if (obj->instanceof(SystemLib::s_IteratorClass)) {
-          auto arr = Array::CreateKeyset();
-          for (ArrayIter iter(obj); iter; ++iter) {
-            arr.append(iter.first());
-          }
-          a = arr.detach();
-        } else {
-          raise_warning("Non-iterable object conversion to keyset");
-          a = staticEmptyKeysetArray();
-        }
-        decRefObj(obj);
-        continue;
-      }
-
-      case KindOfRef:
-        break;
-    }
-    not_reached();
-  } while (0);
-
-  assert(!a->isRefCounted() || a->hasExactlyOneRef());
-
-  tv->m_data.parr = a;
-  tv->m_type = KindOfKeyset;
-  assert(cellIsPlausible(*tv));
-}
-
-void tvCastToObjectInPlace(TypedValue* tv) {
-  assert(tvIsPlausible(*tv));
-  tvUnboxIfNeeded(tv);
-  ObjectData* o;
-
-  do {
-    switch (tv->m_type) {
-      case KindOfUninit:
-      case KindOfNull:
-        o = SystemLib::AllocStdClassObject().detach();
-        continue;
-
-      case KindOfBoolean:
-      case KindOfInt64:
-      case KindOfDouble:
-      case KindOfPersistentString:
-      case KindOfResource:
-        o = SystemLib::AllocStdClassObject().detach();
-        o->o_set(s_scalar, tvAsVariant(tv));
-        continue;
-
-      case KindOfString:
-        o = SystemLib::AllocStdClassObject().detach();
-        o->o_set(s_scalar, tvAsVariant(tv));
-        tvDecRefStr(tv);
-        continue;
-
-      case KindOfPersistentVec:
-      case KindOfVec:
-      case KindOfPersistentDict:
-      case KindOfDict:
-      case KindOfPersistentKeyset:
-      case KindOfKeyset:
-        tvCastToArrayInPlace(tv);
-        // Fall-through to array case
-      case KindOfPersistentArray:
-      case KindOfArray:
-        // For arrays, we fall back on the Variant machinery
-        tvAsVariant(tv) = ObjectData::FromArray(tv->m_data.parr);
-        return;
-
-      case KindOfObject:
-        return;
-
-      case KindOfRef:
-        break;
-    }
-    not_reached();
-  } while (0);
-
-  tv->m_data.pobj = o;
-  tv->m_type = KindOfObject;
-  assert(cellIsPlausible(*tv));
-}
-
-void tvCastToNullableObjectInPlace(TypedValue* tv) {
-  if (isNullType(tv->m_type)) {
-    // XXX(t3879280) This happens immediately before calling an extension
-    // function that takes an optional Object argument. We want to end up
-    // passing const Object& holding nullptr, so by clearing out m_data.pobj we
-    // can unconditionally treat &tv->m_data.pobj as a const Object& in the
-    // function being called. This violates the invariant that the value of
-    // m_data doesn't matter in a KindOfNull TypedValue.
-    tv->m_data.pobj = nullptr;
-  } else {
-    tvCastToObjectInPlace(tv);
-  }
-}
-
-void tvCastToResourceInPlace(TypedValue* tv) {
-  assert(tvIsPlausible(*tv));
-  tvUnboxIfNeeded(tv);
-
-  do {
-    switch (tv->m_type) {
-      DT_UNCOUNTED_CASE:
-        continue;
-      case KindOfString:
-      case KindOfVec:
-      case KindOfDict:
-      case KindOfKeyset:
-      case KindOfArray:
-      case KindOfObject:
-        tvDecRef(tv);
-        continue;
-      case KindOfResource:
-        // no op, return
-        return;
-      case KindOfRef:
-        break;
-    }
-    not_reached();
-  } while (0);
-
-  tv->m_type = KindOfResource;
-  tv->m_data.pres = req::make<DummyResource>().detach()->hdr();
-  assert(cellIsPlausible(*tv));
-}
-
-bool tvCoerceParamToBooleanInPlace(TypedValue* tv) {
-  assert(tvIsPlausible(*tv));
-  tvUnboxIfNeeded(tv);
-
-  switch (tv->m_type) {
-    case KindOfUninit:
-    case KindOfNull:
-    case KindOfBoolean:
-    case KindOfInt64:
-    case KindOfDouble:
-    case KindOfPersistentString:
-    case KindOfString:
-      // In PHP 7 mode handling of null types is stricter
-      if (tv->m_type == KindOfNull && RuntimeOption::PHP7_ScalarTypes) {
-        return false;
-      }
-      tvCastToBooleanInPlace(tv);
-      return true;
-
-    case KindOfPersistentVec:
-    case KindOfVec:
-    case KindOfPersistentDict:
-    case KindOfDict:
-    case KindOfPersistentKeyset:
-    case KindOfKeyset:
-    case KindOfPersistentArray:
-    case KindOfArray:
-    case KindOfObject:
-    case KindOfResource:
-      return false;
-
-    case KindOfRef:
-      break;
-  }
-  not_reached();
-}
-
-bool tvCanBeCoercedToNumber(const TypedValue* tv) {
-  switch (tv->m_type) {
-    case KindOfUninit:
-    case KindOfBoolean:
-    case KindOfInt64:
-    case KindOfDouble:
-      return true;
-
-    case KindOfNull:
-      // In PHP 7 mode handling of null types is stricter
-      return !RuntimeOption::PHP7_ScalarTypes;
-
-    case KindOfPersistentString:
-    case KindOfString: {
-      // Simplified version of is_numeric_string
-      // which also allows for non-numeric garbage
-      // Because PHP
-      auto str = tv->m_data.pstr;
-      auto p = str->data();
-      unsigned long l = tv->m_data.pstr->size();
-      while (l && isspace(*p)) { ++p; --l; }
-      if (l && (*p == '+' || *p == '-')) { ++p; --l; }
-      if (l && *p == '.') { ++p; --l; }
-      bool okay = l && isdigit(*p);
-      // In PHP7 garbage at the end of a numeric string will trigger a notice
-      if (RuntimeOption::PHP7_ScalarTypes && okay && !str->isNumeric()) {
-        raise_notice("A non well formed numeric value encountered");
-      }
-      return okay;
-    }
-
-    case KindOfPersistentVec:
-    case KindOfVec:
-    case KindOfPersistentDict:
-    case KindOfDict:
-    case KindOfPersistentKeyset:
-    case KindOfKeyset:
-    case KindOfPersistentArray:
-    case KindOfArray:
-    case KindOfObject:
-    case KindOfResource:
-      return false;
-
-    case KindOfRef:
-      break;
-  }
-  not_reached();
-}
-
-bool tvCoerceParamToInt64InPlace(TypedValue* tv) {
-  assert(tvIsPlausible(*tv));
-  tvUnboxIfNeeded(tv);
-  if (!tvCanBeCoercedToNumber(tv)) {
-    return false;
-  }
-  // In PHP 7 mode doubles only convert to integers when the conversion is non-
-  // narrowing
-  if (RuntimeOption::PHP7_ScalarTypes && tv->m_type == KindOfDouble) {
-    if (tv->m_data.dbl < std::numeric_limits<int64_t>::min()) return false;
-    if (tv->m_data.dbl > std::numeric_limits<int64_t>::max()) return false;
-    if (std::isnan(tv->m_data.dbl)) return false;
-  }
-  tvCastToInt64InPlace(tv);
-  return true;
-}
-
-bool tvCoerceParamToDoubleInPlace(TypedValue* tv) {
-  assert(tvIsPlausible(*tv));
-  tvUnboxIfNeeded(tv);
-  if (!tvCanBeCoercedToNumber(tv)) {
-    return false;
-  }
-  tvCastToDoubleInPlace(tv);
-  return true;
-}
-
-bool tvCoerceParamToStringInPlace(TypedValue* tv) {
-  assert(tvIsPlausible(*tv));
-  tvUnboxIfNeeded(tv);
-
-  switch (tv->m_type) {
-    case KindOfUninit:
-    case KindOfNull:
-    case KindOfBoolean:
-    case KindOfInt64:
-    case KindOfDouble:
-    case KindOfPersistentString:
-    case KindOfString:
-      // In PHP 7 mode handling of null types is stricter
-      if (tv->m_type == KindOfNull && RuntimeOption::PHP7_ScalarTypes) {
-        return false;
-      }
-      tvCastToStringInPlace(tv);
-      return true;
-
-    case KindOfPersistentVec:
-    case KindOfVec:
-    case KindOfPersistentDict:
-    case KindOfDict:
-    case KindOfPersistentKeyset:
-    case KindOfKeyset:
-    case KindOfPersistentArray:
-    case KindOfArray:
-      return false;
-
-    case KindOfObject:
-      if (tv->m_data.pobj->hasToString()) {
-        tvAsVariant(tv) = tv->m_data.pobj->invokeToString();
-        return true;
-      }
-      return false;
-
-    case KindOfResource:
-      return false;
-
-    case KindOfRef:
-      break;
-  }
-  not_reached();
-}
-
-bool tvCoerceParamToArrayInPlace(TypedValue* tv) {
-  assert(tvIsPlausible(*tv));
-  tvUnboxIfNeeded(tv);
-
-  switch (tv->m_type) {
-    case KindOfUninit:
-    case KindOfNull:
-    case KindOfBoolean:
-    case KindOfInt64:
-    case KindOfDouble:
-    case KindOfPersistentString:
-    case KindOfString:
-    case KindOfPersistentVec:
-    case KindOfVec:
-    case KindOfPersistentDict:
-    case KindOfDict:
-    case KindOfPersistentKeyset:
-    case KindOfKeyset:
-      return false;
-
-    case KindOfPersistentArray:
-    case KindOfArray:
-      return true;
-
-    case KindOfObject:
-      if (LIKELY(tv->m_data.pobj->isCollection())) {
-        tvAsVariant(tv) = tv->m_data.pobj->toArray();
-        return true;
-      }
-      return false;
-    case KindOfResource:
-      return false;
-
-    case KindOfRef:
-      break;
-  }
-  not_reached();
-}
-
-bool tvCoerceParamToVecInPlace(TypedValue* tv) {
-  assert(tvIsPlausible(*tv));
-  tvUnboxIfNeeded(tv);
-
-  switch (tv->m_type) {
-    case KindOfUninit:
-    case KindOfNull:
-    case KindOfBoolean:
-    case KindOfInt64:
-    case KindOfDouble:
-    case KindOfPersistentString:
-    case KindOfString:
-    case KindOfObject:
-    case KindOfResource:
-    case KindOfPersistentDict:
-    case KindOfDict:
-    case KindOfPersistentKeyset:
-    case KindOfKeyset:
-    case KindOfPersistentArray:
-    case KindOfArray:
-      return false;
-
-    case KindOfPersistentVec:
-    case KindOfVec:
-      return true;
-
-    case KindOfRef:
-      break;
-  }
-  not_reached();
-}
-
-bool tvCoerceParamToDictInPlace(TypedValue* tv) {
-  assert(tvIsPlausible(*tv));
-  tvUnboxIfNeeded(tv);
-
-  switch (tv->m_type) {
-    case KindOfUninit:
-    case KindOfNull:
-    case KindOfBoolean:
-    case KindOfInt64:
-    case KindOfDouble:
-    case KindOfPersistentString:
-    case KindOfString:
-    case KindOfObject:
-    case KindOfResource:
-    case KindOfPersistentVec:
-    case KindOfVec:
-    case KindOfPersistentKeyset:
-    case KindOfKeyset:
-    case KindOfPersistentArray:
-    case KindOfArray:
-      return false;
-
-    case KindOfPersistentDict:
-    case KindOfDict:
-      return true;
-
-    case KindOfRef:
-      break;
-  }
-  not_reached();
-}
-
-bool tvCoerceParamToKeysetInPlace(TypedValue* tv) {
-  assert(tvIsPlausible(*tv));
-  tvUnboxIfNeeded(tv);
-
-  switch (tv->m_type) {
-    case KindOfUninit:
-    case KindOfNull:
-    case KindOfBoolean:
-    case KindOfInt64:
-    case KindOfDouble:
-    case KindOfPersistentString:
-    case KindOfString:
-    case KindOfObject:
-    case KindOfResource:
-    case KindOfPersistentVec:
-    case KindOfVec:
-    case KindOfPersistentDict:
-    case KindOfDict:
-    case KindOfPersistentArray:
-    case KindOfArray:
-      return false;
-
-    case KindOfPersistentKeyset:
-    case KindOfKeyset:
-      return true;
-
-    case KindOfRef:
-      break;
-  }
-  not_reached();
-}
-
-bool tvCoerceParamToObjectInPlace(TypedValue* tv) {
-  assert(tvIsPlausible(*tv));
-  tvUnboxIfNeeded(tv);
-  return tv->m_type == KindOfObject;
-}
-
-bool tvCoerceParamToNullableObjectInPlace(TypedValue* tv) {
-  assert(tvIsPlausible(*tv));
-  tvUnboxIfNeeded(tv);
-  if (isNullType(tv->m_type)) {
-    // See comment in tvCastToNullableObjectInPlace
-    tv->m_data.pobj = nullptr;
-    return true;
-  }
-  return tv->m_type == KindOfObject;
-}
-
-bool tvCoerceParamToResourceInPlace(TypedValue* tv) {
-  assert(tvIsPlausible(*tv));
-  tvUnboxIfNeeded(tv);
-  return tv->m_type == KindOfResource;
-}
-
-namespace {
-/*
- * Sometimes calls to builtin functions are inlined so that the call itself can
- * occur via CallBuiltin rather than NativeImpl. In these instances it's
- * possible that no ActRec was pushed for the builtin call, in which case the
- * liveFunc() will be the caller rather than the callee.
- *
- * If no ActRec was pushed for the builtin function inspect the caller to
- * determine if the call used strict types.
- */
-bool useStrictTypes(const Func* callee) {
-  return liveFunc() == callee
-    ? !liveFrame()->useWeakTypes()
-    : liveUnit()->useStrictTypes() && !liveUnit()->isHHFile();
-}
-}
-
-void tvCoerceIfStrict(TypedValue& tv, int64_t argNum, const Func* func) {
-  if (LIKELY(!RuntimeOption::PHP7_ScalarTypes ||
-             RuntimeOption::EnableHipHopSyntax)) {
-    return;
-  }
-
-  VMRegAnchor _;
-  if (!useStrictTypes(func)) return;
-
-  auto const& tc = func->params()[argNum - 1].typeConstraint;
-  tc.verifyParam(&tv, func, argNum - 1, true);
-}
-
-#define XX(kind, expkind)                                         \
-void tvCoerceParamTo##kind##OrThrow(TypedValue* tv,               \
-                                    const Func* callee,           \
-                                    unsigned int arg_num) {       \
-  tvCoerceIfStrict(*tv, arg_num, callee);                         \
-  if (LIKELY(tvCoerceParamTo##kind##InPlace(tv))) {               \
-    return;                                                       \
-  }                                                               \
-  raise_param_type_warning(callee->displayName()->data(),         \
-                           arg_num, KindOf##expkind, tv->m_type); \
-  throw TVCoercionException(callee, arg_num, tv->m_type,          \
-                            KindOf##expkind);                     \
-}
-#define X(kind) XX(kind, kind)
-X(Boolean)
-X(Int64)
-X(Double)
-X(String)
-X(Vec)
-X(Dict)
-X(Keyset)
-X(Array)
-X(Object)
-XX(NullableObject, Object)
-X(Resource)
-#undef X
-#undef XX
-
-TVCoercionException::TVCoercionException(const Func* func,
-                                         int arg_num,
-                                         DataType actual,
-                                         DataType expected)
-    : std::runtime_error(
-        folly::format("Unable to coerce param {} to {}() "
-                      "from {} to {}",
-                      arg_num,
-                      func->name(),
-                      actual,
-                      expected).str())
-{
-  if (func->attrs() & AttrParamCoerceModeFalse) {
-    m_tv = make_tv<KindOfBoolean>(false);
-  } else {
-    m_tv = make_tv<KindOfNull>();
-  }
-}
-
-=======
->>>>>>> c6b7061b
 ///////////////////////////////////////////////////////////////////////////////
 
 }