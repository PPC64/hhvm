--- conflicted
+++ resolved
@@ -440,11 +440,7 @@
 }
 
 static inline bool evalJitDefault() {
-<<<<<<< HEAD
-#if defined(__CYGWIN__)// || defined(__powerpc64__)
-=======
 #if defined(__CYGWIN__) || defined(_MSC_VER)
->>>>>>> 664b7b2f
   return false;
 #else
   return true;
