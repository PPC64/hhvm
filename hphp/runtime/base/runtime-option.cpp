/*
   +----------------------------------------------------------------------+
   | HipHop for PHP                                                       |
   +----------------------------------------------------------------------+
   | Copyright (c) 2010-2015 Facebook, Inc. (http://www.facebook.com)     |
   +----------------------------------------------------------------------+
   | This source file is subject to version 3.01 of the PHP license,      |
   | that is bundled with this package in the file LICENSE, and is        |
   | available through the world-wide-web at the following url:           |
   | http://www.php.net/license/3_01.txt                                  |
   | If you did not receive a copy of the PHP license and are unable to   |
   | obtain it through the world-wide-web, please send a note to          |
   | license@php.net so we can mail you a copy immediately.               |
   +----------------------------------------------------------------------+
*/

#include "hphp/runtime/base/runtime-option.h"

#include <cstdint>
#include <limits>
#include <stdexcept>
#include <map>
#include <memory>
#include <set>
#include <vector>

#include <sys/time.h>
#include <sys/resource.h>

#include <folly/String.h>

#include "hphp/util/hdf.h"
#include "hphp/util/text-util.h"
#include "hphp/util/network.h"
#include "hphp/util/hardware-counter.h"
#include "hphp/util/logger.h"
#include "hphp/util/stack-trace.h"
#include "hphp/util/process.h"
#include "hphp/util/file-cache.h"
#include "hphp/util/log-file-flusher.h"
#include "hphp/runtime/base/file-util.h"

#include "hphp/parser/scanner.h"

#include "hphp/runtime/server/satellite-server.h"
#include "hphp/runtime/server/virtual-host.h"
#include "hphp/runtime/server/files-match.h"
#include "hphp/runtime/server/access-log.h"

#include "hphp/runtime/base/type-conversions.h"
#include "hphp/runtime/base/builtin-functions.h"
#include "hphp/runtime/base/apc-file-storage.h"
#include "hphp/runtime/base/extended-logger.h"
#include "hphp/runtime/base/simple-counter.h"
#include "hphp/runtime/base/memory-manager.h"
#include "hphp/runtime/base/preg.h"
#include "hphp/runtime/base/crash-reporter.h"
#include "hphp/runtime/base/static-string-table.h"
#include "hphp/runtime/base/config.h"
#include "hphp/runtime/base/ini-setting.h"
#include "hphp/runtime/base/hphp-system.h"
#include "hphp/runtime/base/zend-url.h"
#include "hphp/runtime/ext/extension-registry.h"

namespace HPHP {
///////////////////////////////////////////////////////////////////////////////

const char *RuntimeOption::ExecutionMode = "";
std::string RuntimeOption::BuildId;
std::string RuntimeOption::InstanceId;
std::string RuntimeOption::PidFile = "www.pid";

bool RuntimeOption::EnableHipHopSyntax = false;
bool RuntimeOption::EnableHipHopExperimentalSyntax = false;
bool RuntimeOption::EnableShortTags = true;
bool RuntimeOption::EnableAspTags = false;
bool RuntimeOption::EnableXHP = false;
bool RuntimeOption::EnableObjDestructCall = true;
bool RuntimeOption::EnableEmitterStats = true;
bool RuntimeOption::EnableIntrinsicsExtension = false;
bool RuntimeOption::CheckSymLink = true;
bool RuntimeOption::EnableArgsInBacktraces = true;
bool RuntimeOption::EnableZendCompat = false;
bool RuntimeOption::EnableZendSorting = false;
bool RuntimeOption::EnableZendIniCompat = true;
bool RuntimeOption::TimeoutsUseWallTime = true;
bool RuntimeOption::CheckFlushOnUserClose = true;
bool RuntimeOption::EvalAuthoritativeMode = false;
bool RuntimeOption::IntsOverflowToInts = false;

std::string RuntimeOption::LogFile;
std::string RuntimeOption::LogFileSymLink;
int RuntimeOption::LogHeaderMangle = 0;
bool RuntimeOption::AlwaysLogUnhandledExceptions =
  RuntimeOption::EnableHipHopSyntax;
bool RuntimeOption::AlwaysEscapeLog = true;
bool RuntimeOption::NoSilencer = false;
int RuntimeOption::ErrorUpgradeLevel = 0;
bool RuntimeOption::CallUserHandlerOnFatals = false;
bool RuntimeOption::ThrowExceptionOnBadMethodCall = true;
bool RuntimeOption::LogNativeStackOnOOM = true;
int RuntimeOption::RuntimeErrorReportingLevel =
  static_cast<int>(ErrorMode::HPHP_ALL);
int RuntimeOption::ForceErrorReportingLevel = 0;

std::string RuntimeOption::ServerUser;

int RuntimeOption::MaxLoopCount = 0;
int RuntimeOption::MaxSerializedStringSize = 64 * 1024 * 1024; // 64MB
bool RuntimeOption::NoInfiniteRecursionDetection = false;
bool RuntimeOption::WarnTooManyArguments = false;
bool RuntimeOption::EnableHipHopErrors = true;
bool RuntimeOption::AssertActive = false;
bool RuntimeOption::AssertWarning = false;
int64_t RuntimeOption::NoticeFrequency = 1;
int64_t RuntimeOption::WarningFrequency = 1;
int RuntimeOption::RaiseDebuggingFrequency = 1;
int64_t RuntimeOption::SerializationSizeLimit = StringData::MaxSize;
int64_t RuntimeOption::StringOffsetLimit = 10 * 1024 * 1024; // 10MB

std::string RuntimeOption::AccessLogDefaultFormat = "%h %l %u %t \"%r\" %>s %b";
std::map<std::string, AccessLogFileData> RuntimeOption::AccessLogs;

std::string RuntimeOption::AdminLogFormat = "%h %t %s %U";
std::string RuntimeOption::AdminLogFile;
std::string RuntimeOption::AdminLogSymLink;

std::map<std::string, AccessLogFileData> RuntimeOption::RPCLogs;

std::string RuntimeOption::Host;
std::string RuntimeOption::DefaultServerNameSuffix;
std::string RuntimeOption::ServerType = "proxygen";
std::string RuntimeOption::ServerIP;
std::string RuntimeOption::ServerFileSocket;
int RuntimeOption::ServerPort = 80;
int RuntimeOption::ServerPortFd = -1;
int RuntimeOption::ServerBacklog = 128;
int RuntimeOption::ServerConnectionLimit = 0;
int RuntimeOption::ServerThreadCount = 50;
int RuntimeOption::QueuedJobsReleaseRate = 3;
bool RuntimeOption::ServerThreadRoundRobin = false;
int RuntimeOption::ServerWarmupThrottleRequestCount = 0;
int RuntimeOption::ServerThreadDropCacheTimeoutSeconds = 0;
int RuntimeOption::ServerThreadJobLIFOSwitchThreshold = INT_MAX;
int RuntimeOption::ServerThreadJobMaxQueuingMilliSeconds = -1;
bool RuntimeOption::ServerThreadDropStack = false;
bool RuntimeOption::ServerHttpSafeMode = false;
bool RuntimeOption::ServerStatCache = false;
bool RuntimeOption::ServerFixPathInfo = false;
bool RuntimeOption::ServerAddVaryEncoding = true;
std::vector<std::string> RuntimeOption::ServerWarmupRequests;
boost::container::flat_set<std::string>
RuntimeOption::ServerHighPriorityEndPoints;
bool RuntimeOption::ServerExitOnBindFail;
int RuntimeOption::PageletServerThreadCount = 0;
bool RuntimeOption::PageletServerThreadRoundRobin = false;
int RuntimeOption::PageletServerThreadDropCacheTimeoutSeconds = 0;
int RuntimeOption::PageletServerQueueLimit = 0;
bool RuntimeOption::PageletServerThreadDropStack = false;
int RuntimeOption::RequestTimeoutSeconds = 0;
int RuntimeOption::PspTimeoutSeconds = 0;
int RuntimeOption::PspCpuTimeoutSeconds = 0;
int64_t RuntimeOption::MaxRequestAgeFactor = 0;
int64_t RuntimeOption::ServerMemoryHeadRoom = 0;
int64_t RuntimeOption::RequestMemoryMaxBytes =
  std::numeric_limits<int64_t>::max();
int64_t RuntimeOption::ImageMemoryMaxBytes = 0;
int RuntimeOption::ResponseQueueCount = 0;
int RuntimeOption::ServerGracefulShutdownWait = 0;
bool RuntimeOption::ServerHarshShutdown = true;
bool RuntimeOption::ServerEvilShutdown = true;
bool RuntimeOption::ServerKillOnSIGTERM = false;
int RuntimeOption::ServerDanglingWait = 0;
int RuntimeOption::ServerShutdownListenWait = 0;
int RuntimeOption::ServerShutdownListenNoWork = -1;
std::vector<std::string> RuntimeOption::ServerNextProtocols;
int RuntimeOption::GzipCompressionLevel = 3;
int RuntimeOption::GzipMaxCompressionLevel = 9;
std::string RuntimeOption::ForceCompressionURL;
std::string RuntimeOption::ForceCompressionCookie;
std::string RuntimeOption::ForceCompressionParam;
bool RuntimeOption::EnableKeepAlive = true;
bool RuntimeOption::ExposeHPHP = true;
bool RuntimeOption::ExposeXFBServer = false;
bool RuntimeOption::ExposeXFBDebug = false;
std::string RuntimeOption::XFBDebugSSLKey;
int RuntimeOption::ConnectionTimeoutSeconds = -1;
bool RuntimeOption::EnableOutputBuffering = false;
std::string RuntimeOption::OutputHandler;
bool RuntimeOption::ImplicitFlush = false;
bool RuntimeOption::EnableEarlyFlush = true;
bool RuntimeOption::ForceChunkedEncoding = false;
int64_t RuntimeOption::MaxPostSize = 100;
bool RuntimeOption::AlwaysPopulateRawPostData = false;
int64_t RuntimeOption::UploadMaxFileSize = 100;
std::string RuntimeOption::UploadTmpDir = "/tmp";
bool RuntimeOption::EnableFileUploads = true;
bool RuntimeOption::EnableUploadProgress = false;
int64_t RuntimeOption::MaxFileUploads = 20;
int RuntimeOption::Rfc1867Freq = 256 * 1024;
std::string RuntimeOption::Rfc1867Prefix = "vupload_";
std::string RuntimeOption::Rfc1867Name = "video_ptoken";
bool RuntimeOption::LibEventSyncSend = true;
bool RuntimeOption::ExpiresActive = true;
int RuntimeOption::ExpiresDefault = 2592000;
std::string RuntimeOption::DefaultCharsetName = "";
bool RuntimeOption::ForceServerNameToHeader = false;
bool RuntimeOption::EnableCufAsync = false;
bool RuntimeOption::PathDebug = false;

int RuntimeOption::RequestBodyReadLimit = -1;

bool RuntimeOption::EnableSSL = false;
int RuntimeOption::SSLPort = 443;
int RuntimeOption::SSLPortFd = -1;
std::string RuntimeOption::SSLCertificateFile;
std::string RuntimeOption::SSLCertificateKeyFile;
std::string RuntimeOption::SSLCertificateDir;
bool RuntimeOption::TLSDisableTLS1_2 = false;
std::string RuntimeOption::TLSClientCipherSpec;

std::vector<std::shared_ptr<VirtualHost>> RuntimeOption::VirtualHosts;
std::shared_ptr<IpBlockMap> RuntimeOption::IpBlocks;
std::vector<std::shared_ptr<SatelliteServerInfo>>
  RuntimeOption::SatelliteServerInfos;

int RuntimeOption::XboxServerThreadCount = 10;
int RuntimeOption::XboxServerMaxQueueLength = INT_MAX;
int RuntimeOption::XboxServerPort = 0;
int RuntimeOption::XboxDefaultLocalTimeoutMilliSeconds = 500;
int RuntimeOption::XboxDefaultRemoteTimeoutSeconds = 5;
int RuntimeOption::XboxServerInfoMaxRequest = 500;
int RuntimeOption::XboxServerInfoDuration = 120;
std::string RuntimeOption::XboxServerInfoWarmupDoc;
std::string RuntimeOption::XboxServerInfoReqInitFunc;
std::string RuntimeOption::XboxServerInfoReqInitDoc;
bool RuntimeOption::XboxServerInfoAlwaysReset = false;
bool RuntimeOption::XboxServerLogInfo = false;
std::string RuntimeOption::XboxProcessMessageFunc = "xbox_process_message";
std::string RuntimeOption::XboxPassword;
std::set<std::string> RuntimeOption::XboxPasswords;

std::string RuntimeOption::SourceRoot = Process::GetCurrentDirectory() + '/';
std::vector<std::string> RuntimeOption::IncludeSearchPaths;
std::string RuntimeOption::FileCache;
std::string RuntimeOption::DefaultDocument;
std::string RuntimeOption::ErrorDocument404;
bool RuntimeOption::ForbiddenAs404 = false;
std::string RuntimeOption::ErrorDocument500;
std::string RuntimeOption::FatalErrorMessage;
std::string RuntimeOption::FontPath;
bool RuntimeOption::EnableStaticContentFromDisk = true;
bool RuntimeOption::EnableOnDemandUncompress = true;
bool RuntimeOption::EnableStaticContentMMap = true;

bool RuntimeOption::Utf8izeReplace = true;

std::string RuntimeOption::StartupDocument;
std::string RuntimeOption::RequestInitFunction;
std::string RuntimeOption::RequestInitDocument;
std::string RuntimeOption::AutoPrependFile;
std::string RuntimeOption::AutoAppendFile;

bool RuntimeOption::SafeFileAccess = false;
std::vector<std::string> RuntimeOption::AllowedDirectories;
std::set<std::string> RuntimeOption::AllowedFiles;
hphp_string_imap<std::string> RuntimeOption::StaticFileExtensions;
hphp_string_imap<std::string> RuntimeOption::PhpFileExtensions;
std::set<std::string> RuntimeOption::ForbiddenFileExtensions;
std::set<std::string> RuntimeOption::StaticFileGenerators;
std::vector<std::shared_ptr<FilesMatch>> RuntimeOption::FilesMatches;

bool RuntimeOption::WhitelistExec = false;
bool RuntimeOption::WhitelistExecWarningOnly = false;
std::vector<std::string> RuntimeOption::AllowedExecCmds;

bool RuntimeOption::UnserializationWhitelistCheck = false;
bool RuntimeOption::UnserializationWhitelistCheckWarningOnly = true;

std::string RuntimeOption::TakeoverFilename;
int RuntimeOption::AdminServerPort = 0;
int RuntimeOption::AdminThreadCount = 1;
std::string RuntimeOption::AdminPassword;
std::set<std::string> RuntimeOption::AdminPasswords;

std::string RuntimeOption::ProxyOriginRaw;
int RuntimeOption::ProxyPercentageRaw = 0;
int RuntimeOption::ProxyRetry = 3;
bool RuntimeOption::UseServeURLs;
std::set<std::string> RuntimeOption::ServeURLs;
bool RuntimeOption::UseProxyURLs;
std::set<std::string> RuntimeOption::ProxyURLs;
std::vector<std::string> RuntimeOption::ProxyPatterns;
bool RuntimeOption::AlwaysUseRelativePath = false;

int RuntimeOption::HttpDefaultTimeout = 30;
int RuntimeOption::HttpSlowQueryThreshold = 5000; // ms

bool RuntimeOption::TranslateLeakStackTrace = false;
bool RuntimeOption::NativeStackTrace = false;
bool RuntimeOption::FullBacktrace = false;
bool RuntimeOption::ServerErrorMessage = false;
bool RuntimeOption::TranslateSource = false;
bool RuntimeOption::RecordInput = false;
bool RuntimeOption::ClearInputOnSuccess = true;
std::string RuntimeOption::ProfilerOutputDir = "/tmp";
std::string RuntimeOption::CoreDumpEmail;
bool RuntimeOption::CoreDumpReport = true;
std::string RuntimeOption::StackTraceFilename;
bool RuntimeOption::LocalMemcache = false;
bool RuntimeOption::MemcacheReadOnly = false;
int RuntimeOption::StackTraceTimeout = 0; // seconds; 0 means unlimited

bool RuntimeOption::EnableStats = false;
bool RuntimeOption::EnableAPCStats = false;
bool RuntimeOption::EnableWebStats = false;
bool RuntimeOption::EnableMemoryStats = false;
bool RuntimeOption::EnableSQLStats = false;
bool RuntimeOption::EnableSQLTableStats = false;
bool RuntimeOption::EnableNetworkIOStatus = false;
std::string RuntimeOption::StatsXSL;
std::string RuntimeOption::StatsXSLProxy;
int RuntimeOption::StatsSlotDuration = 10 * 60; // 10 minutes
int RuntimeOption::StatsMaxSlot = 12 * 6; // 12 hours

int64_t RuntimeOption::MaxRSS = 0;
int64_t RuntimeOption::MaxRSSPollingCycle = 0;
int64_t RuntimeOption::DropCacheCycle = 0;
int64_t RuntimeOption::MaxSQLRowCount = 0;
int64_t RuntimeOption::MaxMemcacheKeyCount = 0;
int64_t RuntimeOption::SocketDefaultTimeout = 60;
bool RuntimeOption::LockCodeMemory = false;
int RuntimeOption::MaxArrayChain = INT_MAX;
bool RuntimeOption::WarnOnCollectionToArray = false;
bool RuntimeOption::UseDirectCopy = false;

#ifdef FOLLY_SANITIZE_ADDRESS
bool RuntimeOption::DisableSmallAllocator = true;
#else
bool RuntimeOption::DisableSmallAllocator = false;
#endif

std::map<std::string, std::string> RuntimeOption::ServerVariables;
std::map<std::string, std::string> RuntimeOption::EnvVariables;

std::string RuntimeOption::LightProcessFilePrefix = "./lightprocess";
int RuntimeOption::LightProcessCount = 0;

int64_t RuntimeOption::HeapSizeMB = 4096; // 4gb
int64_t RuntimeOption::HeapResetCountBase = 1;
int64_t RuntimeOption::HeapResetCountMultiple = 2;
int64_t RuntimeOption::HeapLowWaterMark = 16;
int64_t RuntimeOption::HeapHighWaterMark = 1024;

#ifdef HHVM_DYNAMIC_EXTENSION_DIR
std::string RuntimeOption::ExtensionDir = HHVM_DYNAMIC_EXTENSION_DIR;
#else
std::string RuntimeOption::ExtensionDir = "";
#endif

std::vector<std::string> RuntimeOption::Extensions;
std::vector<std::string> RuntimeOption::DynamicExtensions;
std::string RuntimeOption::DynamicExtensionPath = ".";

HackStrictOption
  RuntimeOption::StrictArrayFillKeys = HackStrictOption::OFF,
  RuntimeOption::DisallowDynamicVarEnvFuncs = HackStrictOption::OFF,
  RuntimeOption::IconvIgnoreCorrect = HackStrictOption::OFF,
  RuntimeOption::MinMaxAllowDegenerate = HackStrictOption::OFF;
bool RuntimeOption::LookForTypechecker = true;
bool RuntimeOption::AutoTypecheck = true;

int RuntimeOption::GetScannerType() {
  int type = 0;
  if (EnableShortTags) type |= Scanner::AllowShortTags;
  if (EnableAspTags) type |= Scanner::AllowAspTags;
  if (EnableXHP) type |= Scanner::AllowXHPSyntax;
  if (EnableHipHopSyntax) type |= Scanner::AllowHipHopSyntax;
  return type;
}

const std::string& RuntimeOption::GetServerPrimaryIPv4() {
   static std::string serverPrimaryIPv4 = GetPrimaryIPv4();
   return serverPrimaryIPv4;
}

const std::string& RuntimeOption::GetServerPrimaryIPv6() {
   static std::string serverPrimaryIPv6 = GetPrimaryIPv6();
   return serverPrimaryIPv6;
}

static inline bool newMInstrsDefault() {
#ifdef HHVM_NEW_MINSTRS
  return true;
#else
  return false;
#endif
}

static inline std::string regionSelectorDefault() {
  return "tracelet";
}

static inline bool pgoDefault() {
  // TODO(3496304)
  return !RuntimeOption::EvalSimulateARM;
}

static inline uint64_t pgoThresholdDefault() {
#ifdef HHVM_WHOLE_CFG
  return 100;
#else
  return debug ? 2 : 100;
#endif
}

static inline std::string pgoRegionSelectorDefault() {
#ifdef HHVM_WHOLE_CFG
  return "wholecfg";
#else
  return "hotcfg";
#endif
}

static inline bool hhirConstrictGuardsDefault() {
#ifdef HHVM_CONSTRICT_GUARDS_BY_DEFAULT
  return true;
#else
  return false;
#endif
}

static inline bool hhirRelaxGuardsDefault() {
  return !RuntimeOption::EvalHHIRConstrictGuards;
}

static inline bool evalJitDefault() {
<<<<<<< HEAD
#if defined(__APPLE__) || defined(__CYGWIN__)// || defined(__powerpc64__)
=======
#ifdef __CYGWIN__
>>>>>>> d9f8c540
  return false;
#else
  return true;
#endif
}

static inline bool simulateARMDefault() {
#ifdef HHVM_SIMULATE_ARM_BY_DEFAULT
  return true;
#else
  return false;
#endif
}

static inline bool jitPseudomainDefault() {
  // TODO(#4238120)
  return !RuntimeOption::EvalSimulateARM;
}

/*
 * 0: never use LLVM
 * 1: use LLVM for TransOptimize translations
 * 2: use LLVM for all translations
 */
static inline uint32_t jitLLVMDefault() {
#ifdef HHVM_JIT_LLVM_BY_DEFAULT
  return 2;
#else
  return 0;
#endif
}

static inline bool jitLLVMSLPVectorizeDefault() {
  return RuntimeOption::EvalJitLLVMOptLevel > 1 &&
         RuntimeOption::EvalJitLLVMSizeLevel < 2;
}

static inline bool reuseTCDefault() {
  return hhvm_reuse_tc && !RuntimeOption::RepoAuthoritative;
}

static inline bool hugePagesSoundNice() {
  return RuntimeOption::ServerExecutionMode();
}

static inline int nsjrDefault() {
  return RuntimeOption::ServerExecutionMode() ? 5 : 0;
}

uint64_t ahotDefault() {
  return RuntimeOption::RepoAuthoritative ? 4 << 20 : 0;
}

const uint64_t kEvalVMStackElmsDefault =
#ifdef VALGRIND
 0x800
#else
 0x4000
#endif
 ;
const uint32_t kEvalVMInitialGlobalTableSizeDefault = 512;
static const int kDefaultProfileInterpRequests = debug ? 1 : 11;
static const uint32_t kDefaultProfileRequests = debug ? 1 << 31 : 500;
static const size_t kJitGlobalDataDef = RuntimeOption::EvalJitASize >> 2;
static const uint64_t kJitRelocationSizeDefault = 1 << 20;

static const bool kJitTimerDefault =
#ifdef ENABLE_JIT_TIMER_DEFAULT
  true
#else
  false
#endif
;

inline size_t maxUsageDef() {
  return RuntimeOption::EvalJitASize;
}
using std::string;
#define F(type, name, def) \
  type RuntimeOption::Eval ## name = type(def);
EVALFLAGS();
#undef F
std::set<string, stdltistr> RuntimeOption::DynamicInvokeFunctions;
bool RuntimeOption::RecordCodeCoverage = false;
std::string RuntimeOption::CodeCoverageOutputFile;

std::string RuntimeOption::RepoLocalMode;
std::string RuntimeOption::RepoLocalPath;
std::string RuntimeOption::RepoCentralPath;
std::string RuntimeOption::RepoEvalMode;
std::string RuntimeOption::RepoJournal = "delete";
bool RuntimeOption::RepoCommit = true;
bool RuntimeOption::RepoDebugInfo = true;
// Missing: RuntimeOption::RepoAuthoritative's physical location is
// perf-sensitive.
bool RuntimeOption::RepoPreload;

bool RuntimeOption::SandboxMode = false;
std::string RuntimeOption::SandboxPattern;
std::string RuntimeOption::SandboxHome;
std::string RuntimeOption::SandboxFallback;
std::string RuntimeOption::SandboxConfFile;
std::map<std::string, std::string> RuntimeOption::SandboxServerVariables;
bool RuntimeOption::SandboxFromCommonRoot = false;
std::string RuntimeOption::SandboxDirectoriesRoot;
std::string RuntimeOption::SandboxLogsRoot;

bool RuntimeOption::EnableDebugger = false;
bool RuntimeOption::EnableDebuggerColor = true;
bool RuntimeOption::EnableDebuggerPrompt = true;
bool RuntimeOption::EnableDebuggerServer = false;
bool RuntimeOption::EnableDebuggerUsageLog = false;
bool RuntimeOption::DebuggerDisableIPv6 = false;
int RuntimeOption::DebuggerServerPort = 8089;
int RuntimeOption::DebuggerDefaultRpcPort = 8083;
std::string RuntimeOption::DebuggerDefaultRpcAuth;
std::string RuntimeOption::DebuggerRpcHostDomain;
int RuntimeOption::DebuggerDefaultRpcTimeout = 30;
std::string RuntimeOption::DebuggerDefaultSandboxPath;
std::string RuntimeOption::DebuggerStartupDocument;
int RuntimeOption::DebuggerSignalTimeout = 1;

std::string RuntimeOption::SendmailPath = "sendmail -t -i";
std::string RuntimeOption::MailForceExtraParameters;

int64_t RuntimeOption::PregBacktraceLimit = 1000000;
int64_t RuntimeOption::PregRecursionLimit = 100000;
bool RuntimeOption::EnablePregErrorLog = true;

bool RuntimeOption::HHProfServerEnabled = false;
int RuntimeOption::HHProfServerPort = 4327;
int RuntimeOption::HHProfServerThreads = 2;
int RuntimeOption::HHProfServerTimeoutSeconds = 30;
bool RuntimeOption::HHProfServerProfileClientMode = true;
bool RuntimeOption::HHProfServerAllocationProfile = false;
int RuntimeOption::HHProfServerFilterMinAllocPerReq = 2;
int RuntimeOption::HHProfServerFilterMinBytesPerReq = 128;

bool RuntimeOption::SimpleXMLEmptyNamespaceMatchesAll = false;

bool RuntimeOption::AllowDuplicateCookies = true;

bool RuntimeOption::EnableHotProfiler = true;
int RuntimeOption::ProfilerTraceBuffer = 2000000;
double RuntimeOption::ProfilerTraceExpansion = 1.2;
int RuntimeOption::ProfilerMaxTraceBuffer = 0;

#ifdef FACEBOOK
bool RuntimeOption::EnableFb303Server = false;
int RuntimeOption::Fb303ServerPort = 0;
int RuntimeOption::Fb303ServerThreadStackSizeMb = 8;
int RuntimeOption::Fb303ServerWorkerThreads = 1;
int RuntimeOption::Fb303ServerPoolThreads = 1;
#endif

double RuntimeOption::XenonPeriodSeconds = 0.0;
bool RuntimeOption::XenonForceAlwaysOn = false;

std::map<std::string, std::string> RuntimeOption::CustomSettings;

int RuntimeOption::EnableAlternative = 0;

#ifdef NDEBUG
  #ifdef ALWAYS_ASSERT
    const StaticString s_hhvm_build_type("Release with asserts");
  #else
    const StaticString s_hhvm_build_type("Release");
  #endif
#else
  const StaticString s_hhvm_build_type("Debug");
#endif

///////////////////////////////////////////////////////////////////////////////

static void setResourceLimit(int resource, const IniSetting::Map& ini,
                             const Hdf& rlimit, const char* nodeName) {
  if (!Config::GetString(ini, rlimit, nodeName).empty()) {
    struct rlimit rl;
    getrlimit(resource, &rl);
    rl.rlim_cur = Config::GetInt64(ini, rlimit, nodeName);
    if (rl.rlim_max < rl.rlim_cur) {
      rl.rlim_max = rl.rlim_cur;
    }
    int ret = setrlimit(resource, &rl);
    if (ret) {
      Logger::Error("Unable to set %s to %" PRId64 ": %s (%d)",
                    nodeName, (int64_t)rl.rlim_cur,
                    folly::errnoStr(errno).c_str(), errno);
    }
  }
}

static void normalizePath(std::string &path) {
  if (!path.empty()) {
    if (path[path.length() - 1] == '/') {
      path = path.substr(0, path.length() - 1);
    }
    if (path[0] != '/') {
      path = std::string("/") + path;
    }
  }
}

static bool matchHdfPattern(const std::string &value,
                            const IniSetting::Map& ini, Hdf hdfPattern,
                            const std::string& name) {
  string pattern = Config::GetString(ini, hdfPattern, name, "", false);
  if (!pattern.empty()) {
    Variant ret = preg_match(String(pattern.c_str(), pattern.size(),
                                    CopyString),
                             String(value.c_str(), value.size(),
                                    CopyString));
    if (ret.toInt64() <= 0) {
      return false;
    }
  }
  return true;
}

// A machine can belong to a tier, which can overwrite
// various settings, even if they are set in the same
// hdf file. However, CLI overrides still win the day over
// everything.
static std::vector<std::string> getTierOverwrites(IniSetting::Map& ini,
                                                  Hdf& config) {

  // Machine metrics
  string hostname, tier, cpu;
  {
    hostname = Config::GetString(ini, config, "Machine.name");
    if (hostname.empty()) {
      hostname = Process::GetHostName();
    }

    tier = Config::GetString(ini, config, "Machine.tier");

    cpu = Config::GetString(ini, config, "Machine.cpu");
    if (cpu.empty()) {
      cpu = Process::GetCPUModel();
    }
  }

  std::vector<std::string> messages;
  // Tier overwrites
  {
    for (Hdf hdf = config["Tiers"].firstChild(); hdf.exists();
         hdf = hdf.next()) {
      if (messages.empty()) {
        messages.emplace_back(folly::sformat(
                                "Matching tiers using: "
                                "machine='{}', tier='{}', cpu = '{}'",
                                hostname, tier, cpu));
      }
      if (matchHdfPattern(hostname, ini, hdf, "machine") &&
          matchHdfPattern(tier, ini, hdf, "tier") &&
          matchHdfPattern(cpu, ini, hdf, "cpu")) {
        messages.emplace_back(folly::sformat(
                                "Matched tier: {}", hdf.getName()));
        config.copy(hdf["overwrite"]);
        // no break here, so we can continue to match more overwrites
      }
      hdf["overwrite"].setVisited(); // avoid lint complaining
    }
  }
  return messages;
}

void RuntimeOption::ReadSatelliteInfo(
    const IniSettingMap& ini,
    const Hdf& hdf,
    std::vector<std::shared_ptr<SatelliteServerInfo>>& infos,
    std::string& xboxPassword,
    std::set<std::string>& xboxPasswords) {
  auto ss_callback = [&] (const IniSettingMap &ini_ss, const Hdf &hdf_ss,
                         const std::string &ini_ss_key) {
    auto satellite = std::make_shared<SatelliteServerInfo>(ini_ss, hdf_ss,
                                                           ini_ss_key);
    infos.push_back(satellite);
    if (satellite->getType() == SatelliteServer::Type::KindOfRPCServer) {
      xboxPassword = satellite->getPassword();
      xboxPasswords = satellite->getPasswords();
    }
  };
  Config::Iterate(ss_callback, ini, hdf, "Satellites");
}

extern void initialize_apc();
void RuntimeOption::Load(
  IniSetting::Map& ini, Hdf& config,
  const std::vector<std::string>& iniClis /* = std::vector<std::string>() */,
  const std::vector<std::string>& hdfClis /* = std::vector<std::string>() */,
  std::vector<std::string>* messages /* = nullptr */) {

  // Intialize the memory manager here because various settings and
  // initializations that we do here need it
  MemoryManager::TlsWrapper::getCheck();

  // Get the ini (-d) and hdf (-v) strings, which may override some
  // of options that were set from config files. We also do these
  // now so we can override Tier.*.[machine | tier | cpu] on the
  // command line, along with any fields within a Tier (e.g.,
  // CoreFileSize)
  for (auto& istr : iniClis) {
    Config::ParseIniString(istr, ini);
  }
  for (auto& hstr : hdfClis) {
    Config::ParseHdfString(hstr, config);
  }
  // See if there are any Tier-based overrides
  auto m = getTierOverwrites(ini, config);
  if (messages) *messages = std::move(m);

  // Then get the ini and hdf cli strings again, in case the tier overwrites
  // overrode any non-tier based command line option we set. The tier-based
  // command line overwrites will already have been set in the call above.
  // This extra call is for the other command line options that may have been
  // overridden by a tier, but shouldn't have been.
  for (auto& istr : iniClis) {
    Config::ParseIniString(istr, ini);
  }
  for (auto& hstr : hdfClis) {
    Config::ParseHdfString(hstr, config);
  }

  Config::Bind(PidFile, ini, config, "PidFile", "www.pid");

  Config::Bind(DynamicInvokeFunctions, ini, config, "DynamicInvokeFunctions");

  {
    // Logging
    auto setLogLevel = [](const std::string& value) {
      // ini parsing treats "None" as ""
      if (value == "None" || value == "") {
        Logger::LogLevel = Logger::LogNone;
      } else if (value == "Error") {
        Logger::LogLevel = Logger::LogError;
      } else if (value == "Warning") {
        Logger::LogLevel = Logger::LogWarning;
      } else if (value == "Info") {
        Logger::LogLevel = Logger::LogInfo;
      } else if (value == "Verbose") {
        Logger::LogLevel = Logger::LogVerbose;
      } else {
        return false;
      }
      return true;
    };
    auto str = Config::GetString(ini, config, "Log.Level");
    if (!str.empty()) {
      setLogLevel(str);
    }
    IniSetting::Bind(IniSetting::CORE, IniSetting::PHP_INI_SYSTEM,
                     "hhvm.log.level", IniSetting::SetAndGet<std::string>(
      setLogLevel,
      []() {
        switch (Logger::LogLevel) {
          case Logger::LogNone:
            return "None";
          case Logger::LogError:
            return "Error";
          case Logger::LogWarning:
            return "Warning";
          case Logger::LogInfo:
            return "Info";
          case Logger::LogVerbose:
            return "Verbose";
        }
        return "";
      }
    ));

    Config::Bind(Logger::LogHeader, ini, config, "Log.Header");
    if (Config::GetBool(ini, config, "Log.AlwaysPrintStackTraces")) {
      Logger::SetTheLogger(new ExtendedLogger());
      ExtendedLogger::EnabledByDefault = true;
    }
    Config::Bind(Logger::LogNativeStackTrace, ini, config,
                 "Log.NativeStackTrace", true);
    Config::Bind(Logger::MaxMessagesPerRequest, ini,
                 config, "Log.MaxMessagesPerRequest", -1);

    Config::Bind(Logger::UseSyslog, ini, config, "Log.UseSyslog", false);
    Config::Bind(Logger::UseLogFile, ini, config, "Log.UseLogFile", true);
    Config::Bind(Logger::UseCronolog, ini, config, "Log.UseCronolog", false);
    Config::Bind(Logger::UseRequestLog, ini, config, "Log.UseRequestLog",
                 false);
    if (Logger::UseLogFile) {
      Config::Bind(LogFile, ini, config, "Log.File");
      if (!RuntimeOption::ServerExecutionMode()) {
        LogFile.clear();
      }
      if (LogFile[0] == '|') Logger::IsPipeOutput = true;
      Config::Bind(LogFileSymLink, ini, config, "Log.SymLink");
    }
    Config::Bind(LogFileFlusher::DropCacheChunkSize, ini,
                 config, "Log.DropCacheChunkSize", 1 << 20);
    Config::Bind(Logger::AlwaysEscapeLog, ini, config, "Log.AlwaysEscapeLog",
                 true);
    Config::Bind(RuntimeOption::LogHeaderMangle, ini, config,
                 "Log.HeaderMangle", 0);
    Config::Bind(AlwaysLogUnhandledExceptions, ini,
                 config, "Log.AlwaysLogUnhandledExceptions",
                 RuntimeOption::EnableHipHopSyntax);
    Config::Bind(NoSilencer, ini, config, "Log.NoSilencer");
    Config::Bind(RuntimeErrorReportingLevel, ini,
                 config, "Log.RuntimeErrorReportingLevel",
                 static_cast<int>(ErrorMode::HPHP_ALL));
    Config::Bind(ForceErrorReportingLevel, ini,
                 config, "Log.ForceErrorReportingLevel", 0);
    Config::Bind(AccessLogDefaultFormat, ini, config,
                 "Log.AccessLogDefaultFormat", "%h %l %u %t \"%r\" %>s %b");

    auto parseLogs = [] (const Hdf &config, const IniSetting::Map& ini,
                         const std::string &name,
                         std::map<std::string, AccessLogFileData> &logs) {
      auto parse_logs_callback = [&] (const IniSetting::Map &ini_pl,
                                      const Hdf &hdf_pl,
                                      const std::string &ini_pl_key) {
        string logName = hdf_pl.exists() && !hdf_pl.isEmpty()
                       ? hdf_pl.getName()
                       : ini_pl_key;
        string fname = Config::GetString(ini_pl, hdf_pl, "File", "", false);
        if (!fname.empty()) {
          string symlink = Config::GetString(ini_pl, hdf_pl, "SymLink", "",
                                             false);
          string format = Config::GetString(ini_pl, hdf_pl, "Format",
                                            AccessLogDefaultFormat, false);
          logs[logName] = AccessLogFileData(fname, symlink, format);


        }
      };
      Config::Iterate(parse_logs_callback, ini, config, name);
    };

    parseLogs(config, ini, "Log.Access", AccessLogs);
    RPCLogs = AccessLogs;
    parseLogs(config, ini, "Log.RPC", RPCLogs);

    Config::Bind(AdminLogFormat, ini, config, "Log.AdminLog.Format",
                 "%h %t %s %U");
    Config::Bind(AdminLogFile, ini, config, "Log.AdminLog.File");
    Config::Bind(AdminLogSymLink, ini, config, "Log.AdminLog.SymLink");
  }
  {
    // Error Handling

    Config::Bind(ErrorUpgradeLevel, ini, config, "ErrorHandling.UpgradeLevel",
                 0);
    Config::Bind(MaxSerializedStringSize, ini,
                 config, "ErrorHandling.MaxSerializedStringSize",
                 64 * 1024 * 1024);
    Config::Bind(CallUserHandlerOnFatals, ini,
                 config, "ErrorHandling.CallUserHandlerOnFatals", false);
    Config::Bind(ThrowExceptionOnBadMethodCall, ini,
                 config, "ErrorHandling.ThrowExceptionOnBadMethodCall", true);
    Config::Bind(LogNativeStackOnOOM, ini,
                 config, "ErrorHandling.LogNativeStackOnOOM", false);
    Config::Bind(MaxLoopCount, ini, config, "ErrorHandling.MaxLoopCount", 0);
    Config::Bind(NoInfiniteRecursionDetection, ini,
                 config, "ErrorHandling.NoInfiniteRecursionDetection");
    Config::Bind(WarnTooManyArguments, ini, config,
                 "ErrorHandling.WarnTooManyArguments");
    Config::Bind(EnableHipHopErrors, ini, config,
                 "ErrorHandling.EnableHipHopErrors", true);
    Config::Bind(AssertActive, ini, config, "ErrorHandling.AssertActive");
    Config::Bind(AssertWarning, ini, config, "ErrorHandling.AssertWarning");
    Config::Bind(NoticeFrequency, ini, config, "ErrorHandling.NoticeFrequency",
                 1);
    Config::Bind(WarningFrequency, ini, config,
                 "ErrorHandling.WarningFrequency", 1);
  }
  {
    if (Config::GetInt64(ini, config, "ResourceLimit.CoreFileSizeOverride")) {
      setResourceLimit(RLIMIT_CORE, ini,  config,
                       "ResourceLimit.CoreFileSizeOverride");
    } else {
      setResourceLimit(RLIMIT_CORE, ini, config, "ResourceLimit.CoreFileSize");
    }
    setResourceLimit(RLIMIT_NOFILE, ini, config, "ResourceLimit.MaxSocket");
    setResourceLimit(RLIMIT_DATA, ini, config, "ResourceLimit.RSS");
    // These don't have RuntimeOption::xxx bindings, but we still want to be
    // able to use ini_xxx functionality on them; so directly bind to a local
    // static via Config::Bind.
    static int64_t s_core_file_size_override, s_core_file_size, s_rss = 0;
    static int32_t s_max_socket = 0;
    Config::Bind(s_core_file_size_override, ini, config,
                 "ResourceLimit.CoreFileSizeOverride", 0);
    Config::Bind(s_core_file_size, ini, config, "ResourceLimit.CoreFileSize",
                 0);
    Config::Bind(s_max_socket, ini, config, "ResourceLimit.MaxSocket", 0);
    Config::Bind(s_rss, ini, config, "ResourceLimit.RSS", 0);

    Config::Bind(MaxRSS, ini, config, "ResourceLimit.MaxRSS", 0);
    Config::Bind(SocketDefaultTimeout, ini, config,
                 "ResourceLimit.SocketDefaultTimeout", 60);
    Config::Bind(MaxRSSPollingCycle, ini, config,
                 "ResourceLimit.MaxRSSPollingCycle", 0);
    Config::Bind(DropCacheCycle, ini, config, "ResourceLimit.DropCacheCycle",
                 0);
    Config::Bind(MaxSQLRowCount, ini, config, "ResourceLimit.MaxSQLRowCount",
                 0);
    Config::Bind(MaxMemcacheKeyCount, ini, config,
                 "ResourceLimit.MaxMemcacheKeyCount", 0);
    Config::Bind(SerializationSizeLimit, ini, config,
                 "ResourceLimit.SerializationSizeLimit", StringData::MaxSize);
    Config::Bind(StringOffsetLimit, ini, config,
                 "ResourceLimit.StringOffsetLimit", 10 * 1024 * 1024);
    Config::Bind(HeapSizeMB, ini, config, "ResourceLimit.HeapSizeMB",
                 HeapSizeMB);
    Config::Bind(HeapResetCountBase, ini, config,
                 "ResourceLimit.HeapResetCountBase", HeapResetCountBase);
    Config::Bind(HeapResetCountMultiple, ini, config,
                 "ResourceLimit.HeapResetCountMultiple",
                 HeapResetCountMultiple);
    Config::Bind(HeapLowWaterMark , ini, config,
                 "ResourceLimit.HeapLowWaterMark", HeapLowWaterMark);
    Config::Bind(HeapHighWaterMark , ini, config,
                 "ResourceLimit.HeapHighWaterMark",HeapHighWaterMark);
  }
  {
    // Repo
    {
      // Local Repo
      Config::Bind(RepoLocalMode, ini, config, "Repo.Local.Mode");
      if (RepoLocalMode.empty()) {
        const char* HHVM_REPO_LOCAL_MODE = getenv("HHVM_REPO_LOCAL_MODE");
        if (HHVM_REPO_LOCAL_MODE != nullptr) {
          RepoLocalMode = HHVM_REPO_LOCAL_MODE;
        }
        RepoLocalMode = "r-";
      }
      if (RepoLocalMode.compare("rw")
          && RepoLocalMode.compare("r-")
          && RepoLocalMode.compare("--")) {
        Logger::Error("Bad config setting: Repo.Local.Mode=%s",
                      RepoLocalMode.c_str());
        RepoLocalMode = "rw";
      }
      // Repo.Local.Path.
      Config::Bind(RepoLocalPath, ini, config, "Repo.Local.Path");
      if (RepoLocalPath.empty()) {
        const char* HHVM_REPO_LOCAL_PATH = getenv("HHVM_REPO_LOCAL_PATH");
        if (HHVM_REPO_LOCAL_PATH != nullptr) {
          RepoLocalPath = HHVM_REPO_LOCAL_PATH;
        }
      }
    }
    {
      // Central Repo
      Config::Bind(RepoCentralPath, ini, config, "Repo.Central.Path");
    }
    {
      // Repo - Eval
      Config::Bind(RepoEvalMode, ini, config, "Repo.Eval.Mode");
      if (RepoEvalMode.empty()) {
        RepoEvalMode = "readonly";
      } else if (RepoEvalMode.compare("local")
                 && RepoEvalMode.compare("central")
                 && RepoEvalMode.compare("readonly")) {
        Logger::Error("Bad config setting: Repo.Eval.Mode=%s",
                      RepoEvalMode.c_str());
        RepoEvalMode = "readonly";
      }
    }
    Config::Bind(RepoJournal, ini, config, "Repo.Journal", "delete");
    Config::Bind(RepoCommit, ini, config, "Repo.Commit", true);
    Config::Bind(RepoDebugInfo, ini, config, "Repo.DebugInfo", true);
    Config::Bind(RepoAuthoritative, ini, config, "Repo.Authoritative", false);
    Config::Bind(RepoPreload, ini, config, "Repo.Preload", false);
  }
  {
    // Eval
    Config::Bind(EnableHipHopSyntax, ini, config, "Eval.EnableHipHopSyntax");
    Config::Bind(EnableHipHopExperimentalSyntax, ini,
                 config, "Eval.EnableHipHopExperimentalSyntax");
    Config::Bind(EnableShortTags, ini, config, "Eval.EnableShortTags", true);
    Config::Bind(EnableAspTags, ini, config, "Eval.EnableAspTags");
    Config::Bind(EnableXHP, ini, config, "Eval.EnableXHP", false);
    Config::Bind(EnableZendCompat, ini, config, "Eval.EnableZendCompat", false);
    Config::Bind(EnableZendSorting, ini, config, "Eval.EnableZendSorting",
                 false);
    Config::Bind(TimeoutsUseWallTime, ini, config, "Eval.TimeoutsUseWallTime",
                 true);
    Config::Bind(CheckFlushOnUserClose, ini, config,
                 "Eval.CheckFlushOnUserClose", true);

    if (EnableHipHopSyntax) {
      // If EnableHipHopSyntax is true, it forces EnableXHP to true
      // regardless of how it was set in the config
      EnableXHP = true;
    }

    Config::Bind(EnableObjDestructCall, ini, config,
                 "Eval.EnableObjDestructCall", true);
    Config::Bind(CheckSymLink, ini, config, "Eval.CheckSymLink", true);

    Config::Bind(EnableAlternative, ini, config, "Eval.EnableAlternative", 0);
#define F(type, name, defaultVal) \
    Config::Bind(Eval ## name, ini, config, "Eval."#name, defaultVal);
    EVALFLAGS()
#undef F
    if (EvalPerfRelocate > 0) {
      setRelocateRequests(EvalPerfRelocate);
    }
    low_malloc_huge_pages(EvalMaxLowMemHugePages);
    HardwareCounter::Init(EvalProfileHWEnable,
                          url_decode(EvalProfileHWEvents.data(),
                                     EvalProfileHWEvents.size()).toCppString(),
                          EvalRecordSubprocessTimes);

    Config::Bind(EnableEmitterStats, ini, config, "Eval.EnableEmitterStats",
                 EnableEmitterStats);
    Config::Bind(EnableIntrinsicsExtension, ini,
                 config, "Eval.EnableIntrinsicsExtension",
                 EnableIntrinsicsExtension);
    Config::Bind(RecordCodeCoverage, ini, config, "Eval.RecordCodeCoverage");
    if (EvalJit && RecordCodeCoverage) {
      throw std::runtime_error("Code coverage is not supported with "
        "Eval.Jit=true");
    }
    Config::Bind(DisableSmallAllocator, ini, config,
                 "Eval.DisableSmallAllocator", DisableSmallAllocator);
    SetArenaSlabAllocBypass(DisableSmallAllocator);

    if (RecordCodeCoverage) CheckSymLink = true;
    Config::Bind(CodeCoverageOutputFile, ini, config,
                 "Eval.CodeCoverageOutputFile");
    // NB: after we know the value of RepoAuthoritative.
    Config::Bind(EnableArgsInBacktraces, ini, config,
                 "Eval.EnableArgsInBacktraces", !RepoAuthoritative);
    Config::Bind(EvalAuthoritativeMode, ini, config, "Eval.AuthoritativeMode",
                 false);
    if (RepoAuthoritative) {
      EvalAuthoritativeMode = true;
    }
    {
      // Debugger (part of Eval)
      Config::Bind(EnableDebugger, ini, config, "Eval.Debugger.EnableDebugger");
      Config::Bind(EnableDebuggerColor, ini, config,
                   "Eval.Debugger.EnableDebuggerColor", true);
      Config::Bind(EnableDebuggerPrompt, ini, config,
                   "Eval.Debugger.EnableDebuggerPrompt", true);
      Config::Bind(EnableDebuggerServer, ini, config,
                   "Eval.Debugger.EnableDebuggerServer");
      Config::Bind(EnableDebuggerUsageLog, ini, config,
                   "Eval.Debugger.EnableDebuggerUsageLog");
      Config::Bind(DebuggerServerPort, ini, config, "Eval.Debugger.Port", 8089);
      Config::Bind(DebuggerDisableIPv6, ini, config,
                   "Eval.Debugger.DisableIPv6", false);
      Config::Bind(DebuggerDefaultSandboxPath, ini, config,
                   "Eval.Debugger.DefaultSandboxPath");
      Config::Bind(DebuggerStartupDocument, ini, config,
                   "Eval.Debugger.StartupDocument");
      Config::Bind(DebuggerSignalTimeout, ini, config,
                   "Eval.Debugger.SignalTimeout", 1);
      Config::Bind(DebuggerDefaultRpcPort, ini, config,
                   "Eval.Debugger.RPC.DefaultPort", 8083);
      Config::Bind(DebuggerDefaultRpcAuth, ini, config,
                   "Eval.Debugger.RPC.DefaultAuth");
      Config::Bind(DebuggerRpcHostDomain, ini, config,
                   "Eval.Debugger.RPC.HostDomain");
      Config::Bind(DebuggerDefaultRpcTimeout, ini, config,
                   "Eval.Debugger.RPC.DefaultTimeout", 30);
    }
  }
  {
    // Hack Language
    Config::Bind(IntsOverflowToInts, ini, config,
                 "Hack.Lang.IntsOverflowToInts", EnableHipHopSyntax);
    Config::Bind(StrictArrayFillKeys, ini, config,
                 "Hack.Lang.StrictArrayFillKeys");
    Config::Bind(DisallowDynamicVarEnvFuncs, ini, config,
                 "Hack.Lang.DisallowDynamicVarEnvFuncs");
    Config::Bind(IconvIgnoreCorrect, ini, config,
                 "Hack.Lang.IconvIgnoreCorrect");
    Config::Bind(MinMaxAllowDegenerate, ini, config,
                 "Hack.Lang.MinMaxAllowDegenerate");

#ifdef FACEBOOK
    // Force off for Facebook unless you explicitly turn on; folks here both
    // disproportionately know what they are doing, and are doing work on HHVM
    // where this gets in the way.
    const bool aggroHackChecksDefault = false;
#else
    // Defaults to EnableHHSyntax since, if you have that on, you are
    // assumed to know what you're doing.
    const bool aggroHackChecksDefault = !EnableHipHopSyntax;
#endif

    Config::Bind(LookForTypechecker, ini, config,
                 "Hack.Lang.LookForTypechecker", aggroHackChecksDefault);

    // If you turn off LookForTypechecker, you probably want to turn this off
    // too -- basically, make the two look like the same option to external
    // users, unless you really explicitly want to set them differently for
    // some reason.
    Config::Bind(AutoTypecheck, ini, config, "Hack.Lang.AutoTypecheck",
                 LookForTypechecker);
  }
  {
    // Server
    Config::Bind(Host, ini, config, "Server.Host");
    Config::Bind(DefaultServerNameSuffix, ini, config,
                 "Server.DefaultServerNameSuffix");
    Config::Bind(ServerType, ini, config, "Server.Type", ServerType);
    Config::Bind(ServerIP, ini, config, "Server.IP");
    Config::Bind(ServerFileSocket, ini, config, "Server.FileSocket");

#ifdef FACEBOOK
    //Do not cause slowness on startup -- except for Facebook
    if (GetServerPrimaryIPv4().empty() && GetServerPrimaryIPv6().empty()) {
      throw std::runtime_error("Unable to resolve the server's "
          "IPv4 or IPv6 address");
    }
#endif

    Config::Bind(ServerPort, ini, config, "Server.Port", 80);
    Config::Bind(ServerBacklog, ini, config, "Server.Backlog", 128);
    Config::Bind(ServerConnectionLimit, ini, config,
                 "Server.ConnectionLimit", 0);
    Config::Bind(ServerThreadCount, ini, config, "Server.ThreadCount",
                 Process::GetCPUCount() * 2);
    Config::Bind(ServerThreadRoundRobin, ini, config,
                 "Server.ThreadRoundRobin");
    Config::Bind(ServerWarmupThrottleRequestCount, ini, config,
                 "Server.WarmupThrottleRequestCount",
                 ServerWarmupThrottleRequestCount);
    Config::Bind(ServerThreadDropCacheTimeoutSeconds, ini, config,
                 "Server.ThreadDropCacheTimeoutSeconds", 0);
    if (Config::GetBool(ini, config, "Server.ThreadJobLIFO")) {
      ServerThreadJobLIFOSwitchThreshold = 0;
    }
    Config::Bind(ServerThreadJobLIFOSwitchThreshold, ini, config,
                 "Server.ThreadJobLIFOSwitchThreshold",
                 ServerThreadJobLIFOSwitchThreshold);
    Config::Bind(ServerThreadJobMaxQueuingMilliSeconds, ini, config,
                 "Server.ThreadJobMaxQueuingMilliSeconds", -1);
    Config::Bind(ServerThreadDropStack, ini, config, "Server.ThreadDropStack");
    Config::Bind(ServerHttpSafeMode, ini, config, "Server.HttpSafeMode");
    Config::Bind(ServerStatCache, ini, config, "Server.StatCache", false);
    Config::Bind(ServerFixPathInfo, ini, config, "Server.FixPathInfo", false);
    Config::Bind(ServerAddVaryEncoding, ini, config, "Server.AddVaryEncoding",
                 ServerAddVaryEncoding);
    Config::Bind(ServerWarmupRequests, ini, config, "Server.WarmupRequests");
    Config::Bind(ServerHighPriorityEndPoints, ini, config,
                 "Server.HighPriorityEndPoints");
    Config::Bind(ServerExitOnBindFail, ini, config, "Server.ExitOnBindFail",
                 false);

    Config::Bind(RequestTimeoutSeconds, ini, config,
                 "Server.RequestTimeoutSeconds", 0);
    Config::Bind(MaxRequestAgeFactor, ini, config, "Server.MaxRequestAgeFactor",
                 0);
    Config::Bind(PspTimeoutSeconds, ini, config, "Server.PspTimeoutSeconds", 0);
    Config::Bind(PspCpuTimeoutSeconds, ini, config,
                 "Server.PspCpuTimeoutSeconds", 0);
    Config::Bind(ServerMemoryHeadRoom, ini, config, "Server.MemoryHeadRoom", 0);
    Config::Bind(RequestMemoryMaxBytes, ini, config,
                 "Server.RequestMemoryMaxBytes", (16l << 30)); // 16GiB
    Config::Bind(ResponseQueueCount, ini, config, "Server.ResponseQueueCount",
                 0);
    if (ResponseQueueCount <= 0) {
      ResponseQueueCount = ServerThreadCount / 10;
      if (ResponseQueueCount <= 0) ResponseQueueCount = 1;
    }
    Config::Bind(ServerGracefulShutdownWait, ini,
                 config, "Server.GracefulShutdownWait", 0);
    Config::Bind(ServerHarshShutdown, ini, config, "Server.HarshShutdown",
                 true);
    Config::Bind(ServerKillOnSIGTERM, ini, config, "Server.KillOnSIGTERM",
                 false);
    Config::Bind(ServerEvilShutdown, ini, config, "Server.EvilShutdown", true);
    Config::Bind(ServerDanglingWait, ini, config, "Server.DanglingWait", 0);
    Config::Bind(ServerShutdownListenWait, ini, config,
                 "Server.ShutdownListenWait", 0);
    Config::Bind(ServerShutdownListenNoWork, ini, config,
                 "Server.ShutdownListenNoWork", -1);
    Config::Bind(ServerNextProtocols, ini, config, "Server.SSLNextProtocols");
    if (ServerGracefulShutdownWait < ServerDanglingWait) {
      ServerGracefulShutdownWait = ServerDanglingWait;
    }
    Config::Bind(GzipCompressionLevel, ini, config,
                 "Server.GzipCompressionLevel", 3);
    Config::Bind(GzipMaxCompressionLevel, ini, config,
                 "Server.GzipMaxCompressionLevel", 9);
    Config::Bind(ForceCompressionURL, ini, config,
                 "Server.ForceCompression.URL");
    Config::Bind(ForceCompressionCookie, ini, config,
                 "Server.ForceCompression.Cookie");
    Config::Bind(ForceCompressionParam, ini, config,
                 "Server.ForceCompression.Param");
    Config::Bind(EnableKeepAlive, ini, config, "Server.EnableKeepAlive", true);
    Config::Bind(ExposeHPHP, ini, config, "Server.ExposeHPHP", true);
    Config::Bind(ExposeXFBServer, ini, config, "Server.ExposeXFBServer", false);
    Config::Bind(ExposeXFBDebug, ini, config, "Server.ExposeXFBDebug", false);
    Config::Bind(XFBDebugSSLKey, ini, config, "Server.XFBDebugSSLKey", "");
    Config::Bind(ConnectionTimeoutSeconds, ini, config,
                 "Server.ConnectionTimeoutSeconds", -1);
    Config::Bind(EnableOutputBuffering, ini, config,
                 "Server.EnableOutputBuffering");
    Config::Bind(OutputHandler, ini, config, "Server.OutputHandler");
    Config::Bind(ImplicitFlush, ini, config, "Server.ImplicitFlush");
    Config::Bind(EnableEarlyFlush, ini, config, "Server.EnableEarlyFlush",
                 true);
    Config::Bind(ForceChunkedEncoding, ini, config,
                 "Server.ForceChunkedEncoding");
    Config::Bind(MaxPostSize, ini, config, "Server.MaxPostSize", 100);
    MaxPostSize <<= 20;
    Config::Bind(AlwaysPopulateRawPostData, ini, config,
                 "Server.AlwaysPopulateRawPostData", false);
    Config::Bind(LibEventSyncSend, ini, config, "Server.LibEventSyncSend",
                 true);
    Config::Bind(TakeoverFilename, ini, config, "Server.TakeoverFilename");
    Config::Bind(ExpiresActive, ini, config, "Server.ExpiresActive", true);
    Config::Bind(ExpiresDefault, ini, config, "Server.ExpiresDefault", 2592000);
    if (ExpiresDefault < 0) ExpiresDefault = 2592000;
    Config::Bind(DefaultCharsetName, ini, config, "Server.DefaultCharsetName",
                 "");
    Config::Bind(RequestBodyReadLimit, ini, config,
                 "Server.RequestBodyReadLimit", -1);
    Config::Bind(EnableSSL, ini, config, "Server.EnableSSL");
    Config::Bind(SSLPort, ini, config, "Server.SSLPort", 443);
    Config::Bind(SSLCertificateFile, ini, config, "Server.SSLCertificateFile");
    Config::Bind(SSLCertificateKeyFile, ini, config,
                 "Server.SSLCertificateKeyFile");
    Config::Bind(SSLCertificateDir, ini, config, "Server.SSLCertificateDir");
    Config::Bind(TLSDisableTLS1_2, ini, config, "Server.TLSDisableTLS1_2",
                 false);
    Config::Bind(TLSClientCipherSpec, ini, config,
                 "Server.TLSClientCipherSpec");

    string srcRoot = FileUtil::normalizeDir(
      Config::GetString(ini, config, "Server.SourceRoot"));
    if (!srcRoot.empty()) SourceRoot = srcRoot;
    FileCache::SourceRoot = SourceRoot;

    Config::Bind(IncludeSearchPaths, ini, config, "Server.IncludeSearchPaths");
    for (unsigned int i = 0; i < IncludeSearchPaths.size(); i++) {
      IncludeSearchPaths[i] = FileUtil::normalizeDir(IncludeSearchPaths[i]);
    }
    IncludeSearchPaths.insert(IncludeSearchPaths.begin(), ".");

    Config::Bind(FileCache, ini, config, "Server.FileCache");
    Config::Bind(DefaultDocument, ini, config, "Server.DefaultDocument",
                 "index.php");
    Config::Bind(ErrorDocument404, ini, config, "Server.ErrorDocument404");
    normalizePath(ErrorDocument404);
    Config::Bind(ForbiddenAs404, ini, config, "Server.ForbiddenAs404");
    Config::Bind(ErrorDocument500, ini, config, "Server.ErrorDocument500");
    normalizePath(ErrorDocument500);
    Config::Bind(FatalErrorMessage, ini, config, "Server.FatalErrorMessage");
    FontPath = FileUtil::normalizeDir(
      Config::GetString(ini, config, "Server.FontPath"));
    Config::Bind(EnableStaticContentFromDisk, ini, config,
                 "Server.EnableStaticContentFromDisk", true);
    Config::Bind(EnableOnDemandUncompress, ini, config,
                 "Server.EnableOnDemandUncompress", true);
    Config::Bind(EnableStaticContentMMap, ini, config,
                 "Server.EnableStaticContentMMap", true);
    if (EnableStaticContentMMap) {
      EnableOnDemandUncompress = true;
    }
    Config::Bind(Utf8izeReplace, ini, config, "Server.Utf8izeReplace", true);

    Config::Bind(StartupDocument, ini, config, "Server.StartupDocument");
    normalizePath(StartupDocument);
    Config::Bind(RequestInitFunction, ini, config,
                 "Server.RequestInitFunction");
    Config::Bind(RequestInitDocument, ini, config,
                 "Server.RequestInitDocument");
    Config::Bind(SafeFileAccess, ini, config, "Server.SafeFileAccess");
    Config::Bind(AllowedDirectories, ini, config, "Server.AllowedDirectories");
    Config::Bind(WhitelistExec, ini, config, "Server.WhitelistExec");
    Config::Bind(WhitelistExecWarningOnly, ini, config,
                 "Server.WhitelistExecWarningOnly");
    Config::Bind(AllowedExecCmds, ini, config, "Server.AllowedExecCmds");
    Config::Bind(UnserializationWhitelistCheck, ini, config,
                 "Server.UnserializationWhitelistCheck", false);
    Config::Bind(UnserializationWhitelistCheckWarningOnly, ini, config,
                 "Server.UnserializationWhitelistCheckWarningOnly", true);
    Config::Bind(AllowedFiles, ini, config, "Server.AllowedFiles");
    Config::Bind(ForbiddenFileExtensions, ini, config,
                 "Server.ForbiddenFileExtensions");
    Config::Bind(LockCodeMemory, ini, config, "Server.LockCodeMemory", false);
    Config::Bind(MaxArrayChain, ini, config, "Server.MaxArrayChain", INT_MAX);
    if (MaxArrayChain != INT_MAX) {
      // MixedArray needs a higher threshold to avoid false-positives.
      // (and we always use MixedArray)
      MaxArrayChain *= 2;
    }

    Config::Bind(WarnOnCollectionToArray, ini, config,
                 "Server.WarnOnCollectionToArray", false);
    Config::Bind(UseDirectCopy, ini, config, "Server.UseDirectCopy", false);
    Config::Bind(AlwaysUseRelativePath, ini, config,
                 "Server.AlwaysUseRelativePath", false);
    {
      // Server Upload
      Config::Bind(UploadMaxFileSize, ini, config,
                   "Server.Upload.UploadMaxFileSize", 100);
      UploadMaxFileSize <<= 20;
      Config::Bind(UploadTmpDir, ini, config, "Server.Upload.UploadTmpDir",
                   "/tmp");
      Config::Bind(EnableFileUploads, ini, config,
                   "Server.Upload.EnableFileUploads", true);
      Config::Bind(MaxFileUploads, ini, config, "Server.Upload.MaxFileUploads",
                   20);
      Config::Bind(EnableUploadProgress, ini, config,
                   "Server.Upload.EnableUploadProgress");
      Config::Bind(Rfc1867Freq, ini, config, "Server.Upload.Rfc1867Freq",
                   256 * 1024);
      if (Rfc1867Freq < 0) Rfc1867Freq = 256 * 1024;
      Config::Bind(Rfc1867Prefix, ini, config, "Server.Upload.Rfc1867Prefix",
                   "vupload_");
      Config::Bind(Rfc1867Name, ini, config, "Server.Upload.Rfc1867Name",
                   "video_ptoken");
    }
    Config::Bind(ImageMemoryMaxBytes, ini, config,
                 "Server.ImageMemoryMaxBytes", 0);
    if (ImageMemoryMaxBytes == 0) {
      ImageMemoryMaxBytes = UploadMaxFileSize * 2;
    }
    Config::Bind(LightProcessFilePrefix, ini, config,
                 "Server.LightProcessFilePrefix", "./lightprocess");
    Config::Bind(LightProcessCount, ini, config,
                 "Server.LightProcessCount", 0);
    Config::Bind(ForceServerNameToHeader, ini, config,
                 "Server.ForceServerNameToHeader");
    Config::Bind(AllowDuplicateCookies, ini, config,
                 "Server.AllowDuplicateCookies", !EnableHipHopSyntax);
    Config::Bind(EnableCufAsync, ini, config, "Server.EnableCufAsync",
                 false);
    Config::Bind(PathDebug, ini, config, "Server.PathDebug", false);
    Config::Bind(ServerUser, ini, config, "Server.User", "");
  }

  VirtualHost::SortAllowedDirectories(AllowedDirectories);
  {
    auto vh_callback = [] (const IniSettingMap &ini_vh, const Hdf &hdf_vh,
                           const std::string &ini_vh_key) {
      if (VirtualHost::IsDefault(ini_vh, hdf_vh, ini_vh_key)) {
        VirtualHost::GetDefault().init(ini_vh, hdf_vh, ini_vh_key);
        VirtualHost::GetDefault().addAllowedDirectories(AllowedDirectories);
      } else {
        auto host = std::make_shared<VirtualHost>(ini_vh, hdf_vh, ini_vh_key);
        host->addAllowedDirectories(AllowedDirectories);
        VirtualHosts.push_back(host);
      }
    };
    // Virtual Hosts have to be iterated in order. Because only the first
    // one that matches in the VirtualHosts vector gets applied and used.
    // Hdf's and ini (via Variant arrays) internal storage handles ordering
    // naturally (as specified top to bottom in the file and left to right on
    // the command line.
    Config::Iterate(vh_callback, ini, config, "VirtualHost");
  }
  {
    // IpBlocks
    IpBlocks = std::make_shared<IpBlockMap>(ini, config);
  }
  {
    ReadSatelliteInfo(ini, config, SatelliteServerInfos,
                      XboxPassword, XboxPasswords);
  }
  {
    // Xbox
    Config::Bind(XboxServerThreadCount, ini, config,
                 "Xbox.ServerInfo.ThreadCount", 10);
    Config::Bind(XboxServerMaxQueueLength, ini, config,
                 "Xbox.ServerInfo.MaxQueueLength", INT_MAX);
    if (XboxServerMaxQueueLength < 0) XboxServerMaxQueueLength = INT_MAX;
    Config::Bind(XboxServerPort, ini, config, "Xbox.ServerInfo.Port", 0);
    Config::Bind(XboxDefaultLocalTimeoutMilliSeconds, ini, config,
                 "Xbox.DefaultLocalTimeoutMilliSeconds", 500);
    Config::Bind(XboxDefaultRemoteTimeoutSeconds, ini, config,
                 "Xbox.DefaultRemoteTimeoutSeconds", 5);
    Config::Bind(XboxServerInfoMaxRequest, ini, config,
                 "Xbox.ServerInfo.MaxRequest", 500);
    Config::Bind(XboxServerInfoDuration, ini, config,
                 "Xbox.ServerInfo.MaxDuration", 120);
    Config::Bind(XboxServerInfoWarmupDoc, ini, config,
                 "Xbox.ServerInfo.WarmupDocument", "");
    Config::Bind(XboxServerInfoReqInitFunc, ini, config,
                 "Xbox.ServerInfo.RequestInitFunction", "");
    Config::Bind(XboxServerInfoReqInitDoc, ini, config,
                 "Xbox.ServerInfo.RequestInitDocument", "");
    Config::Bind(XboxServerInfoAlwaysReset, ini, config,
                 "Xbox.ServerInfo.AlwaysReset", false);
    Config::Bind(XboxServerLogInfo, ini, config, "Xbox.ServerInfo.LogInfo",
                 false);
    Config::Bind(XboxProcessMessageFunc, ini, config, "Xbox.ProcessMessageFunc",
                 "xbox_process_message");
  }
  {
    // Pagelet Server
    Config::Bind(PageletServerThreadCount, ini, config,
                 "PageletServer.ThreadCount", 0);
    Config::Bind(PageletServerThreadRoundRobin, ini, config,
                 "PageletServer.ThreadRoundRobin");
    Config::Bind(PageletServerThreadDropStack, ini, config,
                 "PageletServer.ThreadDropStack");
    Config::Bind(PageletServerThreadDropCacheTimeoutSeconds, ini, config,
                 "PageletServer.ThreadDropCacheTimeoutSeconds", 0);
    Config::Bind(PageletServerQueueLimit, ini, config,
                 "PageletServer.QueueLimit", 0);
  }
  {
    // Static File

    hphp_string_imap<std::string> staticFileDefault;
    staticFileDefault["css"] = "text/css";
    staticFileDefault["gif"] = "image/gif";
    staticFileDefault["html"] = "text/html";
    staticFileDefault["jpeg"] = "image/jpeg";
    staticFileDefault["jpg"] = "image/jpeg";
    staticFileDefault["mp3"] = "audio/mpeg";
    staticFileDefault["png"] = "image/png";
    staticFileDefault["tif"] = "image/tiff";
    staticFileDefault["tiff"] = "image/tiff";
    staticFileDefault["txt"] = "text/plain";
    staticFileDefault["zip"] = "application/zip";

    Config::Bind(StaticFileExtensions, ini, config, "StaticFile.Extensions",
                 staticFileDefault);
    Config::Bind(StaticFileGenerators, ini, config, "StaticFile.Generators");

    auto matches_callback = [] (const IniSettingMap &ini_m, const Hdf &hdf_m,
                                const std::string &ini_m_key) {
      FilesMatches.push_back(std::make_shared<FilesMatch>(ini_m, hdf_m));
    };
    Config::Iterate(matches_callback, ini, config, "StaticFile.FilesMatch");
  }
  {
    // PhpFile
    Config::Bind(PhpFileExtensions, ini, config, "PhpFile.Extensions");
  }
  {
    // Admin Server
    Config::Bind(AdminServerPort, ini, config, "AdminServer.Port", 0);
    Config::Bind(AdminThreadCount, ini, config, "AdminServer.ThreadCount", 1);
    Config::Bind(AdminPassword, ini, config, "AdminServer.Password");
    Config::Bind(AdminPasswords, ini, config, "AdminServer.Passwords");
  }
  {
    // Proxy
    Config::Bind(ProxyOriginRaw, ini, config, "Proxy.Origin");
    Config::Bind(ProxyPercentageRaw, ini, config, "Proxy.Percentage", 0);
    Config::Bind(ProxyRetry, ini, config, "Proxy.Retry", 3);
    Config::Bind(UseServeURLs, ini, config, "Proxy.ServeURLs");
    Config::Bind(ServeURLs, ini, config, "Proxy.ServeURLs");
    Config::Bind(UseProxyURLs, ini, config, "Proxy.ProxyURLs");
    Config::Bind(ProxyURLs, ini, config, "Proxy.ProxyURLs");
    Config::Bind(ProxyPatterns, ini, config, "Proxy.ProxyPatterns");
  }
  {
    // Http
    Config::Bind(HttpDefaultTimeout, ini, config, "Http.DefaultTimeout", 30);
    Config::Bind(HttpSlowQueryThreshold, ini, config, "Http.SlowQueryThreshold",
                 5000);
  }
  {
    // Debug

    Config::Bind(NativeStackTrace, ini, config, "Debug.NativeStackTrace");
    StackTrace::Enabled = NativeStackTrace;
    Config::Bind(TranslateLeakStackTrace, ini, config,
                 "Debug.TranslateLeakStackTrace");
    Config::Bind(FullBacktrace, ini, config, "Debug.FullBacktrace");
    Config::Bind(ServerErrorMessage, ini, config, "Debug.ServerErrorMessage");
    Config::Bind(TranslateSource, ini, config, "Debug.TranslateSource");
    Config::Bind(RecordInput, ini, config, "Debug.RecordInput");
    Config::Bind(ClearInputOnSuccess, ini, config, "Debug.ClearInputOnSuccess",
                 true);
    Config::Bind(ProfilerOutputDir, ini, config, "Debug.ProfilerOutputDir",
                 "/tmp");
    Config::Bind(CoreDumpEmail, ini, config, "Debug.CoreDumpEmail");
    Config::Bind(CoreDumpReport, ini, config, "Debug.CoreDumpReport", true);
    if (CoreDumpReport) {
      install_crash_reporter();
    }

    auto core_dump_report_dir =
      Config::GetString(ini, config, "Debug.CoreDumpReportDirectory",
#if defined(HPHP_OSS)
  "/tmp"
#else
  "/var/tmp/cores"
#endif
      );
    std::ostringstream stack_trace_stream;
    stack_trace_stream << core_dump_report_dir << "/stacktrace."
                       << Process::GetProcessId() << ".log";
    StackTraceFilename = stack_trace_stream.str();

    Config::Bind(LocalMemcache, ini, config, "Debug.LocalMemcache");
    Config::Bind(MemcacheReadOnly, ini, config, "Debug.MemcacheReadOnly");
    Config::Bind(StackTraceTimeout, ini, config, "Debug.StackTraceTimeout", 0);

    {
      // Debug SimpleCounter
      Config::Bind(SimpleCounter::SampleStackCount, ini,
                   config, "Debug.SimpleCounter.SampleStackCount", 0);
      Config::Bind(SimpleCounter::SampleStackDepth, ini,
                   config, "Debug.SimpleCounter.SampleStackDepth", 5);
    }
  }
  {
    // Stats
    Config::Bind(EnableStats, ini, config, "Stats.Enable",
                 false); // main switch
    Config::Bind(EnableAPCStats, ini, config, "Stats.APC", false);
    Config::Bind(EnableWebStats, ini, config, "Stats.Web");
    Config::Bind(EnableMemoryStats, ini, config, "Stats.Memory");
    Config::Bind(EnableSQLStats, ini, config, "Stats.SQL");
    Config::Bind(EnableSQLTableStats, ini, config, "Stats.SQLTable");
    Config::Bind(EnableNetworkIOStatus, ini, config, "Stats.NetworkIO");
    Config::Bind(StatsXSL, ini, config, "Stats.XSL");
    Config::Bind(StatsXSLProxy, ini, config, "Stats.XSLProxy");
    Config::Bind(StatsSlotDuration, ini, config, "Stats.SlotDuration", 10 * 60);
    Config::Bind(StatsMaxSlot, ini, config, "Stats.MaxSlot",
                 12 * 6); // 12 hours
    Config::Bind(EnableHotProfiler, ini, config, "Stats.EnableHotProfiler",
                 true);
    Config::Bind(ProfilerTraceBuffer, ini, config, "Stats.ProfilerTraceBuffer",
                 2000000);
    Config::Bind(ProfilerTraceExpansion, ini, config,
                 "Stats.ProfilerTraceExpansion", 1.2);
    Config::Bind(ProfilerMaxTraceBuffer, ini, config,
                 "Stats.ProfilerMaxTraceBuffer", 0);
  }
  {
    Config::Bind(ServerVariables, ini, config, "ServerVariables");
    Config::Bind(EnvVariables, ini, config, "EnvVariables");
  }
  {
    // Sandbox
    Config::Bind(SandboxMode, ini, config, "Sandbox.SandboxMode");
    SandboxPattern = format_pattern(Config::GetString(ini, config,
                                                      "Sandbox.Pattern"),
                                    true);
    Config::Bind(SandboxHome, ini, config, "Sandbox.Home");
    Config::Bind(SandboxFallback, ini, config, "Sandbox.Fallback");
    Config::Bind(SandboxConfFile, ini, config, "Sandbox.ConfFile");
    Config::Bind(SandboxFromCommonRoot, ini, config, "Sandbox.FromCommonRoot");
    Config::Bind(SandboxDirectoriesRoot, ini, config,
                 "Sandbox.DirectoriesRoot");
    Config::Bind(SandboxLogsRoot, ini, config, "Sandbox.LogsRoot");
    Config::Bind(SandboxServerVariables, ini, config,
                 "Sandbox.ServerVariables");
  }
  {
    // Mail
    Config::Bind(SendmailPath, ini, config, "Mail.SendmailPath",
                 "/usr/lib/sendmail -t -i");
    Config::Bind(MailForceExtraParameters, ini, config,
                 "Mail.ForceExtraParameters");
  }
  {
    // Preg
    Config::Bind(PregBacktraceLimit, ini, config, "Preg.BacktraceLimit",
                 1000000);
    Config::Bind(PregRecursionLimit, ini, config, "Preg.RecursionLimit",
                 100000);
    Config::Bind(EnablePregErrorLog, ini, config, "Preg.ErrorLog", true);
  }
  {
    Config::Bind(HHProfServerEnabled, ini, config, "HHProfServer.Enabled",
                 false);
    Config::Bind(HHProfServerPort, ini, config, "HHProfServer.Port", 4327);
    Config::Bind(HHProfServerThreads, ini, config, "HHProfServer.Threads", 2);
    Config::Bind(HHProfServerTimeoutSeconds, ini, config,
                 "HHProfServer.TimeoutSeconds", 30);
    Config::Bind(HHProfServerProfileClientMode, ini, config,
                 "HHProfServer.ProfileClientMode", true);
    Config::Bind(HHProfServerAllocationProfile, ini, config,
                 "HHProfServer.AllocationProfile", false);
    {
      // HHProfServer.Filter.*
      Config::Bind(HHProfServerFilterMinAllocPerReq, ini, config,
                   "HHProfServer.Filter.MinAllocPerReq", 2);
      Config::Bind(HHProfServerFilterMinBytesPerReq, ini, config,
                   "HHProfServer.Filter.MinBytesPerReq", 128);
    }
  }
  {
    // SimpleXML
    Config::Bind(SimpleXMLEmptyNamespaceMatchesAll, ini, config,
                 "SimpleXML.EmptyNamespaceMatchesAll", false);
  }
#ifdef FACEBOOK
  {
    // Fb303Server
    Config::Bind(EnableFb303Server, ini, config, "Fb303Server.Enable",
                 EnableFb303Server);
    Config::Bind(Fb303ServerPort, ini, config, "Fb303Server.Port", 0);
    Config::Bind(Fb303ServerThreadStackSizeMb, ini, config,
                 "Fb303Server.ThreadStackSizeMb", 8);
    Config::Bind(Fb303ServerWorkerThreads, ini, config,
                 "Fb303Server.WorkerThreads", 1);
    Config::Bind(Fb303ServerPoolThreads, ini, config, "Fb303Server.PoolThreads",
                 1);
  }
#endif

  {
    // Xenon
    Config::Bind(XenonPeriodSeconds, ini, config, "Xenon.Period", 0.0);
    Config::Bind(XenonForceAlwaysOn, ini, config, "Xenon.ForceAlwaysOn", false);
  }

  Config::Bind(CustomSettings, ini, config, "CustomSettings");

  refineStaticStringTableSize();

  // Enables the hotfixing of a bug that occurred with D1797805 where
  // per request user settings (like upload_max_filesize) were not able to be
  // accessed on a server request any longer. The longer term fix is in review
  // D2099778, but we want that to simmer in Master for a while and we need
  // a hotfix for our current 3.6 LTS (Github Issue #4993)
  Config::Bind(EnableZendIniCompat, ini, config, "Eval.EnableZendIniCompat",
               true);
  // Language and Misc Configuration Options
  IniSetting::Bind(IniSetting::CORE, IniSetting::PHP_INI_ONLY, "expose_php",
                   &RuntimeOption::ExposeHPHP);
  IniSetting::Bind(IniSetting::CORE, IniSetting::PHP_INI_PERDIR,
                   "auto_prepend_file", &RuntimeOption::AutoPrependFile);
  IniSetting::Bind(IniSetting::CORE, IniSetting::PHP_INI_PERDIR,
                   "auto_append_file", &RuntimeOption::AutoAppendFile);

  // Data Handling
  IniSetting::Bind(IniSetting::CORE, IniSetting::PHP_INI_PERDIR,
                   "post_max_size",
                   IniSetting::SetAndGet<int64_t>(
                     nullptr,
                     []() {
                       return VirtualHost::GetMaxPostSize();
                     }
                   ),
                   &RuntimeOption::MaxPostSize);
  IniSetting::Bind(IniSetting::CORE, IniSetting::PHP_INI_PERDIR,
                   "always_populate_raw_post_data",
                   &RuntimeOption::AlwaysPopulateRawPostData);

  // Paths and Directories
  IniSetting::Bind(IniSetting::CORE, IniSetting::PHP_INI_SYSTEM,
                   "doc_root", &RuntimeOption::SourceRoot);
  IniSetting::Bind(IniSetting::CORE, IniSetting::PHP_INI_SYSTEM,
                   "sendmail_path", &RuntimeOption::SendmailPath);

  // FastCGI
  IniSetting::Bind(IniSetting::CORE, IniSetting::PHP_INI_ONLY,
                   "pid", &RuntimeOption::PidFile);

  // File Uploads
  IniSetting::Bind(IniSetting::CORE, IniSetting::PHP_INI_SYSTEM,
                   "file_uploads", "true",
                   &RuntimeOption::EnableFileUploads);
  IniSetting::Bind(IniSetting::CORE, IniSetting::PHP_INI_SYSTEM,
                   "upload_tmp_dir", &RuntimeOption::UploadTmpDir);
  IniSetting::Bind(IniSetting::CORE, IniSetting::PHP_INI_PERDIR,
                   "upload_max_filesize",
                   IniSetting::SetAndGet<std::string>(
                     [](const std::string& value) {
                       return ini_on_update(
                         value, RuntimeOption::UploadMaxFileSize);
                     },
                     []() {
                       int uploadMaxFilesize =
                         VirtualHost::GetUploadMaxFileSize() / (1 << 20);
                       return std::to_string(uploadMaxFilesize) + "M";
                     }
                   ));
  // Filesystem and Streams Configuration Options
  IniSetting::Bind(IniSetting::CORE, IniSetting::PHP_INI_SYSTEM,
                   "allow_url_fopen",
                   IniSetting::SetAndGet<std::string>(
                     [](const std::string& value) { return false; },
                     []() { return "1"; }));

  // HPHP specific
  IniSetting::Bind(IniSetting::CORE, IniSetting::PHP_INI_NONE,
                   "hphp.compiler_id",
                   IniSetting::SetAndGet<std::string>(
                     [](const std::string& value) { return false; },
                     []() { return getHphpCompilerId(); }
                   ));
  IniSetting::Bind(IniSetting::CORE, IniSetting::PHP_INI_NONE,
                   "hphp.compiler_version",
                   IniSetting::SetAndGet<std::string>(
                     [](const std::string& value) { return false; },
                     []() { return getHphpCompilerVersion(); }
                   ));
  IniSetting::Bind(IniSetting::CORE, IniSetting::PHP_INI_NONE,
                   "hphp.build_id",
                   IniSetting::SetAndGet<std::string>(
                     [](const std::string& value) { return false; },
                     nullptr
                   ),
                   &RuntimeOption::BuildId);
  IniSetting::Bind(IniSetting::CORE, IniSetting::PHP_INI_SYSTEM,
                   "notice_frequency",
                   &RuntimeOption::NoticeFrequency);
  IniSetting::Bind(IniSetting::CORE, IniSetting::PHP_INI_SYSTEM,
                   "warning_frequency",
                   &RuntimeOption::WarningFrequency);
  IniSetting::Bind(IniSetting::CORE, IniSetting::PHP_INI_ONLY,
                   "hhvm.build_type",
                   IniSetting::SetAndGet<std::string>(
    [](const std::string&) {
      return false;
    },
    []() {
      return s_hhvm_build_type.c_str();
    }
  ));

  // Extensions
  Config::Bind(RuntimeOption::ExtensionDir, ini, config, "extension_dir",
               RuntimeOption::ExtensionDir, false);
  Config::Bind(RuntimeOption::DynamicExtensionPath, ini,
               config, "DynamicExtensionPath",
               RuntimeOption::DynamicExtensionPath);
  Config::Bind(RuntimeOption::Extensions, ini, config, "extensions");
  Config::Bind(RuntimeOption::DynamicExtensions, ini,
               config, "DynamicExtensions");


  ExtensionRegistry::moduleLoad(ini, config);
  initialize_apc();
}

///////////////////////////////////////////////////////////////////////////////
}<|MERGE_RESOLUTION|>--- conflicted
+++ resolved
@@ -435,11 +435,7 @@
 }
 
 static inline bool evalJitDefault() {
-<<<<<<< HEAD
-#if defined(__APPLE__) || defined(__CYGWIN__)// || defined(__powerpc64__)
-=======
-#ifdef __CYGWIN__
->>>>>>> d9f8c540
+#if defined(__CYGWIN__) || defined(__powerpc64__)
   return false;
 #else
   return true;
