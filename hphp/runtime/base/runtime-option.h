/*
   +----------------------------------------------------------------------+
   | HipHop for PHP                                                       |
   +----------------------------------------------------------------------+
   | Copyright (c) 2010-present Facebook, Inc. (http://www.facebook.com)  |
   +----------------------------------------------------------------------+
   | This source file is subject to version 3.01 of the PHP license,      |
   | that is bundled with this package in the file LICENSE, and is        |
   | available through the world-wide-web at the following url:           |
   | http://www.php.net/license/3_01.txt                                  |
   | If you did not receive a copy of the PHP license and are unable to   |
   | obtain it through the world-wide-web, please send a note to          |
   | license@php.net so we can mail you a copy immediately.               |
   +----------------------------------------------------------------------+
*/

#ifndef incl_HPHP_RUNTIME_OPTION_H_
#define incl_HPHP_RUNTIME_OPTION_H_

#include <folly/dynamic.h>

#include <unordered_map>
#include <vector>
#include <string>
#include <map>
#include <set>
#include <boost/container/flat_set.hpp>
#include <memory>

#include "hphp/runtime/base/config.h"
#include "hphp/util/hash-map-typedefs.h"
#include "hphp/util/functional.h"

namespace HPHP {
///////////////////////////////////////////////////////////////////////////////

struct AccessLogFileData;
struct ErrorLogFileData;
struct VirtualHost;
struct IpBlockMap;
struct SatelliteServerInfo;
struct FilesMatch;
struct Hdf;
struct IniSettingMap;

constexpr int kDefaultInitialStaticStringTableSize = 500000;

/**
 * Configurable options set from command line or configurable file at startup
 * time.
 */
struct RuntimeOption {
  static void Load(
    IniSettingMap &ini, Hdf& config,
    const std::vector<std::string>& iniClis = std::vector<std::string>(),
    const std::vector<std::string>& hdfClis = std::vector<std::string>(),
    std::vector<std::string>* messages = nullptr);

  static bool ServerExecutionMode() {
    return ServerMode;
  }

  static bool GcSamplingEnabled() {
    return EvalGCSampleRate > 0;
  }

  static bool JitSamplingEnabled() {
    return EvalJit && EvalJitSampleRate > 0;
  }

  static void ReadSatelliteInfo(
    const IniSettingMap& ini,
    const Hdf& hdf,
    std::vector<std::shared_ptr<SatelliteServerInfo>>& infos,
    std::string& xboxPassword,
    std::set<std::string>& xboxPasswords
  );

  static bool ServerMode;
  static std::string BuildId;
  static std::string InstanceId;
  static std::string DeploymentId; // ID for set of instances deployed at once
  static std::string PidFile;

#ifdef FACEBOOK
  static bool UseThriftLogger;
  static size_t LoggerBatchSize;
  static size_t LoggerFlushTimeout;
#endif
  static std::map<std::string, ErrorLogFileData> ErrorLogs;
  static std::string LogFile;
  static std::string LogFileSymLink;
  static uint16_t LogFilePeriodMultiplier;

  static int LogHeaderMangle;
  static bool AlwaysEscapeLog;
  static bool AlwaysLogUnhandledExceptions;
  static bool NoSilencer;
  static int ErrorUpgradeLevel; // Bitmask of errors to upgrade to E_USER_ERROR
  static bool CallUserHandlerOnFatals;
  static bool ThrowExceptionOnBadMethodCall;
  static bool LogNativeStackOnOOM;
  static int RuntimeErrorReportingLevel;
  static int ForceErrorReportingLevel; // Bitmask ORed with the reporting level

  static std::string ServerUser; // run server under this user account
  static bool AllowRunAsRoot; // Allow running hhvm as root.

  static int  MaxSerializedStringSize;
  static bool NoInfiniteRecursionDetection;
  static bool AssertEmitted;
  static int64_t NoticeFrequency; // output 1 out of NoticeFrequency notices
  static int64_t WarningFrequency;
  static int RaiseDebuggingFrequency;
  static int64_t SerializationSizeLimit;

  static std::string AccessLogDefaultFormat;
  static std::map<std::string, AccessLogFileData> AccessLogs;

  static std::string AdminLogFormat;
  static std::string AdminLogFile;
  static std::string AdminLogSymLink;

  static std::map<std::string, AccessLogFileData> RPCLogs;

  static std::string Host;
  static std::string DefaultServerNameSuffix;
  static std::string ServerType;
  static std::string ServerIP;
  static std::string ServerFileSocket;
  static const std::string& GetServerPrimaryIPv4();
  static const std::string& GetServerPrimaryIPv6();
  static int ServerPort;
  static int ServerPortFd;
  static int ServerBacklog;
  static int ServerConnectionLimit;
  static int ServerThreadCount;
  static int QueuedJobsReleaseRate;
  static int ServerWarmupThrottleRequestCount;
  static int ServerThreadDropCacheTimeoutSeconds;
  static int ServerThreadJobLIFOSwitchThreshold;
  static int ServerThreadJobMaxQueuingMilliSeconds;
  static bool AlwaysDecodePostDataDefault;
  static bool ServerThreadDropStack;
  static bool ServerHttpSafeMode;
  static bool ServerStatCache;
  static bool ServerFixPathInfo;
  static bool ServerAddVaryEncoding;
  static bool ServerLogSettingsOnStartup;
  static std::vector<std::string> ServerWarmupRequests;
  static std::string ServerCleanupRequest;
  static int ServerInternalWarmupThreads;
  static boost::container::flat_set<std::string> ServerHighPriorityEndPoints;
  static bool ServerExitOnBindFail;
  static int PageletServerThreadCount;
  static int PageletServerThreadDropCacheTimeoutSeconds;
  static int PageletServerQueueLimit;
  static bool PageletServerThreadDropStack;

  static int RequestTimeoutSeconds;
  static int PspTimeoutSeconds;
  static int PspCpuTimeoutSeconds;
  static int64_t MaxRequestAgeFactor;
  static int64_t RequestMemoryMaxBytes;
  static int64_t ImageMemoryMaxBytes;
  static int ServerGracefulShutdownWait;
  static bool ServerHarshShutdown;
  static bool ServerEvilShutdown;
  static bool ServerKillOnSIGTERM;
  static bool ServerKillOnTimeout;
  static int ServerPreShutdownWait;
  static int ServerShutdownListenWait;
  static int ServerShutdownEOMWait;
  static int ServerPrepareToStopTimeout;
  static int ServerPartialPostStatusCode;
  // If `StopOldServer` is set, we try to stop the old server running
  // on the local host earlier when we initialize, and we do not start
  // serving requests until we are confident that the system can give
  // the new server `ServerRSSNeededMb` resident memory, or till
  // `OldServerWait` seconds passes after an effort to stop the old
  // server is made.
  static bool StopOldServer;
  static int64_t ServerRSSNeededMb;
  // Threshold of free memory below which the old server is shutdown immediately
  // upon a memory pressure check.
  static int64_t ServerCriticalFreeMb;
  static int OldServerWait;
  // The percentage of page caches that can be considered as free (0 -
  // 100).  This is experimental.
  static int CacheFreeFactor;
  static std::vector<std::string> ServerNextProtocols;
  static bool ServerEnableH2C;
  static int BrotliCompressionEnabled;
  static int BrotliChunkedCompressionEnabled;
  static int BrotliCompressionMode;
  // Base 2 logarithm of the sliding window size. Range is 10-24.
  static int BrotliCompressionLgWindowSize;
  static int BrotliCompressionQuality;
  static int GzipCompressionLevel;
  static int GzipMaxCompressionLevel;
  static std::string ForceCompressionURL;
  static std::string ForceCompressionCookie;
  static std::string ForceCompressionParam;
  static bool EnableKeepAlive;
  static bool ExposeHPHP;
  static bool ExposeXFBServer;
  static bool ExposeXFBDebug;
  static std::string XFBDebugSSLKey;
  static int ConnectionTimeoutSeconds;
  static bool EnableOutputBuffering;
  static std::string OutputHandler;
  static bool ImplicitFlush;
  static bool EnableEarlyFlush;
  static bool ForceChunkedEncoding;
  static int64_t MaxPostSize;
  static int64_t LowestMaxPostSize;
  static bool AlwaysPopulateRawPostData;
  static int64_t UploadMaxFileSize;
  static std::string UploadTmpDir;
  static bool EnableFileUploads;
  static bool EnableUploadProgress;
  static int64_t MaxFileUploads;
  static int Rfc1867Freq;
  static std::string Rfc1867Prefix;
  static std::string Rfc1867Name;
  static bool ExpiresActive;
  static int ExpiresDefault;
  static std::string DefaultCharsetName;
  static bool ForceServerNameToHeader;
  static bool PathDebug;
  static std::vector<std::shared_ptr<VirtualHost>> VirtualHosts;
  static std::shared_ptr<IpBlockMap> IpBlocks;
  static std::vector<std::shared_ptr<SatelliteServerInfo>>
         SatelliteServerInfos;

  // If a request has a body over this limit, switch to on-demand reading.
  // -1 for no limit.
  static int64_t RequestBodyReadLimit;

  static bool EnableSSL;
  static int SSLPort;
  static int SSLPortFd;
  static std::string SSLCertificateFile;
  static std::string SSLCertificateKeyFile;
  static std::string SSLCertificateDir;
  static bool TLSDisableTLS1_2;
  static std::string TLSClientCipherSpec;
  static bool EnableSSLWithPlainText;

  static int XboxServerThreadCount;
  static int XboxServerMaxQueueLength;
  static int XboxServerPort;
  static int XboxDefaultLocalTimeoutMilliSeconds;
  static int XboxDefaultRemoteTimeoutSeconds;
  static int XboxServerInfoMaxRequest;
  static int XboxServerInfoDuration;
  static std::string XboxServerInfoWarmupDoc;
  static std::string XboxServerInfoReqInitFunc;
  static std::string XboxServerInfoReqInitDoc;
  static bool XboxServerInfoAlwaysReset;
  static bool XboxServerLogInfo;
  static std::string XboxProcessMessageFunc;
  static std::string XboxPassword;
  static std::set<std::string> XboxPasswords;

  static std::string SourceRoot;
  static std::vector<std::string> IncludeSearchPaths;
  static std::string FileCache;
  static std::string DefaultDocument;
  static std::string ErrorDocument404;
  static bool ForbiddenAs404;
  static std::string ErrorDocument500;
  static std::string FatalErrorMessage;
  static std::string FontPath;
  static bool EnableStaticContentFromDisk;
  static bool EnableOnDemandUncompress;
  static bool EnableStaticContentMMap;

  static bool Utf8izeReplace;

  static std::string RequestInitFunction;
  static std::string RequestInitDocument;
  static std::string AutoPrependFile;
  static std::string AutoAppendFile;

  static bool SafeFileAccess;
  static std::vector<std::string> AllowedDirectories;
  static std::set<std::string> AllowedFiles;
  static hphp_string_imap<std::string> StaticFileExtensions;
  static hphp_string_imap<std::string> PhpFileExtensions;
  static std::set<std::string> ForbiddenFileExtensions;
  static std::set<std::string> StaticFileGenerators;
  static std::vector<std::shared_ptr<FilesMatch>> FilesMatches;

  static bool WhitelistExec;
  static bool WhitelistExecWarningOnly;
  static std::vector<std::string> AllowedExecCmds;

  static bool UnserializationWhitelistCheck;
  static bool UnserializationWhitelistCheckWarningOnly;
  static int64_t UnserializationBigMapThreshold;

  static std::string TakeoverFilename;
  static std::string AdminServerIP;
  static int AdminServerPort;
  static int AdminThreadCount;
  static int AdminServerQueueToWorkerRatio;
  static std::string AdminPassword;
  static std::set<std::string> AdminPasswords;
  static std::set<std::string> HashedAdminPasswords;

  /*
   * Options related to reverse proxying. ProxyOriginRaw and ProxyPercentageRaw
   * may be mutated by background threads and should only be read or written
   * using the helper functions defined with HttpRequestHandler.
   */
  static std::string ProxyOriginRaw;
  static int ProxyPercentageRaw;
  static int ProxyRetry;
  static bool UseServeURLs;
  static std::set<std::string> ServeURLs;
  static bool UseProxyURLs;
  static std::set<std::string> ProxyURLs;
  static std::vector<std::string> ProxyPatterns;
  static bool AlwaysUseRelativePath;

  static int  HttpDefaultTimeout;
  static int  HttpSlowQueryThreshold;

  static bool NativeStackTrace;
  static bool ServerErrorMessage;
  static bool RecordInput;
  static bool ClearInputOnSuccess;
  static std::string ProfilerOutputDir;
  static std::string CoreDumpEmail;
  static bool CoreDumpReport;
  static std::string CoreDumpReportDirectory;
  static std::string StackTraceFilename;
  static int StackTraceTimeout;
  static std::string RemoteTraceOutputDir;

  static bool EnableStats;
  static bool EnableAPCStats;
  static bool EnableWebStats;
  static bool EnableMemoryStats;
  static bool EnableSQLStats;
  static bool EnableSQLTableStats;
  static bool EnableNetworkIOStatus;
  static std::string StatsXSL;
  static std::string StatsXSLProxy;
  static int StatsSlotDuration;
  static int StatsMaxSlot;

  static bool EnableHotProfiler;
  static int32_t ProfilerTraceBuffer;
  static double ProfilerTraceExpansion;
  static int32_t ProfilerMaxTraceBuffer;

  static int64_t MaxRSS;
  static int64_t MaxRSSPollingCycle;
  static int64_t DropCacheCycle;
  static int64_t MaxSQLRowCount;
  static int64_t SocketDefaultTimeout;
  static bool LockCodeMemory;
  static int MaxArrayChain;
  static bool WarnOnCollectionToArray;
  static bool UseDirectCopy;

  static bool DisableSmallAllocator;

  static std::map<std::string, std::string> ServerVariables;

  static std::map<std::string, std::string> EnvVariables;

  // The file name that is used by LightProcess to bind the socket
  // is the following prefix followed by the pid of the hphp process.
  static std::string LightProcessFilePrefix;
  static int LightProcessCount;

  // Eval options
  static bool EnableHipHopSyntax;
  static bool EnableHipHopExperimentalSyntax;
  static bool EnableShortTags;
  static bool EnableAspTags;
  static bool EnableXHP;
  static bool EnableObjDestructCall;
  static bool EnableEmitterStats;
  static bool EnableIntrinsicsExtension;
  static bool CheckSymLink;
  static bool EnableArgsInBacktraces;
  static bool EnableContextInErrorHandler;
  static bool EnableZendCompat;
  static bool EnableZendSorting;
  static bool EnableZendIniCompat;
  static bool TimeoutsUseWallTime;
  static bool CheckFlushOnUserClose;
  static bool EvalAuthoritativeMode;
  static bool IntsOverflowToInts;
  static HackStrictOption StrictArrayFillKeys;
  static HackStrictOption DisallowDynamicVarEnvFuncs;
  static HackStrictOption IconvIgnoreCorrect;
  static HackStrictOption MinMaxAllowDegenerate;
  static bool LookForTypechecker;
  static bool AutoTypecheck;
  static bool AutoprimeGenerators;

  // ENABLED (1) selects PHP7 behavior.
  static bool PHP7_DeprecationWarnings;
  static bool PHP7_IntSemantics;
  static bool PHP7_LTR_assign;
  static bool PHP7_NoHexNumerics;
  static bool PHP7_Builtins;
  static bool PHP7_ScalarTypes;
  static bool PHP7_EngineExceptions;
  static bool PHP7_Substr;
  static bool PHP7_UVS;
  static bool PHP7_DisallowUnsafeCurlUploads;

  static int64_t HeapSizeMB;
  static int64_t HeapResetCountBase;
  static int64_t HeapResetCountMultiple;
  static int64_t HeapLowWaterMark;
  static int64_t HeapHighWaterMark;

  static int GetScannerType();

  static std::set<std::string, stdltistr> DynamicInvokeFunctions;

  static const uint32_t kPCREInitialTableSize = 96 * 1024;

  static std::string ExtensionDir;
  static std::vector<std::string> Extensions;
  static std::string DynamicExtensionPath;
  static std::vector<std::string> DynamicExtensions;

  // Namespace aliases for the compiler
  static std::map<std::string, std::string> AliasedNamespaces;

  static std::vector<std::string> TzdataSearchPaths;

#define EVALFLAGS()                                                     \
  /* F(type, name, defaultVal) */                                       \
  /*                                                                    \
   * Maximum number of elements on the VM execution stack.              \
   */                                                                   \
  F(uint64_t, VMStackElms, kEvalVMStackElmsDefault)                     \
  /*                                                                    \
   * Initial space reserved for the global variable environment (in     \
   * number of global variables).                                       \
   */                                                                   \
  F(uint32_t, VMInitialGlobalTableSize,                                 \
    kEvalVMInitialGlobalTableSizeDefault)                               \
  F(bool, Jit,                         evalJitDefault())                \
  F(bool, JitEvaledCode,               true)                            \
  F(bool, JitRequireWriteLease,        false)                           \
  F(uint64_t, JitRelocationSize,       kJitRelocationSizeDefault)       \
  F(uint64_t, JitMatureSize,           25 << 20)                        \
  F(double, JitMaturityExponent,       1.)                              \
  F(bool, JitTimer,                    kJitTimerDefault)                \
  F(int, JitConcurrently,              1)                               \
  F(int, JitThreads,                   4)                               \
<<<<<<< HEAD
  F(int, JitWorkerThreads,             0)                               \
=======
  F(int, JitWorkerThreads,             Process::GetCPUCount() / 2)      \
  F(int, JitLdimmqSpan,                8)                               \
>>>>>>> c6b7061b
  F(bool, RecordSubprocessTimes,       false)                           \
  F(bool, AllowHhas,                   false)                           \
  /* Whether to use hh_single_compile by default if available. */       \
  F(bool, HackCompilerDefault,         false)                           \
  /* The command to invoke to spawn hh_single_compile in server mode. */\
  F(string, HackCompilerCommand,       "")                              \
  /* The number of hh_single_compile daemons to keep alive. */          \
  F(uint64_t, HackCompilerWorkers,     Process::GetCPUCount() / 2)      \
  /* The number of times to retry after an infra failure communicating
     with a compiler process. */                                        \
  F(uint64_t, HackCompilerMaxRetries,  0)                               \
  /* Whether or not to fallback to hphpc if hh_single_compile fails for
     any reason. */                                                     \
  F(bool, HackCompilerFallback,        false)                           \
  /* Whether to run the verifier on units produced by
     hh_single_compile. */                                              \
  F(bool, HackCompilerVerify,          true)                            \
  /* Whether to write verbose log messages to the error log and include
     the hhas from failing units in the fatal error messages produced by
     bad hh_single_compile units. */                                    \
  F(bool, HackCompilerVerboseErrors,   true)                            \
  F(bool, EmitSwitch,                  true)                            \
  F(bool, LogThreadCreateBacktraces,   false)                           \
  F(bool, FailJitPrologs,              false)                           \
  /* CheckReturnTypeHints:
     0 - No checks or enforcement for return type hints.
     1 - Raises E_WARNING if a return type hint fails.
     2 - Raises E_RECOVERABLE_ERROR if regular return type hint fails,
         raises E_WARNING if soft return type hint fails. If a regular
         return type hint fails, it's possible for execution to resume
         normally if the user error handler doesn't throw and returns
         something other than boolean false.
     3 - Same as 2, except if a regular type hint fails the runtime
         will not allow execution to resume normally; if the user
         error handler returns something other than boolean false,
         the runtime will throw a fatal error (this goes together
         with Option::HardReturnTypeHints). */                          \
  F(int32_t, CheckReturnTypeHints,     2)                               \
  F(bool, SoftClosureReturnTypeHints,  false)                           \
  F(bool, PromoteEmptyObject,          !EnableHipHopSyntax)             \
  F(bool, AllowScopeBinding,           true)                            \
  F(bool, JitNoGdb,                    true)                            \
  F(bool, SpinOnCrash,                 false)                           \
  F(uint32_t, DumpRingBufferOnCrash,   0)                               \
  F(bool, PerfPidMap,                  true)                            \
  F(bool, PerfPidMapIncludeFilePath,   true)                            \
  F(bool, PerfJitDump,                 false)                           \
  F(string, PerfJitDumpDir,            "/tmp")                          \
  F(bool, PerfDataMap,                 false)                           \
  F(bool, KeepPerfPidMap,              false)                           \
  F(int32_t, PerfRelocate,             0)                               \
  F(uint32_t, ThreadTCMainBufferSize,  0)                               \
  F(uint32_t, ThreadTCColdBufferSize,  0)                               \
  F(uint32_t, ThreadTCFrozenBufferSize,0)                               \
  F(uint32_t, ThreadTCDataBufferSize,  0)                               \
  F(uint32_t, JitTargetCacheSize,      64 << 20)                        \
  F(uint32_t, HHBCArenaChunkSize,      10 << 20)                        \
  F(bool, ProfileBC,                   false)                           \
  F(bool, ProfileHeapAcrossRequests,   false)                           \
  F(bool, ProfileHWEnable,             true)                            \
  F(string, ProfileHWEvents,           std::string(""))                 \
  F(bool, ProfileHWExcludeKernel,      false)                           \
  F(bool, ProfileHWStructLog,          false)                           \
  F(bool, JitAlwaysInterpOne,          false)                           \
  F(int32_t, JitNopInterval,           0)                               \
  F(uint32_t, JitMaxTranslations,      10)                              \
  F(uint32_t, JitMaxProfileTranslations, 30)                            \
  F(uint64_t, JitGlobalTranslationLimit, -1)                            \
  F(int64_t, JitMaxRequestTranslationTime, -1)                          \
  F(uint32_t, JitMaxRegionInstrs,      1347)                            \
  F(uint32_t, JitProfileInterpRequests, kDefaultProfileInterpRequests)  \
  F(bool, JitProfileWarmupRequests,    false)                           \
  F(uint32_t, NumSingleJitRequests,    nsjrDefault())                   \
  F(uint32_t, JitProfileRequests,      profileRequestsDefault())        \
  F(uint32_t, JitProfileBCSize,        profileBCSizeDefault())          \
  F(uint32_t, JitResetProfCountersRequest, resetProfCountersDefault())  \
  F(uint32_t, JitRetranslateAllRequest, 0)                              \
  F(double,   JitLayoutHotThreshold,   0.05)                            \
  F(int32_t,  JitLayoutMainFactor,     1000)                            \
  F(int32_t,  JitLayoutColdFactor,     5)                               \
  F(bool, JitProfileRecord,            false)                           \
  F(uint32_t, GdbSyncChunks,           128)                             \
  F(bool, JitKeepDbgFiles,             false)                           \
  /* despite the unfortunate name, this enables function renaming and
   * interception in the interpreter as well as the jit, and also
   * implies all functions may be used with fb_intercept */             \
  F(bool, JitEnableRenameFunction,     EvalJitEnableRenameFunction)     \
  F(bool, JitUseVtuneAPI,              false)                           \
                                                                        \
  F(bool, JitDisabledByHphpd,          false)                           \
  F(bool, JitPseudomain,               true)                            \
  F(uint32_t, JitWarmupStatusBytes,    ((25 << 10) + 1))                \
  F(uint32_t, JitWarmupMaxCodeGenRate, 100)                             \
  F(uint32_t, JitWarmupRateSeconds,    64)                              \
  F(uint32_t, JitWriteLeaseExpiration, 1500) /* in microseconds */      \
  F(int, JitRetargetJumps,             1)                               \
  F(bool, HHIRLICM,                    false)                           \
  F(bool, HHIRSimplification,          true)                            \
  F(bool, HHIRGenOpts,                 true)                            \
  F(bool, HHIRRefcountOpts,            true)                            \
  F(bool, HHIREnableGenTimeInlining,   true)                            \
  F(uint32_t, HHIRInliningMaxVasmCost, 370)                             \
  F(uint32_t, HHIRInliningMaxReturnDecRefs, 12)                         \
  F(bool, HHIRInlineFrameOpts,         true)                            \
  F(bool, HHIRPartialInlineFrameOpts,  true)                            \
  F(bool, HHIRInlineSingletons,        true)                            \
  F(std::string, InlineRegionMode,     "both")                          \
  F(bool, HHIRGenerateAsserts,         false)                           \
  F(bool, HHIRDeadCodeElim,            true)                            \
  F(bool, HHIRGlobalValueNumbering,    true)                            \
  F(bool, HHIRPredictionOpts,          true)                            \
  F(bool, HHIRMemoryOpts,              true)                            \
  F(uint32_t, HHIRLoadElimMaxIters,    10)                              \
  F(bool, HHIRStorePRE,                true)                            \
  F(bool, HHIROutlineGenericIncDecRef, true)                            \
  F(double, HHIRMixedArrayProfileThreshold, 0.8554)                     \
  /* Register allocation flags */                                       \
  F(bool, HHIREnablePreColoring,       true)                            \
  F(bool, HHIREnableCoalescing,        true)                            \
  F(bool, HHIRAllocSIMDRegs,           true)                            \
  F(bool, HHIRStressSpill,             false)                           \
  /* Region compiler flags */                                           \
  F(string,   JitRegionSelector,       regionSelectorDefault())         \
  F(bool,     JitPGO,                  pgoDefault())                    \
  F(string,   JitPGORegionSelector,    "hotcfg")                        \
  F(uint64_t, JitPGOThreshold,         pgoThresholdDefault())           \
  F(bool,     JitPGOOnly,              false)                           \
  F(bool,     JitPGOHotOnly,           false)                           \
  F(bool,     JitPGOUsePostConditions, true)                            \
  F(uint32_t, JitUnlikelyDecRefPercent, 5)                              \
  F(uint32_t, JitPGOReleaseVVMinPercent, 8)                             \
  F(bool,     JitPGOArrayGetStress,    false)                           \
  F(uint32_t, JitPGOMinBlockCountPercent, 0)                            \
  F(double,   JitPGOMinArcProbability, 0.0)                             \
  F(uint32_t, JitPGOMaxFuncSizeDupBody, 80)                             \
  F(uint32_t, JitPGORelaxPercent,      100)                             \
  F(uint32_t, JitPGORelaxUncountedToGenPercent, 20)                     \
  F(uint32_t, JitPGORelaxCountedToGenPercent, 75)                       \
  F(bool,     JitPGODumpCallGraph,     false)                           \
  F(uint64_t, FuncCountHint,           10000)                           \
  F(uint64_t, PGOFuncCountHint,        1000)                            \
  F(uint32_t, HotFuncCount,            4100)                            \
  F(bool, RegionRelaxGuards,           true)                            \
  /* DumpBytecode =1 dumps user php, =2 dumps systemlib & user php */   \
  F(int32_t, DumpBytecode,             0)                               \
  F(bool, DumpHhas,                    false)                           \
  F(bool, DisableHphpcOpts,            false)                           \
  F(bool, DumpTC,                      false)                           \
  F(string, DumpTCPath,                "/tmp")                          \
  F(bool, DumpTCAnchors,               false)                           \
  F(uint32_t, DumpIR,                  0)                               \
  F(bool, DumpTCAnnotationsForAllTrans,debug)                           \
  F(uint32_t, DumpRegion,              0)                               \
  F(bool, DumpAst,                     false)                           \
  F(bool, DumpTargetProfiles,          false)                           \
  F(bool, MapTgtCacheHuge,             false)                           \
  F(uint32_t, MaxHotTextHugePages,     hugePagesSoundNice() ? 8 : 0)    \
  F(int32_t, MaxLowMemHugePages,       hugePagesSoundNice() ? 8 : 0)    \
  F(bool, LowStaticArrays,             true)                            \
  F(bool, UncountedMixedArrayHuge,     true)                            \
  F(bool, UncountedStringHuge,         true)                            \
  F(bool, RandomHotFuncs,              false)                           \
  F(bool, EnableGC,                    eagerGcDefault())                \
  /* Run GC eagerly at each surprise point. */                          \
  F(bool, EagerGC,                     eagerGcDefault())                \
  /* only run eager-gc once at each surprise point (much faster) */     \
  F(bool, FilterGCPoints,              true)                            \
  F(bool, Quarantine,                  eagerGcDefault())                \
  F(uint32_t, GCSampleRate,            0)                               \
  F(int64_t, GCMinTrigger,             64L<<20)                         \
  F(double, GCTriggerPct,              0.5)                             \
  F(bool, RaiseMissingThis,            !EnableHipHopSyntax)             \
  F(bool, QuoteEmptyShellArg,          !EnableHipHopSyntax)             \
  F(uint32_t, StaticContentsLogRate,   100)                             \
  F(uint32_t, LogUnitLoadRate,         0)                               \
  F(uint32_t, MaxDeferredErrors,       50)                              \
  F(bool, JitAlignMacroFusionPairs, alignMacroFusionPairs())            \
  F(uint32_t, SerDesSampleRate,            0)                           \
  F(int, SimpleJsonMaxLength,        2 << 20)                           \
  F(uint32_t, JitSampleRate,               0)                           \
  F(uint32_t, JitFilterLease,              1)                           \
  F(bool, DisableSomeRepoAuthNotices,  true)                            \
  F(uint32_t, InitialNamedEntityTableSize,  30000)                      \
  F(uint32_t, InitialStaticStringTableSize,                             \
                        kDefaultInitialStaticStringTableSize)           \
  F(uint32_t, PCRETableSize, kPCREInitialTableSize)                     \
  F(uint64_t, PCREExpireInterval, 2 * 60 * 60)                          \
  F(string, PCRECacheType, std::string("static"))                       \
  F(bool, EnableNuma, ServerExecutionMode())                            \
  F(bool, EnableNumaLocal, ServerExecutionMode())                       \
  F(bool, EnableCallBuiltin, true)                                      \
  F(bool, EnableReusableTC,   reuseTCDefault())                         \
  F(bool, LogServerRestartStats, false)                                 \
  F(uint32_t, ReusableTCPadding, 128)                                   \
  F(int64_t,  StressUnitCacheFreq, 0)                                   \
  F(int64_t, PerfWarningSampleRate, 1)                                  \
  F(double, InitialLoadFactor, 1.0)                                     \
  /* Raise notices on various array operations which may present        \
   * compatibility issues with Hack arrays. */                          \
  F(bool, HackArrCompatNotices, false)                                  \
  F(std::vector<std::string>, IniGetHide, std::vector<std::string>())   \
  F(std::string, UseRemoteUnixServer, "no")                             \
  F(std::string, UnixServerPath, "")                                    \
  F(uint32_t, UnixServerWorkers, Process::GetCPUCount())                \
  F(bool, UnixServerQuarantineApc, false)                               \
  F(bool, UnixServerQuarantineUnits, false)                             \
  F(bool, UnixServerVerifyExeAccess, false)                             \
  F(bool, UnixServerFailWhenBusy, false)                                \
  F(std::vector<std::string>, UnixServerAllowedUsers,                   \
                                            std::vector<std::string>()) \
  F(std::vector<std::string>, UnixServerAllowedGroups,                  \
                                            std::vector<std::string>()) \
  /******************                                                   \
   | PPC64 Options. |                                                   \
   *****************/                                                   \
  /* Minimum immediate size to use TOC */                               \
  F(uint16_t, PPC64MinTOCImmSize, 64)                                   \
  /* Relocation features. Use with care on production */                \
  /*  Allow a Far branch be converted to a Near branch. */              \
  F(bool, PPC64RelocationShrinkFarBranches, false)                      \
  /*  Remove nops from a Far branch. */                                 \
  F(bool, PPC64RelocationRemoveFarBranchesNops, true)                   \
  /********************                                                 \
   | Profiling flags. |                                                 \
   ********************/                                                \
  /* Whether to maintain the address-to-VM-object mapping. */           \
  F(bool, EnableReverseDataMap, true)                                   \
  /* Turn on perf-mem-event sampling roughly every this many requests.  \
   * To maintain the same overall sampling rate, the ratio between the  \
   * request and sample frequencies should be kept constant. */         \
  F(uint32_t, PerfMemEventRequestFreq, 0)                               \
  /* Sample this many memory instructions per second.  This should be   \
   * kept low to avoid the risk of collecting a sample while we're      \
   * processing a previous sample. */                                   \
  F(uint32_t, PerfMemEventSampleFreq, 80)                               \
  /* Sampling frequency for TC branch profiling. */                     \
  F(uint32_t, ProfBranchSampleFreq, 0)                                  \
  /* Sampling frequency for profiling packed array accesses. */         \
  F(uint32_t, ProfPackedArraySampleFreq, 0)                             \
  /* */

private:
  using string = std::string;

  // Custom settings. This should be accessed via the GetServerCustomSetting
  // APIs.
  static std::map<std::string, std::string> CustomSettings;

public:
#define F(type, name, unused) \
  static type Eval ## name;
  EVALFLAGS()
#undef F

  static bool RecordCodeCoverage;
  static std::string CodeCoverageOutputFile;

  // Repo (hhvm bytecode repository) options
  static std::string RepoLocalMode;
  static std::string RepoLocalPath;
  static std::string RepoCentralPath;
  static int32_t RepoCentralFileMode;
  static std::string RepoCentralFileUser;
  static std::string RepoCentralFileGroup;
  static bool RepoAllowFallbackPath;
  static std::string RepoEvalMode;
  static std::string RepoJournal;
  static bool RepoCommit;
  static bool RepoDebugInfo;
  static bool RepoAuthoritative;
  static bool RepoPreload;
  static int64_t RepoLocalReadaheadRate;
  static bool RepoLocalReadaheadConcurrent;

  // pprof/hhprof options
  static bool HHProfEnabled;
  static bool HHProfActive;
  static bool HHProfAccum;
  static bool HHProfRequest;
  static bool TrackPerUnitMemory;

  // Sandbox options
  static bool SandboxMode;
  static std::string SandboxPattern;
  static std::string SandboxHome;
  static std::string SandboxFallback;
  static std::string SandboxConfFile;
  static std::map<std::string, std::string> SandboxServerVariables;
  static bool SandboxFromCommonRoot;
  static std::string SandboxDirectoriesRoot;
  static std::string SandboxLogsRoot;

  // Debugger options
  static bool EnableDebugger;
  static bool EnableDebuggerColor;
  static bool EnableDebuggerPrompt;
  static bool EnableDebuggerServer;
  static bool EnableDebuggerUsageLog;
  static bool DebuggerDisableIPv6;
  static std::string DebuggerServerIP;
  static int DebuggerServerPort;
  static int DebuggerDefaultRpcPort;
  static std::string DebuggerDefaultRpcAuth;
  static std::string DebuggerRpcHostDomain;
  static int DebuggerDefaultRpcTimeout;
  static std::string DebuggerDefaultSandboxPath;
  static std::string DebuggerStartupDocument;
  static int DebuggerSignalTimeout;
  static std::string DebuggerAuthTokenScriptBin;

  // Mail options
  static std::string SendmailPath;
  static std::string MailForceExtraParameters;

  // preg stack depth and debug support options
  static int64_t PregBacktraceLimit;
  static int64_t PregRecursionLimit;
  static bool EnablePregErrorLog;

  // SimpleXML options
  static bool SimpleXMLEmptyNamespaceMatchesAll;

  // Cookie options
  static bool AllowDuplicateCookies;

#ifdef FACEBOOK
  // fb303 server
  static bool EnableFb303Server;
  static int Fb303ServerPort;
  static int Fb303ServerThreadStackSizeMb;
  static int Fb303ServerWorkerThreads;
  static int Fb303ServerPoolThreads;
#endif

  // Xenon options
  static double XenonPeriodSeconds;
  static bool XenonForceAlwaysOn;
  static bool XenonTraceUnitLoad;
  static std::string XenonStructLogDest;
};
static_assert(sizeof(RuntimeOption) == 1, "no instance variables");

///////////////////////////////////////////////////////////////////////////////
}

#endif // incl_HPHP_RUNTIME_OPTION_H_<|MERGE_RESOLUTION|>--- conflicted
+++ resolved
@@ -459,12 +459,8 @@
   F(bool, JitTimer,                    kJitTimerDefault)                \
   F(int, JitConcurrently,              1)                               \
   F(int, JitThreads,                   4)                               \
-<<<<<<< HEAD
   F(int, JitWorkerThreads,             0)                               \
-=======
-  F(int, JitWorkerThreads,             Process::GetCPUCount() / 2)      \
   F(int, JitLdimmqSpan,                8)                               \
->>>>>>> c6b7061b
   F(bool, RecordSubprocessTimes,       false)                           \
   F(bool, AllowHhas,                   false)                           \
   /* Whether to use hh_single_compile by default if available. */       \
