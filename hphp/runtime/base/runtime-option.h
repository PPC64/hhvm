/*
   +----------------------------------------------------------------------+
   | HipHop for PHP                                                       |
   +----------------------------------------------------------------------+
   | Copyright (c) 2010-2016 Facebook, Inc. (http://www.facebook.com)     |
   +----------------------------------------------------------------------+
   | This source file is subject to version 3.01 of the PHP license,      |
   | that is bundled with this package in the file LICENSE, and is        |
   | available through the world-wide-web at the following url:           |
   | http://www.php.net/license/3_01.txt                                  |
   | If you did not receive a copy of the PHP license and are unable to   |
   | obtain it through the world-wide-web, please send a note to          |
   | license@php.net so we can mail you a copy immediately.               |
   +----------------------------------------------------------------------+
*/

#ifndef incl_HPHP_RUNTIME_OPTION_H_
#define incl_HPHP_RUNTIME_OPTION_H_

#include <folly/dynamic.h>

#include <unordered_map>
#include <vector>
#include <string>
#include <map>
#include <set>
#include <boost/container/flat_set.hpp>
#include <memory>

#include "hphp/runtime/base/config.h"
#include "hphp/util/hash-map-typedefs.h"
#include "hphp/util/functional.h"

namespace HPHP {
///////////////////////////////////////////////////////////////////////////////

struct AccessLogFileData;
struct ErrorLogFileData;
struct VirtualHost;
struct IpBlockMap;
struct SatelliteServerInfo;
struct FilesMatch;
struct Hdf;
struct IniSettingMap;

constexpr int kDefaultInitialStaticStringTableSize = 500000;

/**
 * Configurable options set from command line or configurable file at startup
 * time.
 */
struct RuntimeOption {
  static void Load(
    IniSettingMap &ini, Hdf& config,
    const std::vector<std::string>& iniClis = std::vector<std::string>(),
    const std::vector<std::string>& hdfClis = std::vector<std::string>(),
    std::vector<std::string>* messages = nullptr);

  static bool ServerExecutionMode() {
    return strcmp(ExecutionMode, "srv") == 0;
  }

  static bool ClientExecutionMode() {
    return strcmp(ExecutionMode, "cli") == 0;
  }

  static bool GcSamplingEnabled() {
    return EvalEnableGC && EvalGCSampleRate > 0;
  }

  static bool JitSamplingEnabled() {
    return EvalJit && EvalJitSampleRate > 0;
  }

  static void ReadSatelliteInfo(
    const IniSettingMap& ini,
    const Hdf& hdf,
    std::vector<std::shared_ptr<SatelliteServerInfo>>& infos,
    std::string& xboxPassword,
    std::set<std::string>& xboxPasswords
  );

  static const char *ExecutionMode;
  static std::string BuildId;
  static std::string InstanceId;
  static std::string DeploymentId; // ID for set of instances deployed at once
  static std::string PidFile;

#ifdef FACEBOOK
  static bool UseThriftLogger;
  static size_t LoggerBatchSize;
#endif
  static std::map<std::string, ErrorLogFileData> ErrorLogs;
  static std::string LogFile;
  static std::string LogFileSymLink;
  static uint16_t LogFilePeriodMultiplier;

  static int LogHeaderMangle;
  static bool AlwaysEscapeLog;
  static bool AlwaysLogUnhandledExceptions;
  static bool NoSilencer;
  static int ErrorUpgradeLevel; // Bitmask of errors to upgrade to E_USER_ERROR
  static bool CallUserHandlerOnFatals;
  static bool ThrowExceptionOnBadMethodCall;
  static bool LogNativeStackOnOOM;
  static int RuntimeErrorReportingLevel;
  static int ForceErrorReportingLevel; // Bitmask ORed with the reporting level

  static std::string ServerUser; // run server under this user account

  static int  MaxSerializedStringSize;
  static bool NoInfiniteRecursionDetection;
  static bool AssertEmitted;
  static int64_t NoticeFrequency; // output 1 out of NoticeFrequency notices
  static int64_t WarningFrequency;
  static int RaiseDebuggingFrequency;
  static int64_t SerializationSizeLimit;

  static std::string AccessLogDefaultFormat;
  static std::map<std::string, AccessLogFileData> AccessLogs;

  static std::string AdminLogFormat;
  static std::string AdminLogFile;
  static std::string AdminLogSymLink;

  static std::map<std::string, AccessLogFileData> RPCLogs;

  static std::string Host;
  static std::string DefaultServerNameSuffix;
  static std::string ServerType;
  static std::string ServerIP;
  static std::string ServerFileSocket;
  static const std::string& GetServerPrimaryIPv4();
  static const std::string& GetServerPrimaryIPv6();
  static int ServerPort;
  static int ServerPortFd;
  static int ServerBacklog;
  static int ServerConnectionLimit;
  static int ServerThreadCount;
  static int QueuedJobsReleaseRate;
  static int ServerWarmupThrottleRequestCount;
  static int ServerThreadDropCacheTimeoutSeconds;
  static int ServerThreadJobLIFOSwitchThreshold;
  static int ServerThreadJobMaxQueuingMilliSeconds;
  static bool ServerThreadDropStack;
  static bool ServerHttpSafeMode;
  static bool ServerStatCache;
  static bool ServerFixPathInfo;
  static bool ServerAddVaryEncoding;
  static std::vector<std::string> ServerWarmupRequests;
  static std::string ServerCleanupRequest;
  static int ServerInternalWarmupThreads;
  static boost::container::flat_set<std::string> ServerHighPriorityEndPoints;
  static bool ServerExitOnBindFail;
  static int PageletServerThreadCount;
  static int PageletServerThreadDropCacheTimeoutSeconds;
  static int PageletServerQueueLimit;
  static bool PageletServerThreadDropStack;

  static int RequestTimeoutSeconds;
  static int PspTimeoutSeconds;
  static int PspCpuTimeoutSeconds;
  static int64_t MaxRequestAgeFactor;
  static int64_t ServerMemoryHeadRoom;
  static int64_t RequestMemoryMaxBytes;
  static int64_t ImageMemoryMaxBytes;
  static int ServerGracefulShutdownWait;
  static bool ServerHarshShutdown;
  static bool ServerEvilShutdown;
  static bool ServerKillOnSIGTERM;
  static bool ServerKillOnTimeout;
  static int ServerPreShutdownWait;
  static int ServerShutdownListenWait;
  static int ServerShutdownEOMWait;
  static int ServerPrepareToStopTimeout;
  static int ServerPartialPostStatusCode;
  // If `StopOldServer` is set, we try to stop the old server running
  // on the local host earlier when we initialize, and we do not start
  // serving requests until we are confident that the system can give
  // the new server `ServerRSSNeededMb` resident memory, or till
  // `OldServerWait` seconds passes after an effort to stop the old
  // server is made.
  static bool StopOldServer;
  static int64_t ServerRSSNeededMb;
  static int OldServerWait;
  // The percentage of page caches that can be considered as free (0 -
  // 100).  This is experimental.
  static int CacheFreeFactor;
  static std::vector<std::string> ServerNextProtocols;
  static bool ServerEnableH2C;
  static int BrotliCompressionEnabled;
  static int BrotliChunkedCompressionEnabled;
  static int BrotliCompressionMode;
  // Base 2 logarithm of the sliding window size. Range is 10-24.
  static int BrotliCompressionLgWindowSize;
  static int BrotliCompressionQuality;
  static int GzipCompressionLevel;
  static int GzipMaxCompressionLevel;
  static std::string ForceCompressionURL;
  static std::string ForceCompressionCookie;
  static std::string ForceCompressionParam;
  static bool EnableKeepAlive;
  static bool ExposeHPHP;
  static bool ExposeXFBServer;
  static bool ExposeXFBDebug;
  static std::string XFBDebugSSLKey;
  static int ConnectionTimeoutSeconds;
  static bool EnableOutputBuffering;
  static std::string OutputHandler;
  static bool ImplicitFlush;
  static bool EnableEarlyFlush;
  static bool ForceChunkedEncoding;
  static int64_t MaxPostSize;
  static int64_t LowestMaxPostSize;
  static bool AlwaysPopulateRawPostData;
  static int64_t UploadMaxFileSize;
  static std::string UploadTmpDir;
  static bool EnableFileUploads;
  static bool EnableUploadProgress;
  static int64_t MaxFileUploads;
  static int Rfc1867Freq;
  static std::string Rfc1867Prefix;
  static std::string Rfc1867Name;
  static bool ExpiresActive;
  static int ExpiresDefault;
  static std::string DefaultCharsetName;
  static bool ForceServerNameToHeader;
  static bool PathDebug;
  static std::vector<std::shared_ptr<VirtualHost>> VirtualHosts;
  static std::shared_ptr<IpBlockMap> IpBlocks;
  static std::vector<std::shared_ptr<SatelliteServerInfo>>
         SatelliteServerInfos;

  // If a request has a body over this limit, switch to on-demand reading.
  // -1 for no limit.
  static int64_t RequestBodyReadLimit;

  static bool EnableSSL;
  static int SSLPort;
  static int SSLPortFd;
  static std::string SSLCertificateFile;
  static std::string SSLCertificateKeyFile;
  static std::string SSLCertificateDir;
  static bool TLSDisableTLS1_2;
  static std::string TLSClientCipherSpec;

  static int XboxServerThreadCount;
  static int XboxServerMaxQueueLength;
  static int XboxServerPort;
  static int XboxDefaultLocalTimeoutMilliSeconds;
  static int XboxDefaultRemoteTimeoutSeconds;
  static int XboxServerInfoMaxRequest;
  static int XboxServerInfoDuration;
  static std::string XboxServerInfoWarmupDoc;
  static std::string XboxServerInfoReqInitFunc;
  static std::string XboxServerInfoReqInitDoc;
  static bool XboxServerInfoAlwaysReset;
  static bool XboxServerLogInfo;
  static std::string XboxProcessMessageFunc;
  static std::string XboxPassword;
  static std::set<std::string> XboxPasswords;

  static std::string SourceRoot;
  static std::vector<std::string> IncludeSearchPaths;
  static std::string FileCache;
  static std::string DefaultDocument;
  static std::string ErrorDocument404;
  static bool ForbiddenAs404;
  static std::string ErrorDocument500;
  static std::string FatalErrorMessage;
  static std::string FontPath;
  static bool EnableStaticContentFromDisk;
  static bool EnableOnDemandUncompress;
  static bool EnableStaticContentMMap;

  static bool Utf8izeReplace;

  static std::string RequestInitFunction;
  static std::string RequestInitDocument;
  static std::string AutoPrependFile;
  static std::string AutoAppendFile;

  static bool SafeFileAccess;
  static std::vector<std::string> AllowedDirectories;
  static std::set<std::string> AllowedFiles;
  static hphp_string_imap<std::string> StaticFileExtensions;
  static hphp_string_imap<std::string> PhpFileExtensions;
  static std::set<std::string> ForbiddenFileExtensions;
  static std::set<std::string> StaticFileGenerators;
  static std::vector<std::shared_ptr<FilesMatch>> FilesMatches;

  static bool WhitelistExec;
  static bool WhitelistExecWarningOnly;
  static std::vector<std::string> AllowedExecCmds;

  static bool UnserializationWhitelistCheck;
  static bool UnserializationWhitelistCheckWarningOnly;
  static int64_t UnserializationBigMapThreshold;

  static std::string TakeoverFilename;
  static int AdminServerPort;
  static int AdminThreadCount;
  static std::string AdminPassword;
  static std::set<std::string> AdminPasswords;

  /*
   * Options related to reverse proxying. ProxyOriginRaw and ProxyPercentageRaw
   * may be mutated by background threads and should only be read or written
   * using the helper functions defined with HttpRequestHandler.
   */
  static std::string ProxyOriginRaw;
  static int ProxyPercentageRaw;
  static int ProxyRetry;
  static bool UseServeURLs;
  static std::set<std::string> ServeURLs;
  static bool UseProxyURLs;
  static std::set<std::string> ProxyURLs;
  static std::vector<std::string> ProxyPatterns;
  static bool AlwaysUseRelativePath;

  static int  HttpDefaultTimeout;
  static int  HttpSlowQueryThreshold;

  static bool NativeStackTrace;
  static bool ServerErrorMessage;
  static bool RecordInput;
  static bool ClearInputOnSuccess;
  static std::string ProfilerOutputDir;
  static std::string CoreDumpEmail;
  static bool CoreDumpReport;
  static std::string CoreDumpReportDirectory;
  static std::string StackTraceFilename;
  static int StackTraceTimeout;
  static std::string RemoteTraceOutputDir;

  static bool EnableStats;
  static bool EnableAPCStats;
  static bool EnableWebStats;
  static bool EnableMemoryStats;
  static bool EnableSQLStats;
  static bool EnableSQLTableStats;
  static bool EnableNetworkIOStatus;
  static std::string StatsXSL;
  static std::string StatsXSLProxy;
  static int StatsSlotDuration;
  static int StatsMaxSlot;

  static bool EnableHotProfiler;
  static int32_t ProfilerTraceBuffer;
  static double ProfilerTraceExpansion;
  static int32_t ProfilerMaxTraceBuffer;

  static int64_t MaxRSS;
  static int64_t MaxRSSPollingCycle;
  static int64_t DropCacheCycle;
  static int64_t MaxSQLRowCount;
  static int64_t SocketDefaultTimeout;
  static bool LockCodeMemory;
  static int MaxArrayChain;
  static bool WarnOnCollectionToArray;
  static bool UseDirectCopy;

  static bool DisableSmallAllocator;

  static std::map<std::string, std::string> ServerVariables;

  static std::map<std::string, std::string> EnvVariables;

  // The file name that is used by LightProcess to bind the socket
  // is the following prefix followed by the pid of the hphp process.
  static std::string LightProcessFilePrefix;
  static int LightProcessCount;

  // Eval options
  static bool EnableHipHopSyntax;
  static bool EnableHipHopExperimentalSyntax;
  static bool EnableShortTags;
  static bool EnableAspTags;
  static bool EnableXHP;
  static bool EnableObjDestructCall;
  static bool EnableEmitterStats;
  static bool EnableIntrinsicsExtension;
  static bool CheckSymLink;
  static bool EnableArgsInBacktraces;
  static bool EnableZendCompat;
  static bool EnableZendSorting;
  static bool EnableZendIniCompat;
  static bool TimeoutsUseWallTime;
  static bool CheckFlushOnUserClose;
  static bool EvalAuthoritativeMode;
  static bool IntsOverflowToInts;
  static HackStrictOption StrictArrayFillKeys;
  static HackStrictOption DisallowDynamicVarEnvFuncs;
  static HackStrictOption IconvIgnoreCorrect;
  static HackStrictOption MinMaxAllowDegenerate;
  static bool LookForTypechecker;
  static bool AutoTypecheck;
  static bool AutoprimeGenerators;

  // ENABLED (1) selects PHP7 behavior.
  static bool PHP7_DeprecationWarnings;
  static bool PHP7_IntSemantics;
  static bool PHP7_LTR_assign;
  static bool PHP7_NoHexNumerics;
  static bool PHP7_ReportVersion;
  static bool PHP7_ScalarTypes;
  static bool PHP7_EngineExceptions;
  static bool PHP7_Substr;
  static bool PHP7_InfNanFloatParse;
  static bool PHP7_UVS;

  static int64_t HeapSizeMB;
  static int64_t HeapResetCountBase;
  static int64_t HeapResetCountMultiple;
  static int64_t HeapLowWaterMark;
  static int64_t HeapHighWaterMark;

  static int GetScannerType();

  static std::set<std::string, stdltistr> DynamicInvokeFunctions;

  static const uint32_t kPCREInitialTableSize = 96 * 1024;

  static std::string ExtensionDir;
  static std::vector<std::string> Extensions;
  static std::string DynamicExtensionPath;
  static std::vector<std::string> DynamicExtensions;

  // Namespace aliases for the compiler
  static std::map<std::string, std::string> AliasedNamespaces;

#define EVALFLAGS()                                                     \
  /* F(type, name, defaultVal) */                                       \
  /*                                                                    \
   * Maximum number of elements on the VM execution stack.              \
   */                                                                   \
  F(uint64_t, VMStackElms, kEvalVMStackElmsDefault)                     \
  /*                                                                    \
   * Initial space reserved for the global variable environment (in     \
   * number of global variables).                                       \
   */                                                                   \
  F(uint32_t, VMInitialGlobalTableSize,                                 \
    kEvalVMInitialGlobalTableSizeDefault)                               \
  F(bool, Jit,                         evalJitDefault())                \
  F(bool, JitEvaledCode,               true)                            \
  F(bool, JitRequireWriteLease,        false)                           \
  F(uint64_t, JitRelocationSize,       kJitRelocationSizeDefault)       \
  F(uint64_t, JitMatureSize,           25 << 20)                        \
  F(bool, JitTimer,                    kJitTimerDefault)                \
  F(int, JitConcurrently,              1)                               \
  F(int, JitThreads,                   4)                               \
  F(bool, RecordSubprocessTimes,       false)                           \
  F(bool, AllowHhas,                   false)                           \
  F(string, UseExternalEmitter,        "")                              \
  /* ExternalEmitterFallback:
     0 - No fallback; fail when external emitter fails
     1 - Fallback to builtin emitter if external emitter fails,
         but log a diagnostic
     2 - Fallback to builtin emitter if external emitter fails and
         don't log anything */                                          \
  F(int, ExternalEmitterFallback,      0)                               \
  F(bool, ExternalEmitterAllowPartial, false)                           \
  F(bool, EmitSwitch,                  true)                            \
  F(bool, LogThreadCreateBacktraces,   false)                           \
  F(bool, FailJitPrologs,              false)                           \
  /* CheckReturnTypeHints:
     0 - No checks or enforcement for return type hints.
     1 - Raises E_WARNING if a return type hint fails.
     2 - Raises E_RECOVERABLE_ERROR if regular return type hint fails,
         raises E_WARNING if soft return type hint fails. If a regular
         return type hint fails, it's possible for execution to resume
         normally if the user error handler doesn't throw and returns
         something other than boolean false.
     3 - Same as 2, except if a regular type hint fails the runtime
         will not allow execution to resume normally; if the user
         error handler returns something other than boolean false,
         the runtime will throw a fatal error (this goes together
         with Option::HardReturnTypeHints). */                          \
  F(int32_t, CheckReturnTypeHints,     2)                               \
  F(bool, SoftClosureReturnTypeHints,  false)                           \
  F(bool, AllowScopeBinding,           true)                            \
  F(bool, JitNoGdb,                    true)                            \
  F(bool, SpinOnCrash,                 false)                           \
  F(uint32_t, DumpRingBufferOnCrash,   0)                               \
  F(bool, PerfPidMap,                  true)                            \
  F(bool, PerfJitDump,                 false)                           \
  F(string, PerfJitDumpDir,            "/tmp")                          \
  F(bool, PerfDataMap,                 false)                           \
  F(bool, KeepPerfPidMap,              false)                           \
  F(int32_t, PerfRelocate,             0)                               \
  F(uint32_t, JitTargetCacheSize,      64 << 20)                        \
  F(uint32_t, HHBCArenaChunkSize,      10 << 20)                        \
  F(bool, ProfileBC,                   false)                           \
  F(bool, ProfileHeapAcrossRequests,   false)                           \
  F(bool, ProfileHWEnable,             true)                            \
  F(string, ProfileHWEvents,           std::string(""))                 \
  F(bool, JitAlwaysInterpOne,          false)                           \
  F(int32_t, JitNopInterval,           0)                               \
  F(uint32_t, JitMaxTranslations,      12)                              \
  F(uint64_t, JitGlobalTranslationLimit, -1)                            \
  F(uint32_t, JitMaxRegionInstrs,      1000)                            \
  F(uint32_t, JitProfileInterpRequests, kDefaultProfileInterpRequests)  \
  F(bool, JitProfileWarmupRequests,    false)                           \
  F(uint32_t, NumSingleJitRequests,    nsjrDefault())                   \
  F(uint32_t, JitProfileRequests,      profileRequestsDefault())        \
  F(uint32_t, JitProfileBCSize,        profileBCSizeDefault())          \
  F(uint32_t, JitResetProfCountersRequest, resetProfCountersDefault())  \
  F(bool, JitProfileRecord,            false)                           \
  F(uint32_t, GdbSyncChunks,           128)                             \
  F(bool, JitKeepDbgFiles,             false)                           \
  /* despite the unfortunate name, this enables function renaming and
   * interception in the interpreter as well as the jit, and also
   * implies all functions may be used with fb_intercept */             \
  F(bool, JitEnableRenameFunction,     false)                           \
  F(bool, JitUseVtuneAPI,              false)                           \
                                                                        \
  F(bool, JitDisabledByHphpd,          false)                           \
  F(bool, JitTransCounters,            false)                           \
  F(bool, JitPseudomain,               true)                            \
  F(uint32_t, JitWarmupStatusBytes,    ((25 << 10) + 1))                \
  F(uint32_t, JitWriteLeaseExpiration, 1500) /* in microseconds */      \
  F(bool, HHIRLICM,                    false)                           \
  F(bool, HHIRSimplification,          true)                            \
  F(bool, HHIRGenOpts,                 true)                            \
  F(bool, HHIRRefcountOpts,            true)                            \
  F(bool, HHIREnableGenTimeInlining,   true)                            \
  F(uint32_t, HHIRInliningMaxVasmCost, 400)                             \
  F(uint32_t, HHIRInliningMaxReturnDecRefs, 6)                          \
  F(bool, HHIRInlineFrameOpts,         true)                            \
  F(bool, HHIRPartialInlineFrameOpts,  true)                            \
  F(bool, HHIRInlineSingletons,        true)                            \
  F(std::string, InlineRegionMode,     "both")                          \
  F(bool, HHIRGenerateAsserts,         debug)                           \
  F(bool, HHIRDirectExit,              true)                            \
  F(bool, HHIRDeadCodeElim,            true)                            \
  F(bool, HHIRGlobalValueNumbering,    true)                            \
  F(bool, HHIRTypeCheckHoisting,       false) /* Task: 7568599 */       \
  F(bool, HHIRPredictionOpts,          true)                            \
  F(bool, HHIRMemoryOpts,              true)                            \
  F(bool, HHIRStorePRE,                true)                            \
  F(bool, HHIROutlineGenericIncDecRef, true)                            \
  F(double, HHIRMixedArrayProfileThreshold, 0.8)                        \
  /* Register allocation flags */                                       \
  F(bool, HHIREnablePreColoring,       true)                            \
  F(bool, HHIREnableCoalescing,        true)                            \
  F(bool, HHIRAllocSIMDRegs,           true)                            \
  F(bool, HHIRStressSpill,             false)                           \
  /* Region compiler flags */                                           \
  F(string,   JitRegionSelector,       regionSelectorDefault())         \
  F(bool,     JitPGO,                  pgoDefault())                    \
  F(string,   JitPGORegionSelector,    "hotcfg")                        \
  F(uint64_t, JitPGOThreshold,         pgoThresholdDefault())           \
  F(bool,     JitPGOHotOnly,           false)                           \
  F(bool,     JitPGOUsePostConditions, true)                            \
  F(uint32_t, JitUnlikelyDecRefPercent,10)                              \
  F(uint32_t, JitPGOReleaseVVMinPercent, 10)                            \
  F(bool,     JitPGOArrayGetStress,    false)                           \
  F(uint32_t, JitPGOMinBlockCountPercent, 0)                            \
  F(double,   JitPGOMinArcProbability, 0.0)                             \
  F(uint32_t, JitPGOMaxFuncSizeDupBody, 80)                             \
  F(uint32_t, JitPGORelaxPercent,      100)                             \
  F(uint64_t, FuncCountHint,           10000)                           \
  F(uint64_t, PGOFuncCountHint,        1000)                            \
  F(uint32_t, HotFuncCount,            4100)                            \
  F(bool, RegionRelaxGuards,           true)                            \
  /* DumpBytecode =1 dumps user php, =2 dumps systemlib & user php */   \
  F(int32_t, DumpBytecode,             0)                               \
  F(bool, DumpHhas,                    false)                           \
  F(bool, DumpTC,                      false)                           \
  F(bool, DumpTCAnchors,               false)                           \
  F(uint32_t, DumpIR,                  0)                               \
  F(bool, DumpTCAnnotationsForAllTrans,debug)                           \
  F(uint32_t, DumpRegion,              0)                               \
  F(bool, DumpAst,                     false)                           \
  F(bool, DumpTargetProfiles,          false)                           \
  F(bool, MapTgtCacheHuge,             false)                           \
  F(uint32_t, MaxHotTextHugePages,     hugePagesSoundNice() ? 1 : 0)    \
  F(int32_t, MaxLowMemHugePages,       hugePagesSoundNice() ? 8 : 0)    \
  F(bool, RandomHotFuncs,              false)                           \
  F(bool, EnableGC,                    false)                           \
  /* Run GC eagerly at each surprise point. */                          \
  F(bool, EagerGC,                     false)                           \
  /* only run eager-gc once at each surprise point (much faster) */     \
  F(bool, FilterGCPoints,              true)                            \
  F(bool, Quarantine,                  false)                           \
  F(bool, EnableGCTypeScan,            false)                           \
  F(bool, RaiseMissingThis,            !EnableHipHopSyntax)             \
  F(bool, QuoteEmptyShellArg,          !EnableHipHopSyntax)             \
  F(uint32_t, GCSampleRate,                1)                           \
  F(uint32_t, SerDesSampleRate,            0)                           \
  F(uint32_t, JitSampleRate,               0)                           \
  F(uint32_t, JitFilterLease,              1)                           \
  F(bool, DisableSomeRepoAuthNotices,  true)                            \
  F(uint32_t, InitialNamedEntityTableSize,  30000)                      \
  F(uint32_t, InitialStaticStringTableSize,                             \
                        kDefaultInitialStaticStringTableSize)           \
  F(uint32_t, PCRETableSize, kPCREInitialTableSize)                     \
  F(uint64_t, PCREExpireInterval, 2 * 60 * 60)                          \
  F(string, PCRECacheType, std::string("static"))                       \
  F(bool, EnableNuma, ServerExecutionMode())                            \
  F(bool, EnableNumaLocal, ServerExecutionMode())                       \
  F(bool, EnableCallBuiltin, true)                                      \
  F(bool, EnableReusableTC,   reuseTCDefault())                         \
  F(uint32_t, ReusableTCPadding, 128)                                   \
  F(int64_t,  StressUnitCacheFreq, 0)                                   \
  F(int64_t, PerfWarningSampleRate, 1)                                  \
<<<<<<< HEAD
  /* Profiling flags */                                                 \
  F(bool, EnableReverseDataMap, false)                                  \
  /* PPC64 Option: Minimum immediate size to use TOC */                 \
  F(uint16_t, PPC64MinTOCImmSize, 64)                                   \
=======
  /********************                                                 \
   | Profiling flags. |                                                 \
   ********************/                                                \
  /* Whether to maintain the address-to-VM-object mapping. */           \
  F(bool, EnableReverseDataMap, true)                                   \
  /* Turn on perf-mem-event sampling roughly every this many requests.  \
   * To maintain the same overall sampling rate, the ratio between the  \
   * request and sample frequencies should be kept constant. */         \
  F(uint32_t, PerfMemEventRequestFreq, 0)                               \
  /* Sample this many memory instructions per second.  This should be   \
   * kept low to avoid the risk of collecting a sample while we're      \
   * processing a previous sample. */                                   \
  F(uint32_t, PerfMemEventSampleFreq, 80)                               \
>>>>>>> b19a529a
  /* */

private:
  using string = std::string;

  // Custom settings. This should be accessed via the GetServerCustomSetting
  // APIs.
  static std::map<std::string, std::string> CustomSettings;

public:
#define F(type, name, unused) \
  static type Eval ## name;
  EVALFLAGS()
#undef F

  static bool RecordCodeCoverage;
  static std::string CodeCoverageOutputFile;

  // Repo (hhvm bytecode repository) options
  static std::string RepoLocalMode;
  static std::string RepoLocalPath;
  static std::string RepoCentralPath;
  static int32_t RepoCentralFileMode;
  static std::string RepoCentralFileUser;
  static std::string RepoCentralFileGroup;
  static std::string RepoEvalMode;
  static std::string RepoJournal;
  static bool RepoCommit;
  static bool RepoDebugInfo;
  static bool RepoAuthoritative;
  static bool RepoPreload;
  static int64_t RepoLocalReadaheadRate;
  static bool RepoLocalReadaheadConcurrent;

  // pprof/hhprof options
  static bool HHProfEnabled;
  static bool HHProfActive;
  static bool HHProfAccum;
  static bool HHProfRequest;
  static bool TrackPerUnitMemory;

  // Sandbox options
  static bool SandboxMode;
  static std::string SandboxPattern;
  static std::string SandboxHome;
  static std::string SandboxFallback;
  static std::string SandboxConfFile;
  static std::map<std::string, std::string> SandboxServerVariables;
  static bool SandboxFromCommonRoot;
  static std::string SandboxDirectoriesRoot;
  static std::string SandboxLogsRoot;

  // Debugger options
  static bool EnableDebugger;
  static bool EnableDebuggerColor;
  static bool EnableDebuggerPrompt;
  static bool EnableDebuggerServer;
  static bool EnableDebuggerUsageLog;
  static bool DebuggerDisableIPv6;
  static int DebuggerServerPort;
  static int DebuggerDefaultRpcPort;
  static std::string DebuggerDefaultRpcAuth;
  static std::string DebuggerRpcHostDomain;
  static int DebuggerDefaultRpcTimeout;
  static std::string DebuggerDefaultSandboxPath;
  static std::string DebuggerStartupDocument;
  static int DebuggerSignalTimeout;
  static std::string DebuggerAuthTokenScript;

  // Mail options
  static std::string SendmailPath;
  static std::string MailForceExtraParameters;

  // preg stack depth and debug support options
  static int64_t PregBacktraceLimit;
  static int64_t PregRecursionLimit;
  static bool EnablePregErrorLog;

  // SimpleXML options
  static bool SimpleXMLEmptyNamespaceMatchesAll;

  // Cookie options
  static bool AllowDuplicateCookies;

#ifdef FACEBOOK
  // fb303 server
  static bool EnableFb303Server;
  static int Fb303ServerPort;
  static int Fb303ServerThreadStackSizeMb;
  static int Fb303ServerWorkerThreads;
  static int Fb303ServerPoolThreads;
#endif

  // Xenon options
  static double XenonPeriodSeconds;
  static bool XenonForceAlwaysOn;
};
static_assert(sizeof(RuntimeOption) == 1, "no instance variables");

///////////////////////////////////////////////////////////////////////////////
}

#endif // incl_HPHP_RUNTIME_OPTION_H_<|MERGE_RESOLUTION|>--- conflicted
+++ resolved
@@ -604,12 +604,8 @@
   F(uint32_t, ReusableTCPadding, 128)                                   \
   F(int64_t,  StressUnitCacheFreq, 0)                                   \
   F(int64_t, PerfWarningSampleRate, 1)                                  \
-<<<<<<< HEAD
-  /* Profiling flags */                                                 \
-  F(bool, EnableReverseDataMap, false)                                  \
   /* PPC64 Option: Minimum immediate size to use TOC */                 \
   F(uint16_t, PPC64MinTOCImmSize, 64)                                   \
-=======
   /********************                                                 \
    | Profiling flags. |                                                 \
    ********************/                                                \
@@ -623,7 +619,6 @@
    * kept low to avoid the risk of collecting a sample while we're      \
    * processing a previous sample. */                                   \
   F(uint32_t, PerfMemEventSampleFreq, 80)                               \
->>>>>>> b19a529a
   /* */
 
 private:
