/*
   +----------------------------------------------------------------------+
   | HipHop for PHP                                                       |
   +----------------------------------------------------------------------+
   | Copyright (c) 2010-present Facebook, Inc. (http://www.facebook.com)  |
   +----------------------------------------------------------------------+
   | This source file is subject to version 3.01 of the PHP license,      |
   | that is bundled with this package in the file LICENSE, and is        |
   | available through the world-wide-web at the following url:           |
   | http://www.php.net/license/3_01.txt                                  |
   | If you did not receive a copy of the PHP license and are unable to   |
   | obtain it through the world-wide-web, please send a note to          |
   | license@php.net so we can mail you a copy immediately.               |
   +----------------------------------------------------------------------+
*/

#ifndef incl_HPHP_RUNTIME_OPTION_H_
#define incl_HPHP_RUNTIME_OPTION_H_

#include <folly/dynamic.h>

#include <unordered_map>
#include <vector>
#include <string>
#include <map>
#include <set>
#include <boost/container/flat_set.hpp>
#include <memory>

#include "hphp/runtime/base/config.h"
#include "hphp/util/hash-map-typedefs.h"
#include "hphp/util/functional.h"

namespace HPHP {
///////////////////////////////////////////////////////////////////////////////

struct AccessLogFileData;
struct ErrorLogFileData;
struct VirtualHost;
struct IpBlockMap;
struct SatelliteServerInfo;
struct FilesMatch;
struct Hdf;
struct IniSettingMap;

constexpr int kDefaultInitialStaticStringTableSize = 500000;

/**
 * Configurable options set from command line or configurable file at startup
 * time.
 */
struct RuntimeOption {
  static void Load(
    IniSettingMap &ini, Hdf& config,
    const std::vector<std::string>& iniClis = std::vector<std::string>(),
    const std::vector<std::string>& hdfClis = std::vector<std::string>(),
    std::vector<std::string>* messages = nullptr);

  static bool ServerExecutionMode() {
    return ServerMode;
  }

  static bool ClientExecutionMode() {
    return !ServerMode;
  }

  static bool GcSamplingEnabled() {
    return EvalGCSampleRate > 0;
  }

  static bool JitSamplingEnabled() {
    return EvalJit && EvalJitSampleRate > 0;
  }

  static void ReadSatelliteInfo(
    const IniSettingMap& ini,
    const Hdf& hdf,
    std::vector<std::shared_ptr<SatelliteServerInfo>>& infos,
    std::string& xboxPassword,
    std::set<std::string>& xboxPasswords
  );

  static bool ServerMode;
  static std::string BuildId;
  static std::string InstanceId;
  static std::string DeploymentId; // ID for set of instances deployed at once
  static std::string PidFile;

#ifdef FACEBOOK
  static bool UseThriftLogger;
  static size_t LoggerBatchSize;
  static size_t LoggerFlushTimeout;
#endif
  static std::map<std::string, ErrorLogFileData> ErrorLogs;
  static std::string LogFile;
  static std::string LogFileSymLink;
  static uint16_t LogFilePeriodMultiplier;

  static int LogHeaderMangle;
  static bool AlwaysEscapeLog;
  static bool AlwaysLogUnhandledExceptions;
  static bool NoSilencer;
  static int ErrorUpgradeLevel; // Bitmask of errors to upgrade to E_USER_ERROR
  static bool CallUserHandlerOnFatals;
  static bool ThrowExceptionOnBadMethodCall;
  static bool LogNativeStackOnOOM;
  static int RuntimeErrorReportingLevel;
  static int ForceErrorReportingLevel; // Bitmask ORed with the reporting level

  static std::string ServerUser; // run server under this user account

  static int  MaxSerializedStringSize;
  static bool NoInfiniteRecursionDetection;
  static bool AssertEmitted;
  static int64_t NoticeFrequency; // output 1 out of NoticeFrequency notices
  static int64_t WarningFrequency;
  static int RaiseDebuggingFrequency;
  static int64_t SerializationSizeLimit;

  static std::string AccessLogDefaultFormat;
  static std::map<std::string, AccessLogFileData> AccessLogs;

  static std::string AdminLogFormat;
  static std::string AdminLogFile;
  static std::string AdminLogSymLink;

  static std::map<std::string, AccessLogFileData> RPCLogs;

  static std::string Host;
  static std::string DefaultServerNameSuffix;
  static std::string ServerType;
  static std::string ServerIP;
  static std::string ServerFileSocket;
  static const std::string& GetServerPrimaryIPv4();
  static const std::string& GetServerPrimaryIPv6();
  static int ServerPort;
  static int ServerPortFd;
  static int ServerBacklog;
  static int ServerConnectionLimit;
  static int ServerThreadCount;
  static int QueuedJobsReleaseRate;
  static int ServerWarmupThrottleRequestCount;
  static int ServerThreadDropCacheTimeoutSeconds;
  static int ServerThreadJobLIFOSwitchThreshold;
  static int ServerThreadJobMaxQueuingMilliSeconds;
  static bool ServerThreadDropStack;
  static bool ServerHttpSafeMode;
  static bool ServerStatCache;
  static bool ServerFixPathInfo;
  static bool ServerAddVaryEncoding;
  static bool ServerLogSettingsOnStartup;
  static std::vector<std::string> ServerWarmupRequests;
  static std::string ServerCleanupRequest;
  static int ServerInternalWarmupThreads;
  static boost::container::flat_set<std::string> ServerHighPriorityEndPoints;
  static bool ServerExitOnBindFail;
  static int PageletServerThreadCount;
  static int PageletServerThreadDropCacheTimeoutSeconds;
  static int PageletServerQueueLimit;
  static bool PageletServerThreadDropStack;

  static int RequestTimeoutSeconds;
  static int PspTimeoutSeconds;
  static int PspCpuTimeoutSeconds;
  static int64_t MaxRequestAgeFactor;
  static int64_t ServerMemoryHeadRoom;
  static int64_t RequestMemoryMaxBytes;
  static int64_t ImageMemoryMaxBytes;
  static int ServerGracefulShutdownWait;
  static bool ServerHarshShutdown;
  static bool ServerEvilShutdown;
  static bool ServerKillOnSIGTERM;
  static bool ServerKillOnTimeout;
  static int ServerPreShutdownWait;
  static int ServerShutdownListenWait;
  static int ServerShutdownEOMWait;
  static int ServerPrepareToStopTimeout;
  static int ServerPartialPostStatusCode;
  // If `StopOldServer` is set, we try to stop the old server running
  // on the local host earlier when we initialize, and we do not start
  // serving requests until we are confident that the system can give
  // the new server `ServerRSSNeededMb` resident memory, or till
  // `OldServerWait` seconds passes after an effort to stop the old
  // server is made.
  static bool StopOldServer;
  static int64_t ServerRSSNeededMb;
  // Threshold of free memory below which the old server is shutdown immediately
  // upon a memory pressure check.
  static int64_t ServerCriticalFreeMb;
  static int OldServerWait;
  // The percentage of page caches that can be considered as free (0 -
  // 100).  This is experimental.
  static int CacheFreeFactor;
  static std::vector<std::string> ServerNextProtocols;
  static bool ServerEnableH2C;
  static int BrotliCompressionEnabled;
  static int BrotliChunkedCompressionEnabled;
  static int BrotliCompressionMode;
  // Base 2 logarithm of the sliding window size. Range is 10-24.
  static int BrotliCompressionLgWindowSize;
  static int BrotliCompressionQuality;
  static int GzipCompressionLevel;
  static int GzipMaxCompressionLevel;
  static std::string ForceCompressionURL;
  static std::string ForceCompressionCookie;
  static std::string ForceCompressionParam;
  static bool EnableKeepAlive;
  static bool ExposeHPHP;
  static bool ExposeXFBServer;
  static bool ExposeXFBDebug;
  static std::string XFBDebugSSLKey;
  static int ConnectionTimeoutSeconds;
  static bool EnableOutputBuffering;
  static std::string OutputHandler;
  static bool ImplicitFlush;
  static bool EnableEarlyFlush;
  static bool ForceChunkedEncoding;
  static int64_t MaxPostSize;
  static int64_t LowestMaxPostSize;
  static bool AlwaysPopulateRawPostData;
  static int64_t UploadMaxFileSize;
  static std::string UploadTmpDir;
  static bool EnableFileUploads;
  static bool EnableUploadProgress;
  static int64_t MaxFileUploads;
  static int Rfc1867Freq;
  static std::string Rfc1867Prefix;
  static std::string Rfc1867Name;
  static bool ExpiresActive;
  static int ExpiresDefault;
  static std::string DefaultCharsetName;
  static bool ForceServerNameToHeader;
  static bool PathDebug;
  static std::vector<std::shared_ptr<VirtualHost>> VirtualHosts;
  static std::shared_ptr<IpBlockMap> IpBlocks;
  static std::vector<std::shared_ptr<SatelliteServerInfo>>
         SatelliteServerInfos;

  // If a request has a body over this limit, switch to on-demand reading.
  // -1 for no limit.
  static int64_t RequestBodyReadLimit;

  static bool EnableSSL;
  static int SSLPort;
  static int SSLPortFd;
  static std::string SSLCertificateFile;
  static std::string SSLCertificateKeyFile;
  static std::string SSLCertificateDir;
  static bool TLSDisableTLS1_2;
  static std::string TLSClientCipherSpec;

  static int XboxServerThreadCount;
  static int XboxServerMaxQueueLength;
  static int XboxServerPort;
  static int XboxDefaultLocalTimeoutMilliSeconds;
  static int XboxDefaultRemoteTimeoutSeconds;
  static int XboxServerInfoMaxRequest;
  static int XboxServerInfoDuration;
  static std::string XboxServerInfoWarmupDoc;
  static std::string XboxServerInfoReqInitFunc;
  static std::string XboxServerInfoReqInitDoc;
  static bool XboxServerInfoAlwaysReset;
  static bool XboxServerLogInfo;
  static std::string XboxProcessMessageFunc;
  static std::string XboxPassword;
  static std::set<std::string> XboxPasswords;

  static std::string SourceRoot;
  static std::vector<std::string> IncludeSearchPaths;
  static std::string FileCache;
  static std::string DefaultDocument;
  static std::string ErrorDocument404;
  static bool ForbiddenAs404;
  static std::string ErrorDocument500;
  static std::string FatalErrorMessage;
  static std::string FontPath;
  static bool EnableStaticContentFromDisk;
  static bool EnableOnDemandUncompress;
  static bool EnableStaticContentMMap;

  static bool Utf8izeReplace;

  static std::string RequestInitFunction;
  static std::string RequestInitDocument;
  static std::string AutoPrependFile;
  static std::string AutoAppendFile;

  static bool SafeFileAccess;
  static std::vector<std::string> AllowedDirectories;
  static std::set<std::string> AllowedFiles;
  static hphp_string_imap<std::string> StaticFileExtensions;
  static hphp_string_imap<std::string> PhpFileExtensions;
  static std::set<std::string> ForbiddenFileExtensions;
  static std::set<std::string> StaticFileGenerators;
  static std::vector<std::shared_ptr<FilesMatch>> FilesMatches;

  static bool WhitelistExec;
  static bool WhitelistExecWarningOnly;
  static std::vector<std::string> AllowedExecCmds;

  static bool UnserializationWhitelistCheck;
  static bool UnserializationWhitelistCheckWarningOnly;
  static int64_t UnserializationBigMapThreshold;

  static std::string TakeoverFilename;
  static std::string AdminServerIP;
  static int AdminServerPort;
  static int AdminThreadCount;
  static int AdminServerQueueToWorkerRatio;
  static std::string AdminPassword;
  static std::set<std::string> AdminPasswords;

  /*
   * Options related to reverse proxying. ProxyOriginRaw and ProxyPercentageRaw
   * may be mutated by background threads and should only be read or written
   * using the helper functions defined with HttpRequestHandler.
   */
  static std::string ProxyOriginRaw;
  static int ProxyPercentageRaw;
  static int ProxyRetry;
  static bool UseServeURLs;
  static std::set<std::string> ServeURLs;
  static bool UseProxyURLs;
  static std::set<std::string> ProxyURLs;
  static std::vector<std::string> ProxyPatterns;
  static bool AlwaysUseRelativePath;

  static int  HttpDefaultTimeout;
  static int  HttpSlowQueryThreshold;

  static bool NativeStackTrace;
  static bool ServerErrorMessage;
  static bool RecordInput;
  static bool ClearInputOnSuccess;
  static std::string ProfilerOutputDir;
  static std::string CoreDumpEmail;
  static bool CoreDumpReport;
  static std::string CoreDumpReportDirectory;
  static std::string StackTraceFilename;
  static int StackTraceTimeout;
  static std::string RemoteTraceOutputDir;

  static bool EnableStats;
  static bool EnableAPCStats;
  static bool EnableWebStats;
  static bool EnableMemoryStats;
  static bool EnableSQLStats;
  static bool EnableSQLTableStats;
  static bool EnableNetworkIOStatus;
  static std::string StatsXSL;
  static std::string StatsXSLProxy;
  static int StatsSlotDuration;
  static int StatsMaxSlot;

  static bool EnableHotProfiler;
  static int32_t ProfilerTraceBuffer;
  static double ProfilerTraceExpansion;
  static int32_t ProfilerMaxTraceBuffer;

  static int64_t MaxRSS;
  static int64_t MaxRSSPollingCycle;
  static int64_t DropCacheCycle;
  static int64_t MaxSQLRowCount;
  static int64_t SocketDefaultTimeout;
  static bool LockCodeMemory;
  static int MaxArrayChain;
  static bool WarnOnCollectionToArray;
  static bool UseDirectCopy;

  static bool DisableSmallAllocator;

  static std::map<std::string, std::string> ServerVariables;

  static std::map<std::string, std::string> EnvVariables;

  // The file name that is used by LightProcess to bind the socket
  // is the following prefix followed by the pid of the hphp process.
  static std::string LightProcessFilePrefix;
  static int LightProcessCount;

  // Eval options
  static bool EnableHipHopSyntax;
  static bool EnableHipHopExperimentalSyntax;
  static bool EnableShortTags;
  static bool EnableAspTags;
  static bool EnableXHP;
  static bool EnableObjDestructCall;
  static bool EnableEmitterStats;
  static bool EnableIntrinsicsExtension;
  static bool CheckSymLink;
  static bool EnableArgsInBacktraces;
  static bool EnableContextInErrorHandler;
  static bool EnableZendCompat;
  static bool EnableZendSorting;
  static bool EnableZendIniCompat;
  static bool TimeoutsUseWallTime;
  static bool CheckFlushOnUserClose;
  static bool EvalAuthoritativeMode;
  static bool IntsOverflowToInts;
  static HackStrictOption StrictArrayFillKeys;
  static HackStrictOption DisallowDynamicVarEnvFuncs;
  static HackStrictOption IconvIgnoreCorrect;
  static HackStrictOption MinMaxAllowDegenerate;
  static bool LookForTypechecker;
  static bool AutoTypecheck;
  static bool AutoprimeGenerators;

  // ENABLED (1) selects PHP7 behavior.
  static bool PHP7_DeprecationWarnings;
  static bool PHP7_IntSemantics;
  static bool PHP7_LTR_assign;
  static bool PHP7_NoHexNumerics;
  static bool PHP7_Builtins;
  static bool PHP7_ScalarTypes;
  static bool PHP7_EngineExceptions;
  static bool PHP7_Substr;
  static bool PHP7_InfNanFloatParse;
  static bool PHP7_UVS;
  static bool PHP7_DisallowUnsafeCurlUploads;

  static int64_t HeapSizeMB;
  static int64_t HeapResetCountBase;
  static int64_t HeapResetCountMultiple;
  static int64_t HeapLowWaterMark;
  static int64_t HeapHighWaterMark;

  static int GetScannerType();

  static std::set<std::string, stdltistr> DynamicInvokeFunctions;

  static const uint32_t kPCREInitialTableSize = 96 * 1024;

  static std::string ExtensionDir;
  static std::vector<std::string> Extensions;
  static std::string DynamicExtensionPath;
  static std::vector<std::string> DynamicExtensions;

  // Namespace aliases for the compiler
  static std::map<std::string, std::string> AliasedNamespaces;

  static std::vector<std::string> TzdataSearchPaths;

#define EVALFLAGS()                                                     \
  /* F(type, name, defaultVal) */                                       \
  /*                                                                    \
   * Maximum number of elements on the VM execution stack.              \
   */                                                                   \
  F(uint64_t, VMStackElms, kEvalVMStackElmsDefault)                     \
  /*                                                                    \
   * Initial space reserved for the global variable environment (in     \
   * number of global variables).                                       \
   */                                                                   \
  F(uint32_t, VMInitialGlobalTableSize,                                 \
    kEvalVMInitialGlobalTableSizeDefault)                               \
  F(bool, Jit,                         evalJitDefault())                \
  F(bool, JitEvaledCode,               true)                            \
  F(bool, JitRequireWriteLease,        false)                           \
  F(uint64_t, JitRelocationSize,       kJitRelocationSizeDefault)       \
  F(uint64_t, JitMatureSize,           25 << 20)                        \
  F(double, JitMaturityExponent,       1.)                              \
  F(bool, JitTimer,                    kJitTimerDefault)                \
  F(int, JitConcurrently,              1)                               \
  F(int, JitThreads,                   4)                               \
  F(int, JitWorkerThreads,             0)                               \
  F(bool, RecordSubprocessTimes,       false)                           \
  F(bool, AllowHhas,                   false)                           \
  F(string, UseExternalEmitter,        "")                              \
  /* ExternalEmitterFallback:
     0 - No fallback; fail when external emitter fails
     1 - Fallback to builtin emitter if external emitter fails,
         but log a diagnostic
     2 - Fallback to builtin emitter if external emitter fails and
         don't log anything */                                          \
  F(int, ExternalEmitterFallback,      0)                               \
  F(bool, ExternalEmitterAllowPartial, false)                           \
  F(bool, EmitSwitch,                  true)                            \
  F(bool, LogThreadCreateBacktraces,   false)                           \
  F(bool, FailJitPrologs,              false)                           \
  /* CheckReturnTypeHints:
     0 - No checks or enforcement for return type hints.
     1 - Raises E_WARNING if a return type hint fails.
     2 - Raises E_RECOVERABLE_ERROR if regular return type hint fails,
         raises E_WARNING if soft return type hint fails. If a regular
         return type hint fails, it's possible for execution to resume
         normally if the user error handler doesn't throw and returns
         something other than boolean false.
     3 - Same as 2, except if a regular type hint fails the runtime
         will not allow execution to resume normally; if the user
         error handler returns something other than boolean false,
         the runtime will throw a fatal error (this goes together
         with Option::HardReturnTypeHints). */                          \
  F(int32_t, CheckReturnTypeHints,     2)                               \
  F(bool, SoftClosureReturnTypeHints,  false)                           \
  F(bool, PromoteEmptyObject,          !EnableHipHopSyntax)             \
  F(bool, AllowScopeBinding,           true)                            \
  F(bool, JitNoGdb,                    true)                            \
  F(bool, SpinOnCrash,                 false)                           \
  F(uint32_t, DumpRingBufferOnCrash,   0)                               \
  F(bool, PerfPidMap,                  true)                            \
  F(bool, PerfJitDump,                 false)                           \
  F(string, PerfJitDumpDir,            "/tmp")                          \
  F(bool, PerfDataMap,                 false)                           \
  F(bool, KeepPerfPidMap,              false)                           \
  F(int32_t, PerfRelocate,             0)                               \
  F(uint32_t, ThreadTCMainBufferSize,  0)                               \
  F(uint32_t, ThreadTCColdBufferSize,  0)                               \
  F(uint32_t, ThreadTCFrozenBufferSize,0)                               \
  F(uint32_t, ThreadTCDataBufferSize,  0)                               \
  F(uint32_t, JitTargetCacheSize,      64 << 20)                        \
  F(uint32_t, HHBCArenaChunkSize,      10 << 20)                        \
  F(bool, ProfileBC,                   false)                           \
  F(bool, ProfileHeapAcrossRequests,   false)                           \
  F(bool, ProfileHWEnable,             true)                            \
  F(string, ProfileHWEvents,           std::string(""))                 \
  F(bool, ProfileHWExcludeKernel,      false)                           \
  F(bool, JitAlwaysInterpOne,          false)                           \
  F(int32_t, JitNopInterval,           0)                               \
  F(uint32_t, JitMaxTranslations,      10)                              \
  F(uint32_t, JitMaxProfileTranslations, 30)                            \
  F(uint64_t, JitGlobalTranslationLimit, -1)                            \
  F(uint32_t, JitMaxRegionInstrs,      1347)                            \
  F(uint32_t, JitProfileInterpRequests, kDefaultProfileInterpRequests)  \
  F(bool, JitProfileWarmupRequests,    false)                           \
  F(uint32_t, NumSingleJitRequests,    nsjrDefault())                   \
  F(uint32_t, JitProfileRequests,      profileRequestsDefault())        \
  F(uint32_t, JitProfileBCSize,        profileBCSizeDefault())          \
  F(uint32_t, JitResetProfCountersRequest, resetProfCountersDefault())  \
<<<<<<< HEAD
  F(uint32_t, JitRetranslateAllRequest, 0)                              \
=======
  F(uint32_t, JitRetranslateAllRequest, retranslateAllRequestDefault()) \
>>>>>>> 3fa9f5e6
  F(double,   JitLayoutHotThreshold,   0.05)                            \
  F(int32_t,  JitLayoutMainFactor,     1000)                            \
  F(int32_t,  JitLayoutColdFactor,     5)                               \
  F(bool, JitProfileRecord,            false)                           \
  F(uint32_t, GdbSyncChunks,           128)                             \
  F(bool, JitKeepDbgFiles,             false)                           \
  /* despite the unfortunate name, this enables function renaming and
   * interception in the interpreter as well as the jit, and also
   * implies all functions may be used with fb_intercept */             \
  F(bool, JitEnableRenameFunction,     EvalJitEnableRenameFunction)     \
  F(bool, JitUseVtuneAPI,              false)                           \
                                                                        \
  F(bool, JitDisabledByHphpd,          false)                           \
  F(bool, JitPseudomain,               true)                            \
  F(uint32_t, JitWarmupStatusBytes,    ((25 << 10) + 1))                \
  F(uint32_t, JitWriteLeaseExpiration, 1500) /* in microseconds */      \
  F(int, JitRetargetJumps,             1)                               \
  F(bool, HHIRLICM,                    false)                           \
  F(bool, HHIRSimplification,          true)                            \
  F(bool, HHIRGenOpts,                 true)                            \
  F(bool, HHIRRefcountOpts,            true)                            \
  F(bool, HHIREnableGenTimeInlining,   true)                            \
  F(uint32_t, HHIRInliningMaxVasmCost, 370)                             \
  F(uint32_t, HHIRInliningMaxReturnDecRefs, 12)                         \
  F(bool, HHIRInlineFrameOpts,         true)                            \
  F(bool, HHIRPartialInlineFrameOpts,  true)                            \
  F(bool, HHIRInlineSingletons,        true)                            \
  F(std::string, InlineRegionMode,     "both")                          \
  F(bool, HHIRGenerateAsserts,         false)                           \
  F(bool, HHIRDeadCodeElim,            true)                            \
  F(bool, HHIRGlobalValueNumbering,    true)                            \
  F(bool, HHIRPredictionOpts,          true)                            \
  F(bool, HHIRMemoryOpts,              true)                            \
  F(bool, HHIRStorePRE,                true)                            \
  F(bool, HHIROutlineGenericIncDecRef, true)                            \
  F(double, HHIRMixedArrayProfileThreshold, 0.8554)                     \
  /* Register allocation flags */                                       \
  F(bool, HHIREnablePreColoring,       true)                            \
  F(bool, HHIREnableCoalescing,        true)                            \
  F(bool, HHIRAllocSIMDRegs,           true)                            \
  F(bool, HHIRStressSpill,             false)                           \
  /* Region compiler flags */                                           \
  F(string,   JitRegionSelector,       regionSelectorDefault())         \
  F(bool,     JitPGO,                  pgoDefault())                    \
  F(string,   JitPGORegionSelector,    "hotcfg")                        \
  F(uint64_t, JitPGOThreshold,         pgoThresholdDefault())           \
  F(bool,     JitPGOHotOnly,           false)                           \
  F(bool,     JitPGOUsePostConditions, true)                            \
  F(uint32_t, JitUnlikelyDecRefPercent, 5)                              \
  F(uint32_t, JitPGOReleaseVVMinPercent, 8)                             \
  F(bool,     JitPGOArrayGetStress,    false)                           \
  F(uint32_t, JitPGOMinBlockCountPercent, 0)                            \
  F(double,   JitPGOMinArcProbability, 0.0)                             \
  F(uint32_t, JitPGOMaxFuncSizeDupBody, 80)                             \
  F(uint32_t, JitPGORelaxPercent,      100)                             \
  F(uint32_t, JitPGORelaxUncountedToGenPercent, 20)                     \
  F(uint32_t, JitPGORelaxCountedToGenPercent, 75)                       \
  F(bool,     JitPGODumpCallGraph,     false)                           \
  F(uint64_t, FuncCountHint,           10000)                           \
  F(uint64_t, PGOFuncCountHint,        1000)                            \
  F(uint32_t, HotFuncCount,            4100)                            \
  F(bool, RegionRelaxGuards,           true)                            \
  /* DumpBytecode =1 dumps user php, =2 dumps systemlib & user php */   \
  F(int32_t, DumpBytecode,             0)                               \
  F(bool, DumpHhas,                    false)                           \
  F(bool, DumpTC,                      false)                           \
  F(string, DumpTCPath,                "/tmp")                          \
  F(bool, DumpTCAnchors,               false)                           \
  F(uint32_t, DumpIR,                  0)                               \
  F(bool, DumpTCAnnotationsForAllTrans,debug)                           \
  F(uint32_t, DumpRegion,              0)                               \
  F(bool, DumpAst,                     false)                           \
  F(bool, DumpTargetProfiles,          false)                           \
  F(bool, MapTgtCacheHuge,             false)                           \
  F(uint32_t, MaxHotTextHugePages,     hugePagesSoundNice() ? 1 : 0)    \
  F(int32_t, MaxLowMemHugePages,       hugePagesSoundNice() ? 8 : 0)    \
  F(bool, RandomHotFuncs,              false)                           \
  F(bool, EnableGC,                    eagerGcDefault())                \
  /* Run GC eagerly at each surprise point. */                          \
  F(bool, EagerGC,                     eagerGcDefault())                \
  /* only run eager-gc once at each surprise point (much faster) */     \
  F(bool, FilterGCPoints,              true)                            \
  F(bool, Quarantine,                  eagerGcDefault())                \
  F(uint32_t, GCSampleRate,            0)                               \
  F(int64_t, GCMinTrigger,             64L<<20)                         \
  F(double, GCTriggerPct,              0.5)                             \
  F(bool, RaiseMissingThis,            !EnableHipHopSyntax)             \
  F(bool, QuoteEmptyShellArg,          !EnableHipHopSyntax)             \
  F(uint32_t, StaticContentsLogRate,   100)                             \
  F(uint32_t, SerDesSampleRate,            0)                           \
  F(int, SimpleJsonMaxLength,        2 << 20)                           \
  F(uint32_t, JitSampleRate,               0)                           \
  F(uint32_t, JitFilterLease,              1)                           \
  F(bool, DisableSomeRepoAuthNotices,  true)                            \
  F(uint32_t, InitialNamedEntityTableSize,  30000)                      \
  F(uint32_t, InitialStaticStringTableSize,                             \
                        kDefaultInitialStaticStringTableSize)           \
  F(uint32_t, PCRETableSize, kPCREInitialTableSize)                     \
  F(uint64_t, PCREExpireInterval, 2 * 60 * 60)                          \
  F(string, PCRECacheType, std::string("static"))                       \
  F(bool, EnableNuma, ServerExecutionMode())                            \
  F(bool, EnableNumaLocal, ServerExecutionMode())                       \
  F(bool, EnableCallBuiltin, true)                                      \
  F(bool, EnableReusableTC,   reuseTCDefault())                         \
  F(bool, LogServerRestartStats, false)                                 \
  F(bool, EnableOptTCBuffer,  false)                                    \
  F(uint32_t, ReusableTCPadding, 128)                                   \
  F(int64_t,  StressUnitCacheFreq, 0)                                   \
  F(int64_t, PerfWarningSampleRate, 1)                                  \
  F(double, InitialLoadFactor, 1.0)                                     \
  /* Raise notices on various array operations which may present        \
   * compatibility issues with Hack arrays. */                          \
  F(bool, HackArrCompatNotices, false)                                  \
  F(std::vector<std::string>, IniGetHide, std::vector<std::string>())   \
  /******************                                                   \
   | PPC64 Options. |                                                   \
   *****************/                                                   \
  /* Minimum immediate size to use TOC */                               \
  F(uint16_t, PPC64MinTOCImmSize, 64)                                   \
  /* Relocation features. Use with care on production */                \
  /*  Allow a Far branch be converted to a Near branch. */              \
  F(bool, PPC64RelocationShrinkFarBranches, false)                      \
  /*  Remove nops from a Far branch. */                                 \
  F(bool, PPC64RelocationRemoveFarBranchesNops, true)                   \
  /********************                                                 \
   | Profiling flags. |                                                 \
   ********************/                                                \
  /* Whether to maintain the address-to-VM-object mapping. */           \
  F(bool, EnableReverseDataMap, true)                                   \
  /* Turn on perf-mem-event sampling roughly every this many requests.  \
   * To maintain the same overall sampling rate, the ratio between the  \
   * request and sample frequencies should be kept constant. */         \
  F(uint32_t, PerfMemEventRequestFreq, 0)                               \
  /* Sample this many memory instructions per second.  This should be   \
   * kept low to avoid the risk of collecting a sample while we're      \
   * processing a previous sample. */                                   \
  F(uint32_t, PerfMemEventSampleFreq, 80)                               \
  /* Sampling frequency for TC branch profiling. */                     \
  F(uint32_t, ProfBranchSampleFreq, 0)                                  \
  /* Sampling frequency for profiling packed array accesses. */         \
  F(uint32_t, ProfPackedArraySampleFreq, 0)                             \
  /* */

private:
  using string = std::string;

  // Custom settings. This should be accessed via the GetServerCustomSetting
  // APIs.
  static std::map<std::string, std::string> CustomSettings;

public:
#define F(type, name, unused) \
  static type Eval ## name;
  EVALFLAGS()
#undef F

  static bool RecordCodeCoverage;
  static std::string CodeCoverageOutputFile;

  // Repo (hhvm bytecode repository) options
  static std::string RepoLocalMode;
  static std::string RepoLocalPath;
  static std::string RepoCentralPath;
  static int32_t RepoCentralFileMode;
  static std::string RepoCentralFileUser;
  static std::string RepoCentralFileGroup;
  static bool RepoAllowFallbackPath;
  static std::string RepoEvalMode;
  static std::string RepoJournal;
  static bool RepoCommit;
  static bool RepoDebugInfo;
  static bool RepoAuthoritative;
  static bool RepoPreload;
  static int64_t RepoLocalReadaheadRate;
  static bool RepoLocalReadaheadConcurrent;

  // pprof/hhprof options
  static bool HHProfEnabled;
  static bool HHProfActive;
  static bool HHProfAccum;
  static bool HHProfRequest;
  static bool TrackPerUnitMemory;

  // Sandbox options
  static bool SandboxMode;
  static std::string SandboxPattern;
  static std::string SandboxHome;
  static std::string SandboxFallback;
  static std::string SandboxConfFile;
  static std::map<std::string, std::string> SandboxServerVariables;
  static bool SandboxFromCommonRoot;
  static std::string SandboxDirectoriesRoot;
  static std::string SandboxLogsRoot;

  // Debugger options
  static bool EnableDebugger;
  static bool EnableDebuggerColor;
  static bool EnableDebuggerPrompt;
  static bool EnableDebuggerServer;
  static bool EnableDebuggerUsageLog;
  static bool DebuggerDisableIPv6;
  static std::string DebuggerServerIP;
  static int DebuggerServerPort;
  static int DebuggerDefaultRpcPort;
  static std::string DebuggerDefaultRpcAuth;
  static std::string DebuggerRpcHostDomain;
  static int DebuggerDefaultRpcTimeout;
  static std::string DebuggerDefaultSandboxPath;
  static std::string DebuggerStartupDocument;
  static int DebuggerSignalTimeout;
  static std::string DebuggerAuthTokenScriptBin;

  // Mail options
  static std::string SendmailPath;
  static std::string MailForceExtraParameters;

  // preg stack depth and debug support options
  static int64_t PregBacktraceLimit;
  static int64_t PregRecursionLimit;
  static bool EnablePregErrorLog;

  // SimpleXML options
  static bool SimpleXMLEmptyNamespaceMatchesAll;

  // Cookie options
  static bool AllowDuplicateCookies;

#ifdef FACEBOOK
  // fb303 server
  static bool EnableFb303Server;
  static int Fb303ServerPort;
  static int Fb303ServerThreadStackSizeMb;
  static int Fb303ServerWorkerThreads;
  static int Fb303ServerPoolThreads;
#endif

  // Xenon options
  static double XenonPeriodSeconds;
  static bool XenonForceAlwaysOn;
  static bool XenonTraceUnitLoad;
  static std::string XenonStructLogDest;
};
static_assert(sizeof(RuntimeOption) == 1, "no instance variables");

///////////////////////////////////////////////////////////////////////////////
}

#endif // incl_HPHP_RUNTIME_OPTION_H_<|MERGE_RESOLUTION|>--- conflicted
+++ resolved
@@ -525,11 +525,7 @@
   F(uint32_t, JitProfileRequests,      profileRequestsDefault())        \
   F(uint32_t, JitProfileBCSize,        profileBCSizeDefault())          \
   F(uint32_t, JitResetProfCountersRequest, resetProfCountersDefault())  \
-<<<<<<< HEAD
   F(uint32_t, JitRetranslateAllRequest, 0)                              \
-=======
-  F(uint32_t, JitRetranslateAllRequest, retranslateAllRequestDefault()) \
->>>>>>> 3fa9f5e6
   F(double,   JitLayoutHotThreshold,   0.05)                            \
   F(int32_t,  JitLayoutMainFactor,     1000)                            \
   F(int32_t,  JitLayoutColdFactor,     5)                               \
