/*
   +----------------------------------------------------------------------+
   | HipHop for PHP                                                       |
   +----------------------------------------------------------------------+
   | Copyright (c) 2010-2016 Facebook, Inc. (http://www.facebook.com)     |
   +----------------------------------------------------------------------+
   | This source file is subject to version 3.01 of the PHP license,      |
   | that is bundled with this package in the file LICENSE, and is        |
   | available through the world-wide-web at the following url:           |
   | http://www.php.net/license/3_01.txt                                  |
   | If you did not receive a copy of the PHP license and are unable to   |
   | obtain it through the world-wide-web, please send a note to          |
   | license@php.net so we can mail you a copy immediately.               |
   +----------------------------------------------------------------------+
*/

#ifndef incl_HPHP_RUNTIME_OPTION_H_
#define incl_HPHP_RUNTIME_OPTION_H_

#include <folly/dynamic.h>

#include <unordered_map>
#include <vector>
#include <string>
#include <map>
#include <set>
#include <boost/container/flat_set.hpp>
#include <memory>

#include "hphp/runtime/base/config.h"
#include "hphp/util/hash-map-typedefs.h"
#include "hphp/util/functional.h"

namespace HPHP {
///////////////////////////////////////////////////////////////////////////////

struct AccessLogFileData;
struct ErrorLogFileData;
struct VirtualHost;
struct IpBlockMap;
struct SatelliteServerInfo;
struct FilesMatch;
struct Hdf;
struct IniSettingMap;

constexpr int kDefaultInitialStaticStringTableSize = 500000;

/**
 * Configurable options set from command line or configurable file at startup
 * time.
 */
struct RuntimeOption {
  static void Load(
    IniSettingMap &ini, Hdf& config,
    const std::vector<std::string>& iniClis = std::vector<std::string>(),
    const std::vector<std::string>& hdfClis = std::vector<std::string>(),
    std::vector<std::string>* messages = nullptr);

  static bool ServerExecutionMode() {
    return ServerMode;
  }

  static bool ClientExecutionMode() {
    return !ServerMode;
  }

  static bool GcSamplingEnabled() {
    return EvalGCSampleRate > 0;
  }

  static bool JitSamplingEnabled() {
    return EvalJit && EvalJitSampleRate > 0;
  }

  static void ReadSatelliteInfo(
    const IniSettingMap& ini,
    const Hdf& hdf,
    std::vector<std::shared_ptr<SatelliteServerInfo>>& infos,
    std::string& xboxPassword,
    std::set<std::string>& xboxPasswords
  );

  static bool ServerMode;
  static std::string BuildId;
  static std::string InstanceId;
  static std::string DeploymentId; // ID for set of instances deployed at once
  static std::string PidFile;

#ifdef FACEBOOK
  static bool UseThriftLogger;
  static size_t LoggerBatchSize;
  static size_t LoggerFlushTimeout;
#endif
  static std::map<std::string, ErrorLogFileData> ErrorLogs;
  static std::string LogFile;
  static std::string LogFileSymLink;
  static uint16_t LogFilePeriodMultiplier;

  static int LogHeaderMangle;
  static bool AlwaysEscapeLog;
  static bool AlwaysLogUnhandledExceptions;
  static bool NoSilencer;
  static int ErrorUpgradeLevel; // Bitmask of errors to upgrade to E_USER_ERROR
  static bool CallUserHandlerOnFatals;
  static bool ThrowExceptionOnBadMethodCall;
  static bool LogNativeStackOnOOM;
  static int RuntimeErrorReportingLevel;
  static int ForceErrorReportingLevel; // Bitmask ORed with the reporting level

  static std::string ServerUser; // run server under this user account

  static int  MaxSerializedStringSize;
  static bool NoInfiniteRecursionDetection;
  static bool AssertEmitted;
  static int64_t NoticeFrequency; // output 1 out of NoticeFrequency notices
  static int64_t WarningFrequency;
  static int RaiseDebuggingFrequency;
  static int64_t SerializationSizeLimit;

  static std::string AccessLogDefaultFormat;
  static std::map<std::string, AccessLogFileData> AccessLogs;

  static std::string AdminLogFormat;
  static std::string AdminLogFile;
  static std::string AdminLogSymLink;

  static std::map<std::string, AccessLogFileData> RPCLogs;

  static std::string Host;
  static std::string DefaultServerNameSuffix;
  static std::string ServerType;
  static std::string ServerIP;
  static std::string ServerFileSocket;
  static const std::string& GetServerPrimaryIPv4();
  static const std::string& GetServerPrimaryIPv6();
  static int ServerPort;
  static int ServerPortFd;
  static int ServerBacklog;
  static int ServerConnectionLimit;
  static int ServerThreadCount;
  static int QueuedJobsReleaseRate;
  static int ServerWarmupThrottleRequestCount;
  static int ServerThreadDropCacheTimeoutSeconds;
  static int ServerThreadJobLIFOSwitchThreshold;
  static int ServerThreadJobMaxQueuingMilliSeconds;
  static bool ServerThreadDropStack;
  static bool ServerHttpSafeMode;
  static bool ServerStatCache;
  static bool ServerFixPathInfo;
  static bool ServerAddVaryEncoding;
  static std::vector<std::string> ServerWarmupRequests;
  static std::string ServerCleanupRequest;
  static int ServerInternalWarmupThreads;
  static boost::container::flat_set<std::string> ServerHighPriorityEndPoints;
  static bool ServerExitOnBindFail;
  static int PageletServerThreadCount;
  static int PageletServerThreadDropCacheTimeoutSeconds;
  static int PageletServerQueueLimit;
  static bool PageletServerThreadDropStack;

  static int RequestTimeoutSeconds;
  static int PspTimeoutSeconds;
  static int PspCpuTimeoutSeconds;
  static int64_t MaxRequestAgeFactor;
  static int64_t ServerMemoryHeadRoom;
  static int64_t RequestMemoryMaxBytes;
  static int64_t ImageMemoryMaxBytes;
  static int ServerGracefulShutdownWait;
  static bool ServerHarshShutdown;
  static bool ServerEvilShutdown;
  static bool ServerKillOnSIGTERM;
  static bool ServerKillOnTimeout;
  static int ServerPreShutdownWait;
  static int ServerShutdownListenWait;
  static int ServerShutdownEOMWait;
  static int ServerPrepareToStopTimeout;
  static int ServerPartialPostStatusCode;
  // If `StopOldServer` is set, we try to stop the old server running
  // on the local host earlier when we initialize, and we do not start
  // serving requests until we are confident that the system can give
  // the new server `ServerRSSNeededMb` resident memory, or till
  // `OldServerWait` seconds passes after an effort to stop the old
  // server is made.
  static bool StopOldServer;
  static int64_t ServerRSSNeededMb;
  // Threshold of free memory below which the old server is shutdown immediately
  // upon a memory pressure check.
  static int64_t ServerCriticalFreeMb;
  static int OldServerWait;
  // The percentage of page caches that can be considered as free (0 -
  // 100).  This is experimental.
  static int CacheFreeFactor;
  static std::vector<std::string> ServerNextProtocols;
  static bool ServerEnableH2C;
  static int BrotliCompressionEnabled;
  static int BrotliChunkedCompressionEnabled;
  static int BrotliCompressionMode;
  // Base 2 logarithm of the sliding window size. Range is 10-24.
  static int BrotliCompressionLgWindowSize;
  static int BrotliCompressionQuality;
  static int GzipCompressionLevel;
  static int GzipMaxCompressionLevel;
  static std::string ForceCompressionURL;
  static std::string ForceCompressionCookie;
  static std::string ForceCompressionParam;
  static bool EnableKeepAlive;
  static bool ExposeHPHP;
  static bool ExposeXFBServer;
  static bool ExposeXFBDebug;
  static std::string XFBDebugSSLKey;
  static int ConnectionTimeoutSeconds;
  static bool EnableOutputBuffering;
  static std::string OutputHandler;
  static bool ImplicitFlush;
  static bool EnableEarlyFlush;
  static bool ForceChunkedEncoding;
  static int64_t MaxPostSize;
  static int64_t LowestMaxPostSize;
  static bool AlwaysPopulateRawPostData;
  static int64_t UploadMaxFileSize;
  static std::string UploadTmpDir;
  static bool EnableFileUploads;
  static bool EnableUploadProgress;
  static int64_t MaxFileUploads;
  static int Rfc1867Freq;
  static std::string Rfc1867Prefix;
  static std::string Rfc1867Name;
  static bool ExpiresActive;
  static int ExpiresDefault;
  static std::string DefaultCharsetName;
  static bool ForceServerNameToHeader;
  static bool PathDebug;
  static std::vector<std::shared_ptr<VirtualHost>> VirtualHosts;
  static std::shared_ptr<IpBlockMap> IpBlocks;
  static std::vector<std::shared_ptr<SatelliteServerInfo>>
         SatelliteServerInfos;

  // If a request has a body over this limit, switch to on-demand reading.
  // -1 for no limit.
  static int64_t RequestBodyReadLimit;

  static bool EnableSSL;
  static int SSLPort;
  static int SSLPortFd;
  static std::string SSLCertificateFile;
  static std::string SSLCertificateKeyFile;
  static std::string SSLCertificateDir;
  static bool TLSDisableTLS1_2;
  static std::string TLSClientCipherSpec;

  static int XboxServerThreadCount;
  static int XboxServerMaxQueueLength;
  static int XboxServerPort;
  static int XboxDefaultLocalTimeoutMilliSeconds;
  static int XboxDefaultRemoteTimeoutSeconds;
  static int XboxServerInfoMaxRequest;
  static int XboxServerInfoDuration;
  static std::string XboxServerInfoWarmupDoc;
  static std::string XboxServerInfoReqInitFunc;
  static std::string XboxServerInfoReqInitDoc;
  static bool XboxServerInfoAlwaysReset;
  static bool XboxServerLogInfo;
  static std::string XboxProcessMessageFunc;
  static std::string XboxPassword;
  static std::set<std::string> XboxPasswords;

  static std::string SourceRoot;
  static std::vector<std::string> IncludeSearchPaths;
  static std::string FileCache;
  static std::string DefaultDocument;
  static std::string ErrorDocument404;
  static bool ForbiddenAs404;
  static std::string ErrorDocument500;
  static std::string FatalErrorMessage;
  static std::string FontPath;
  static bool EnableStaticContentFromDisk;
  static bool EnableOnDemandUncompress;
  static bool EnableStaticContentMMap;

  static bool Utf8izeReplace;

  static std::string RequestInitFunction;
  static std::string RequestInitDocument;
  static std::string AutoPrependFile;
  static std::string AutoAppendFile;

  static bool SafeFileAccess;
  static std::vector<std::string> AllowedDirectories;
  static std::set<std::string> AllowedFiles;
  static hphp_string_imap<std::string> StaticFileExtensions;
  static hphp_string_imap<std::string> PhpFileExtensions;
  static std::set<std::string> ForbiddenFileExtensions;
  static std::set<std::string> StaticFileGenerators;
  static std::vector<std::shared_ptr<FilesMatch>> FilesMatches;

  static bool WhitelistExec;
  static bool WhitelistExecWarningOnly;
  static std::vector<std::string> AllowedExecCmds;

  static bool UnserializationWhitelistCheck;
  static bool UnserializationWhitelistCheckWarningOnly;
  static int64_t UnserializationBigMapThreshold;

  static std::string TakeoverFilename;
  static int AdminServerPort;
  static int AdminThreadCount;
  static int AdminServerQueueToWorkerRatio;
  static std::string AdminPassword;
  static std::set<std::string> AdminPasswords;

  /*
   * Options related to reverse proxying. ProxyOriginRaw and ProxyPercentageRaw
   * may be mutated by background threads and should only be read or written
   * using the helper functions defined with HttpRequestHandler.
   */
  static std::string ProxyOriginRaw;
  static int ProxyPercentageRaw;
  static int ProxyRetry;
  static bool UseServeURLs;
  static std::set<std::string> ServeURLs;
  static bool UseProxyURLs;
  static std::set<std::string> ProxyURLs;
  static std::vector<std::string> ProxyPatterns;
  static bool AlwaysUseRelativePath;

  static int  HttpDefaultTimeout;
  static int  HttpSlowQueryThreshold;

  static bool NativeStackTrace;
  static bool ServerErrorMessage;
  static bool RecordInput;
  static bool ClearInputOnSuccess;
  static std::string ProfilerOutputDir;
  static std::string CoreDumpEmail;
  static bool CoreDumpReport;
  static std::string CoreDumpReportDirectory;
  static std::string StackTraceFilename;
  static int StackTraceTimeout;
  static std::string RemoteTraceOutputDir;

  static bool EnableStats;
  static bool EnableAPCStats;
  static bool EnableWebStats;
  static bool EnableMemoryStats;
  static bool EnableSQLStats;
  static bool EnableSQLTableStats;
  static bool EnableNetworkIOStatus;
  static std::string StatsXSL;
  static std::string StatsXSLProxy;
  static int StatsSlotDuration;
  static int StatsMaxSlot;

  static bool EnableHotProfiler;
  static int32_t ProfilerTraceBuffer;
  static double ProfilerTraceExpansion;
  static int32_t ProfilerMaxTraceBuffer;

  static int64_t MaxRSS;
  static int64_t MaxRSSPollingCycle;
  static int64_t DropCacheCycle;
  static int64_t MaxSQLRowCount;
  static int64_t SocketDefaultTimeout;
  static bool LockCodeMemory;
  static int MaxArrayChain;
  static bool WarnOnCollectionToArray;
  static bool UseDirectCopy;

  static bool DisableSmallAllocator;

  static std::map<std::string, std::string> ServerVariables;

  static std::map<std::string, std::string> EnvVariables;

  // The file name that is used by LightProcess to bind the socket
  // is the following prefix followed by the pid of the hphp process.
  static std::string LightProcessFilePrefix;
  static int LightProcessCount;

  // Eval options
  static bool EnableHipHopSyntax;
  static bool EnableHipHopExperimentalSyntax;
  static bool EnableShortTags;
  static bool EnableAspTags;
  static bool EnableXHP;
  static bool EnableObjDestructCall;
  static bool EnableEmitterStats;
  static bool EnableIntrinsicsExtension;
  static bool CheckSymLink;
  static bool EnableArgsInBacktraces;
  static bool EnableZendCompat;
  static bool EnableZendSorting;
  static bool EnableZendIniCompat;
  static bool TimeoutsUseWallTime;
  static bool CheckFlushOnUserClose;
  static bool EvalAuthoritativeMode;
  static bool IntsOverflowToInts;
  static HackStrictOption StrictArrayFillKeys;
  static HackStrictOption DisallowDynamicVarEnvFuncs;
  static HackStrictOption IconvIgnoreCorrect;
  static HackStrictOption MinMaxAllowDegenerate;
  static bool LookForTypechecker;
  static bool AutoTypecheck;
  static bool AutoprimeGenerators;

  // ENABLED (1) selects PHP7 behavior.
  static bool PHP7_DeprecationWarnings;
  static bool PHP7_IntSemantics;
  static bool PHP7_LTR_assign;
  static bool PHP7_NoHexNumerics;
  static bool PHP7_Builtins;
  static bool PHP7_ScalarTypes;
  static bool PHP7_EngineExceptions;
  static bool PHP7_Substr;
  static bool PHP7_InfNanFloatParse;
  static bool PHP7_UVS;

  static int64_t HeapSizeMB;
  static int64_t HeapResetCountBase;
  static int64_t HeapResetCountMultiple;
  static int64_t HeapLowWaterMark;
  static int64_t HeapHighWaterMark;

  static int GetScannerType();

  static std::set<std::string, stdltistr> DynamicInvokeFunctions;

  static const uint32_t kPCREInitialTableSize = 96 * 1024;

  static std::string ExtensionDir;
  static std::vector<std::string> Extensions;
  static std::string DynamicExtensionPath;
  static std::vector<std::string> DynamicExtensions;

  // Namespace aliases for the compiler
  static std::map<std::string, std::string> AliasedNamespaces;

#define EVALFLAGS()                                                     \
  /* F(type, name, defaultVal) */                                       \
  /*                                                                    \
   * Maximum number of elements on the VM execution stack.              \
   */                                                                   \
  F(uint64_t, VMStackElms, kEvalVMStackElmsDefault)                     \
  /*                                                                    \
   * Initial space reserved for the global variable environment (in     \
   * number of global variables).                                       \
   */                                                                   \
  F(uint32_t, VMInitialGlobalTableSize,                                 \
    kEvalVMInitialGlobalTableSizeDefault)                               \
  F(bool, Jit,                         evalJitDefault())                \
  F(bool, JitEvaledCode,               true)                            \
  F(bool, JitRequireWriteLease,        false)                           \
  F(uint64_t, JitRelocationSize,       kJitRelocationSizeDefault)       \
  F(uint64_t, JitMatureSize,           25 << 20)                        \
  F(bool, JitTimer,                    kJitTimerDefault)                \
  F(int, JitConcurrently,              1)                               \
  F(int, JitThreads,                   4)                               \
  F(int, JitWorkerThreads,             0)                               \
  F(bool, RecordSubprocessTimes,       false)                           \
  F(bool, AllowHhas,                   false)                           \
  F(string, UseExternalEmitter,        "")                              \
  /* ExternalEmitterFallback:
     0 - No fallback; fail when external emitter fails
     1 - Fallback to builtin emitter if external emitter fails,
         but log a diagnostic
     2 - Fallback to builtin emitter if external emitter fails and
         don't log anything */                                          \
  F(int, ExternalEmitterFallback,      0)                               \
  F(bool, ExternalEmitterAllowPartial, false)                           \
  F(bool, EmitSwitch,                  true)                            \
  F(bool, LogThreadCreateBacktraces,   false)                           \
  F(bool, FailJitPrologs,              false)                           \
  /* CheckReturnTypeHints:
     0 - No checks or enforcement for return type hints.
     1 - Raises E_WARNING if a return type hint fails.
     2 - Raises E_RECOVERABLE_ERROR if regular return type hint fails,
         raises E_WARNING if soft return type hint fails. If a regular
         return type hint fails, it's possible for execution to resume
         normally if the user error handler doesn't throw and returns
         something other than boolean false.
     3 - Same as 2, except if a regular type hint fails the runtime
         will not allow execution to resume normally; if the user
         error handler returns something other than boolean false,
         the runtime will throw a fatal error (this goes together
         with Option::HardReturnTypeHints). */                          \
  F(int32_t, CheckReturnTypeHints,     2)                               \
  F(bool, SoftClosureReturnTypeHints,  false)                           \
  F(bool, AllowScopeBinding,           true)                            \
  F(bool, JitNoGdb,                    true)                            \
  F(bool, SpinOnCrash,                 false)                           \
  F(uint32_t, DumpRingBufferOnCrash,   0)                               \
  F(bool, PerfPidMap,                  true)                            \
  F(bool, PerfJitDump,                 false)                           \
  F(string, PerfJitDumpDir,            "/tmp")                          \
  F(bool, PerfDataMap,                 false)                           \
  F(bool, KeepPerfPidMap,              false)                           \
  F(int32_t, PerfRelocate,             0)                               \
  F(uint32_t, JitTargetCacheSize,      64 << 20)                        \
  F(uint32_t, HHBCArenaChunkSize,      10 << 20)                        \
  F(bool, ProfileBC,                   false)                           \
  F(bool, ProfileHeapAcrossRequests,   false)                           \
  F(bool, ProfileHWEnable,             true)                            \
  F(string, ProfileHWEvents,           std::string(""))                 \
  F(bool, JitAlwaysInterpOne,          false)                           \
  F(int32_t, JitNopInterval,           0)                               \
  F(uint32_t, JitMaxTranslations,      10)                              \
  F(uint32_t, JitMaxProfileTranslations, 30)                            \
  F(uint64_t, JitGlobalTranslationLimit, -1)                            \
  F(uint32_t, JitMaxRegionInstrs,      1347)                            \
  F(uint32_t, JitProfileInterpRequests, kDefaultProfileInterpRequests)  \
  F(bool, JitProfileWarmupRequests,    false)                           \
  F(uint32_t, NumSingleJitRequests,    nsjrDefault())                   \
  F(uint32_t, JitProfileRequests,      profileRequestsDefault())        \
  F(uint32_t, JitProfileBCSize,        profileBCSizeDefault())          \
  F(uint32_t, JitResetProfCountersRequest, resetProfCountersDefault())  \
  F(uint32_t, JitRetranslateAllRequest, 0)                              \
  F(bool, JitProfileRecord,            false)                           \
  F(uint32_t, GdbSyncChunks,           128)                             \
  F(bool, JitKeepDbgFiles,             false)                           \
  /* despite the unfortunate name, this enables function renaming and
   * interception in the interpreter as well as the jit, and also
   * implies all functions may be used with fb_intercept */             \
  F(bool, JitEnableRenameFunction,     EvalJitEnableRenameFunction)     \
  F(bool, JitUseVtuneAPI,              false)                           \
                                                                        \
  F(bool, JitDisabledByHphpd,          false)                           \
  F(bool, JitPseudomain,               true)                            \
  F(uint32_t, JitWarmupStatusBytes,    ((25 << 10) + 1))                \
  F(uint32_t, JitWriteLeaseExpiration, 1500) /* in microseconds */      \
  F(int, JitRetargetJumps,             1)                               \
  F(bool, HHIRLICM,                    false)                           \
  F(bool, HHIRSimplification,          true)                            \
  F(bool, HHIRGenOpts,                 true)                            \
  F(bool, HHIRRefcountOpts,            true)                            \
  F(bool, HHIREnableGenTimeInlining,   true)                            \
  F(uint32_t, HHIRInliningMaxVasmCost, 370)                             \
  F(uint32_t, HHIRInliningMaxReturnDecRefs, 12)                         \
  F(bool, HHIRInlineFrameOpts,         true)                            \
  F(bool, HHIRPartialInlineFrameOpts,  true)                            \
  F(bool, HHIRInlineSingletons,        true)                            \
  F(std::string, InlineRegionMode,     "both")                          \
  F(bool, HHIRGenerateAsserts,         false)                           \
  F(bool, HHIRDeadCodeElim,            true)                            \
  F(bool, HHIRGlobalValueNumbering,    true)                            \
  F(bool, HHIRTypeCheckHoisting,       false) /* Task: 7568599 */       \
  F(bool, HHIRPredictionOpts,          true)                            \
  F(bool, HHIRMemoryOpts,              true)                            \
  F(bool, HHIRStorePRE,                true)                            \
  F(bool, HHIROutlineGenericIncDecRef, true)                            \
  F(double, HHIRMixedArrayProfileThreshold, 0.8554)                     \
  /* Register allocation flags */                                       \
  F(bool, HHIREnablePreColoring,       true)                            \
  F(bool, HHIREnableCoalescing,        true)                            \
  F(bool, HHIRAllocSIMDRegs,           true)                            \
  F(bool, HHIRStressSpill,             false)                           \
  /* Region compiler flags */                                           \
  F(string,   JitRegionSelector,       regionSelectorDefault())         \
  F(bool,     JitPGO,                  pgoDefault())                    \
  F(string,   JitPGORegionSelector,    "hotcfg")                        \
  F(uint64_t, JitPGOThreshold,         pgoThresholdDefault())           \
  F(bool,     JitPGOHotOnly,           false)                           \
  F(bool,     JitPGOUsePostConditions, true)                            \
  F(uint32_t, JitUnlikelyDecRefPercent, 5)                              \
  F(uint32_t, JitPGOReleaseVVMinPercent, 8)                             \
  F(bool,     JitPGOArrayGetStress,    false)                           \
  F(uint32_t, JitPGOMinBlockCountPercent, 0)                            \
  F(double,   JitPGOMinArcProbability, 0.0)                             \
  F(uint32_t, JitPGOMaxFuncSizeDupBody, 80)                             \
  F(uint32_t, JitPGORelaxPercent,      100)                             \
  F(uint32_t, JitPGORelaxUncountedToGenPercent, 20)                     \
  F(uint32_t, JitPGORelaxCountedToGenPercent, 75)                       \
  F(bool,     JitPGODumpCallGraph,     false)                           \
  F(uint64_t, FuncCountHint,           10000)                           \
  F(uint64_t, PGOFuncCountHint,        1000)                            \
  F(uint32_t, HotFuncCount,            4100)                            \
  F(bool, RegionRelaxGuards,           true)                            \
  /* DumpBytecode =1 dumps user php, =2 dumps systemlib & user php */   \
  F(int32_t, DumpBytecode,             0)                               \
  F(bool, DumpHhas,                    false)                           \
  F(bool, DumpTC,                      false)                           \
  F(bool, DumpTCAnchors,               false)                           \
  F(uint32_t, DumpIR,                  0)                               \
  F(bool, DumpTCAnnotationsForAllTrans,debug)                           \
  F(uint32_t, DumpRegion,              0)                               \
  F(bool, DumpAst,                     false)                           \
  F(bool, DumpTargetProfiles,          false)                           \
  F(bool, MapTgtCacheHuge,             false)                           \
  F(uint32_t, MaxHotTextHugePages,     hugePagesSoundNice() ? 1 : 0)    \
  F(int32_t, MaxLowMemHugePages,       hugePagesSoundNice() ? 8 : 0)    \
  F(bool, RandomHotFuncs,              false)                           \
  F(bool, EnableGC,                    eagerGcDefault())                \
  /* Run GC eagerly at each surprise point. */                          \
  F(bool, EagerGC,                     eagerGcDefault())                \
  /* only run eager-gc once at each surprise point (much faster) */     \
  F(bool, FilterGCPoints,              true)                            \
  F(bool, Quarantine,                  eagerGcDefault())                \
  F(bool, RaiseMissingThis,            !EnableHipHopSyntax)             \
  F(bool, QuoteEmptyShellArg,          !EnableHipHopSyntax)             \
  F(uint32_t, GCSampleRate,            0)                               \
  F(uint32_t, SerDesSampleRate,            0)                           \
  F(int, SimpleJsonMaxLength,        2 << 20)                           \
  F(uint32_t, JitSampleRate,               0)                           \
  F(uint32_t, JitFilterLease,              1)                           \
  F(bool, DisableSomeRepoAuthNotices,  true)                            \
  F(uint32_t, InitialNamedEntityTableSize,  30000)                      \
  F(uint32_t, InitialStaticStringTableSize,                             \
                        kDefaultInitialStaticStringTableSize)           \
  F(uint32_t, PCRETableSize, kPCREInitialTableSize)                     \
  F(uint64_t, PCREExpireInterval, 2 * 60 * 60)                          \
  F(string, PCRECacheType, std::string("static"))                       \
  F(bool, EnableNuma, ServerExecutionMode())                            \
  F(bool, EnableNumaLocal, ServerExecutionMode())                       \
  F(bool, EnableCallBuiltin, true)                                      \
  F(bool, EnableReusableTC,   reuseTCDefault())                         \
  F(bool, LogServerRestartStats, false)                                 \
  F(uint32_t, ReusableTCPadding, 128)                                   \
  F(int64_t,  StressUnitCacheFreq, 0)                                   \
  F(int64_t, PerfWarningSampleRate, 1)                                  \
  /******************                                                   \
   | PPC64 Options. |                                                   \
   *****************/                                                   \
  /* Minimum immediate size to use TOC */                               \
  F(uint16_t, PPC64MinTOCImmSize, 32)                                   \
  /* Relocation features. Use with care on production */                \
  /*  Allow a Far branch be converted to a Near branch. */              \
  F(bool, PPC64RelocationShrinkFarBranches, false)                      \
  /*  Remove nops from a Far branch. */                                 \
  F(bool, PPC64RelocationRemoveFarBranchesNops, true)                   \
  F(double, InitialLoadFactor, 1.0)                                     \
<<<<<<< HEAD
=======
  /******************                                                   \
   | PPC64 Options. |                                                   \
   *****************/                                                   \
  /* Minimum immediate size to use TOC */                               \
  F(uint16_t, PPC64MinTOCImmSize, 64)                                   \
  /* Relocation features. Use with care on production */                \
  /*  Allow a Far branch be converted to a Near branch. */              \
  F(bool, PPC64RelocationShrinkFarBranches, false)                      \
  /*  Remove nops from a Far branch. */                                 \
  F(bool, PPC64RelocationRemoveFarBranchesNops, true)                   \
>>>>>>> 7b3df6db
  /********************                                                 \
   | Profiling flags. |                                                 \
   ********************/                                                \
  /* Whether to maintain the address-to-VM-object mapping. */           \
  F(bool, EnableReverseDataMap, true)                                   \
  /* Turn on perf-mem-event sampling roughly every this many requests.  \
   * To maintain the same overall sampling rate, the ratio between the  \
   * request and sample frequencies should be kept constant. */         \
  F(uint32_t, PerfMemEventRequestFreq, 0)                               \
  /* Sample this many memory instructions per second.  This should be   \
   * kept low to avoid the risk of collecting a sample while we're      \
   * processing a previous sample. */                                   \
  F(uint32_t, PerfMemEventSampleFreq, 80)                               \
  /* Sampling frequency for TC branch profiling. */                     \
  F(uint32_t, ProfBranchSampleFreq, 0)                                  \
  /* */

private:
  using string = std::string;

  // Custom settings. This should be accessed via the GetServerCustomSetting
  // APIs.
  static std::map<std::string, std::string> CustomSettings;

public:
#define F(type, name, unused) \
  static type Eval ## name;
  EVALFLAGS()
#undef F

  static bool RecordCodeCoverage;
  static std::string CodeCoverageOutputFile;

  // Repo (hhvm bytecode repository) options
  static std::string RepoLocalMode;
  static std::string RepoLocalPath;
  static std::string RepoCentralPath;
  static int32_t RepoCentralFileMode;
  static std::string RepoCentralFileUser;
  static std::string RepoCentralFileGroup;
  static std::string RepoEvalMode;
  static std::string RepoJournal;
  static bool RepoCommit;
  static bool RepoDebugInfo;
  static bool RepoAuthoritative;
  static bool RepoPreload;
  static int64_t RepoLocalReadaheadRate;
  static bool RepoLocalReadaheadConcurrent;

  // pprof/hhprof options
  static bool HHProfEnabled;
  static bool HHProfActive;
  static bool HHProfAccum;
  static bool HHProfRequest;
  static bool TrackPerUnitMemory;

  // Sandbox options
  static bool SandboxMode;
  static std::string SandboxPattern;
  static std::string SandboxHome;
  static std::string SandboxFallback;
  static std::string SandboxConfFile;
  static std::map<std::string, std::string> SandboxServerVariables;
  static bool SandboxFromCommonRoot;
  static std::string SandboxDirectoriesRoot;
  static std::string SandboxLogsRoot;

  // Debugger options
  static bool EnableDebugger;
  static bool EnableDebuggerColor;
  static bool EnableDebuggerPrompt;
  static bool EnableDebuggerServer;
  static bool EnableDebuggerUsageLog;
  static bool DebuggerDisableIPv6;
  static int DebuggerServerPort;
  static int DebuggerDefaultRpcPort;
  static std::string DebuggerDefaultRpcAuth;
  static std::string DebuggerRpcHostDomain;
  static int DebuggerDefaultRpcTimeout;
  static std::string DebuggerDefaultSandboxPath;
  static std::string DebuggerStartupDocument;
  static int DebuggerSignalTimeout;
  static std::string DebuggerAuthTokenScript;

  // Mail options
  static std::string SendmailPath;
  static std::string MailForceExtraParameters;

  // preg stack depth and debug support options
  static int64_t PregBacktraceLimit;
  static int64_t PregRecursionLimit;
  static bool EnablePregErrorLog;

  // SimpleXML options
  static bool SimpleXMLEmptyNamespaceMatchesAll;

  // Cookie options
  static bool AllowDuplicateCookies;

#ifdef FACEBOOK
  // fb303 server
  static bool EnableFb303Server;
  static int Fb303ServerPort;
  static int Fb303ServerThreadStackSizeMb;
  static int Fb303ServerWorkerThreads;
  static int Fb303ServerPoolThreads;
#endif

  // Xenon options
  static double XenonPeriodSeconds;
  static bool XenonForceAlwaysOn;
};
static_assert(sizeof(RuntimeOption) == 1, "no instance variables");

///////////////////////////////////////////////////////////////////////////////
}

#endif // incl_HPHP_RUNTIME_OPTION_H_<|MERGE_RESOLUTION|>--- conflicted
+++ resolved
@@ -615,19 +615,7 @@
   F(uint32_t, ReusableTCPadding, 128)                                   \
   F(int64_t,  StressUnitCacheFreq, 0)                                   \
   F(int64_t, PerfWarningSampleRate, 1)                                  \
-  /******************                                                   \
-   | PPC64 Options. |                                                   \
-   *****************/                                                   \
-  /* Minimum immediate size to use TOC */                               \
-  F(uint16_t, PPC64MinTOCImmSize, 32)                                   \
-  /* Relocation features. Use with care on production */                \
-  /*  Allow a Far branch be converted to a Near branch. */              \
-  F(bool, PPC64RelocationShrinkFarBranches, false)                      \
-  /*  Remove nops from a Far branch. */                                 \
-  F(bool, PPC64RelocationRemoveFarBranchesNops, true)                   \
   F(double, InitialLoadFactor, 1.0)                                     \
-<<<<<<< HEAD
-=======
   /******************                                                   \
    | PPC64 Options. |                                                   \
    *****************/                                                   \
@@ -638,7 +626,6 @@
   F(bool, PPC64RelocationShrinkFarBranches, false)                      \
   /*  Remove nops from a Far branch. */                                 \
   F(bool, PPC64RelocationRemoveFarBranchesNops, true)                   \
->>>>>>> 7b3df6db
   /********************                                                 \
    | Profiling flags. |                                                 \
    ********************/                                                \
