--- conflicted
+++ resolved
@@ -47,28 +47,15 @@
  */
 #define ARCH_SWITCH_CALL(func, ...)                  \
   ([&]() -> boost::function_traits<decltype(x64::func)>::result_type {  \
-<<<<<<< HEAD
-    switch (arch()) {                   \
-      case Arch::X64:                   \
-        return x64::func(__VA_ARGS__);  \
-      case Arch::ARM:                   \
-        return arm::func(__VA_ARGS__);  \
-      case Arch::PPC64:                 \
-        return ppc64::func(__VA_ARGS__);\
-    }                                   \
-    not_reached();                      \
-=======
     switch (arch()) {                                \
       case Arch::X64:                                \
         return x64::MSVC_GLUE(func, (__VA_ARGS__));  \
       case Arch::ARM:                                \
         return arm::MSVC_GLUE(func, (__VA_ARGS__));  \
       case Arch::PPC64:                              \
-        not_implemented();                           \
-        break;                                       \
+        return ppc64::MSVC_GLUE(func, (__VA_ARGS__));\
     }                                                \
     not_reached();                                   \
->>>>>>> c9fe5594
   }())
 
 ///////////////////////////////////////////////////////////////////////////////
