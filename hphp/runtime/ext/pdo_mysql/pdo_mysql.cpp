--- conflicted
+++ resolved
@@ -206,11 +206,7 @@
     ;
 
   #ifdef CLIENT_MULTI_STATEMENTS
-<<<<<<< HEAD
-    if (!options.empty()) {
-=======
     if (options.empty()) {
->>>>>>> e03e3956
       connect_opts |= CLIENT_MULTI_STATEMENTS;
     } else if (pdo_attr_lval(options, PDO_MYSQL_ATTR_MULTI_STATEMENTS, 1)) {
       connect_opts |= CLIENT_MULTI_STATEMENTS;
