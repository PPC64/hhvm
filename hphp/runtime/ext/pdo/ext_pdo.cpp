--- conflicted
+++ resolved
@@ -3455,14 +3455,12 @@
     HHVM_RCC_INT(PDO, MYSQL_ATTR_SSL_CERT, PDO_MYSQL_ATTR_SSL_CERT);
     HHVM_RCC_INT(PDO, MYSQL_ATTR_SSL_KEY, PDO_MYSQL_ATTR_SSL_KEY);
     HHVM_RCC_INT(PDO, MYSQL_ATTR_SSL_CIPHER, PDO_MYSQL_ATTR_SSL_CIPHER);
-<<<<<<< HEAD
-    HHVM_RCC_INT(PDO, MYSQL_ATTR_MULTI_STATEMENTS, PDO_MYSQL_ATTR_MULTI_STATEMENTS);
-=======
+    HHVM_RCC_INT(PDO, MYSQL_ATTR_MULTI_STATEMENTS,
+                 PDO_MYSQL_ATTR_MULTI_STATEMENTS);
     HHVM_RCC_INT(PDO, HH_MYSQL_ATTR_READ_TIMEOUT,
                  HH_PDO_MYSQL_ATTR_READ_TIMEOUT);
     HHVM_RCC_INT(PDO, HH_MYSQL_ATTR_WRITE_TIMEOUT,
                  HH_PDO_MYSQL_ATTR_WRITE_TIMEOUT);
->>>>>>> 3155f2de
 #endif
     HHVM_RCC_STR(PDO, ERR_NONE, PDO_ERR_NONE);
 
