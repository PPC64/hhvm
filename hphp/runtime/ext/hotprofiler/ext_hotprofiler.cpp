/*
   +----------------------------------------------------------------------+
   | HipHop for PHP                                                       |
   +----------------------------------------------------------------------+
   | Copyright (c) 2010-2016 Facebook, Inc. (http://www.facebook.com)     |
   | Copyright (c) 1997-2010 The PHP Group                                |
   +----------------------------------------------------------------------+
   | This source file is subject to version 3.01 of the PHP license,      |
   | that is bundled with this package in the file LICENSE, and is        |
   | available through the world-wide-web at the following url:           |
   | http://www.php.net/license/3_01.txt                                  |
   | If you did not receive a copy of the PHP license and are unable to   |
   | obtain it through the world-wide-web, please send a note to          |
   | license@php.net so we can mail you a copy immediately.               |
   +----------------------------------------------------------------------+
*/

#include "hphp/runtime/ext/hotprofiler/ext_hotprofiler.h"

#include "hphp/runtime/base/builtin-functions.h"
#include "hphp/runtime/base/memory-manager.h"
#include "hphp/runtime/base/request-local.h"
#include "hphp/runtime/base/zend-math.h"
#include "hphp/runtime/base/ini-setting.h"
#include "hphp/runtime/vm/event-hook.h"
#include "hphp/runtime/vm/jit/translator-inline.h"
#include "hphp/util/alloc.h"
#include "hphp/util/vdso.h"
#include "hphp/util/cycles.h"
#include "hphp/runtime/base/variable-serializer.h"
#include "hphp/runtime/ext/std/ext_std_function.h"
#include "hphp/runtime/base/system-profiler.h"
#include "hphp/runtime/ext/xdebug/xdebug_profiler.h"
#include "hphp/runtime/ext/extension-registry.h"
#include "hphp/runtime/base/request-event-handler.h"

#include <sys/time.h>
#include <sys/resource.h>
#include <iostream>
#include <fstream>
#include <zlib.h>
#include <algorithm>
#include <map>
#include <new>
#include <utility>
#include <vector>

// Append the delimiter
#define HP_STACK_DELIM        "==>"
#define HP_STACK_DELIM_LEN    (sizeof(HP_STACK_DELIM) - 1)

namespace HPHP {

using std::vector;
using std::string;

const StaticString s_hotprofiler("hotprofiler");

///////////////////////////////////////////////////////////////////////////////
// helpers

/**
 * Get time delta in microseconds.
 */
static long get_us_interval(struct timeval *start, struct timeval *end) {
  return (((end->tv_sec - start->tv_sec) * 1000000)
          + (end->tv_usec - start->tv_usec));
}

/**
 * Incr time with the given microseconds.
 */
static void incr_us_interval(struct timeval *start, uint64_t incr) {
  incr += (start->tv_sec * 1000000 + start->tv_usec);
  start->tv_sec  = incr/1000000;
  start->tv_usec = incr%1000000;
  return;
}

/**
 * Truncates the given timeval to the nearest slot begin, where
 * the slot size is determined by intr
 *
 * @param  tv       Input timeval to be truncated in place
 * @param  intr     Time interval in microsecs - slot width
 * @return void
 * @author veeve
 */
static void hp_trunc_time(struct timeval *tv, uint64_t intr) {
  uint64_t time_in_micro;

  // Convert to microsecs and trunc that first
  time_in_micro = (tv->tv_sec * 1000000) + tv->tv_usec;
  time_in_micro /= intr;
  time_in_micro *= intr;

  // Update tv
  tv->tv_sec  = (time_in_micro / 1000000);
  tv->tv_usec = (time_in_micro % 1000000);
}

///////////////////////////////////////////////////////////////////////////////
// High precision timer related functions.

/**
 * This is a microbenchmark to get cpu frequency the process is running on. The
 * returned value is used to convert TSC counter values to microseconds.
 *
 * @return int64.
 * @author cjiang
 */
static int64_t get_cpu_frequency() {
  struct timeval start;
  struct timeval end;

  if (gettimeofday(&start, 0)) {
    perror("gettimeofday");
    return 0.0;
  }
  uint64_t tsc_start = cpuCycles();
  uint64_t tsc_end;
  volatile int i;
  // Busy loop for 5 miliseconds. Don't use usleep() here since it causes the
  // CPU to halt which will generate meaningless results.
  do {
    for (i = 0; i < 1000000; i++);
    if (gettimeofday(&end, 0)) {
      perror("gettimeofday");
      return 0.0;
    }
    tsc_end = cpuCycles();
  } while (get_us_interval(&start, &end) < 5000);

  return nearbyint((tsc_end - tsc_start) * 1.0
                                   / (get_us_interval(&start, &end)));
}

#define MAX_LINELENGTH 1024

static int64_t* get_cpu_frequency_from_file(const char *file, int ncpus)
{
  std::ifstream cpuinfo(file);
  if (cpuinfo.fail()) {
    return nullptr;
  }
  char line[MAX_LINELENGTH];
  int64_t* freqs = new int64_t[ncpus];
  for (int i = 0; i < ncpus; ++i) {
    freqs[i] = 0;
  }
  int processor = -1;

  while (cpuinfo.getline(line, sizeof(line))) {
    if (sscanf(line, "processor : %d", &processor) == 1) {
      continue;
    }
    float freq;
<<<<<<< HEAD
    if ((sscanf(line, "cpu MHz : %f", &freq) ||
         sscanf(line, "clock         : %f", &freq)) == 1) {
=======
    if ((sscanf(line, "cpu MHz : %f", &freq) == 1) ||
        (sscanf(line, "clock         : %f", &freq) == 1)) {
>>>>>>> 3fbe4a9e
      if (processor != -1 && processor < ncpus) {
         freqs[processor] = nearbyint(freq);
         processor = -1;
      }
    }
  }
  for (int i = 0; i < ncpus; ++i) {
    if (freqs[i] == 0) {
      delete[] freqs;
      return nullptr;
    }
  }
  return freqs;
}

///////////////////////////////////////////////////////////////////////////////
// Machine information that we collect just once.

struct MachineInfo {
  /**
   * Bind the current process to a specified CPU. This function is to ensure
   * that the OS won't schedule the process to different processors, which
   * would make values read by rdtsc unreliable.
   *
   * @param uint32 cpu_id, the id of the logical cpu to be bound to.
   *
   * @author cjiang
   */
  static void BindToCPU(uint32_t cpu_id) {
    cpu_set_t new_mask;
    CPU_ZERO(&new_mask);
    CPU_SET(cpu_id, &new_mask);
    SET_AFFINITY(0, sizeof(cpu_set_t), &new_mask);
  }

public:
  // The number of logical CPUs this machine has.
  int m_cpu_num;
  // Store the cpu frequency.  Get it from /proc/cpuinfo if we can.
  int64_t* m_cpu_frequencies;

  MachineInfo() {
    m_cpu_num = sysconf(_SC_NPROCESSORS_CONF);
    m_cpu_frequencies = get_cpu_frequency_from_file("/proc/cpuinfo", m_cpu_num);

    if (m_cpu_frequencies)
      return;

    m_cpu_frequencies = new int64_t[m_cpu_num];
    for (int i = 0; i < m_cpu_num; i++) {
      cpu_set_t prev_mask;
      GET_AFFINITY(0, sizeof(cpu_set_t), &prev_mask);
      BindToCPU(i);
      // Make sure the current process gets scheduled to the target cpu. This
      // might not be necessary though.
      usleep(0);
      m_cpu_frequencies[i] = get_cpu_frequency();
      SET_AFFINITY(0, sizeof(cpu_set_t), &prev_mask);
    }
  }

  ~MachineInfo() {
    delete[] m_cpu_frequencies;
  }
};
static MachineInfo s_machine;

static inline uint64_t
tv_to_cycles(const struct timeval& tv, int64_t MHz)
{
  return (((uint64_t)tv.tv_sec * 1000000) + tv.tv_usec) * MHz;
}

static inline uint64_t
to_usec(int64_t cycles, int64_t MHz, bool cpu_time = false)
{
#ifdef CLOCK_THREAD_CPUTIME_ID
  static int64_t vdso_usable = Vdso::ClockGetTimeNS(CLOCK_THREAD_CPUTIME_ID);
#else
  static int64_t vdso_usable = -1;
#endif

  if (cpu_time && vdso_usable >= 0)
    return cycles / 1000;
  return (cycles + MHz/2) / MHz;
}

static inline uint64_t cpuTime(int64_t MHz) {
#ifdef CLOCK_THREAD_CPUTIME_ID
  int64_t rval = Vdso::ClockGetTimeNS(CLOCK_THREAD_CPUTIME_ID);
  if (rval >= 0) {
    return rval;
  }
#endif
  struct rusage usage;
  getrusage(RUSAGE_SELF, &usage);
  return
    tv_to_cycles(usage.ru_utime, MHz) + tv_to_cycles(usage.ru_stime, MHz);
}

uint64_t
get_allocs()
{
#ifdef USE_JEMALLOC
  auto& mm = MM();
  return mm.getAllocated();
#endif
#ifdef USE_TCMALLOC
  if (MallocExtensionInstance) {
    size_t stat;
    MallocExtensionInstance()->GetNumericProperty(
           "generic.thread_bytes_allocated", &stat);
    return stat;
  }
#endif
  return 0;
}

uint64_t
get_frees()
{
#ifdef USE_JEMALLOC
  auto& mm = MM();
  return mm.getDeallocated();
#endif
#ifdef USE_TCMALLOC
  if (MallocExtensionInstance) {
    size_t stat;
    MallocExtensionInstance()->GetNumericProperty(
           "generic.thread_bytes_freed", &stat);
    return stat;
  }
#endif
  return 0;
}

size_t Frame::getName(char *result_buf, size_t result_len) {
  if (result_len <= 1) {
    return 0; // Insufficient result_bug. Bail!
  }

  // Add '@recurse_level' if required
  // NOTE: Dont use snprintf's return val as it is compiler dependent
  if (m_recursion) {
    snprintf(result_buf, result_len, "%s@%d", m_name, m_recursion);
  } else {
    snprintf(result_buf, result_len, "%s", m_name);
  }

  // Force null-termination at MAX
  result_buf[result_len - 1] = 0;
  return strlen(result_buf);
}

size_t Frame::getStack(int level, char *result_buf, size_t result_len) {
  // End recursion if we dont need deeper levels or
  // we dont have any deeper levels
  if (!m_parent || level <= 1) {
    return getName(result_buf, result_len);
  }

  // Take care of all ancestors first
  size_t len = m_parent->getStack(level - 1, result_buf, result_len);
  if (result_len < (len + HP_STACK_DELIM_LEN)) {
    return len; // Insufficient result_buf. Bail out!
  }

  // Add delimiter only if entry had ancestors
  if (len) {
    strncat(result_buf + len, HP_STACK_DELIM, result_len - len);
    len += HP_STACK_DELIM_LEN;
  }

  // Append the current function name
  return len + getName(result_buf + len, result_len - len);
}

const StaticString
  s_ct("ct"),
  s_wt("wt"),
  s_cpu("cpu"),
  s_mu("mu"),
  s_pmu("pmu"),
  s_alloc("alloc"),
  s_free("free"),
  s_compressed_trace("(compressed_trace)");

/**
 * Maintain profiles of a running stack.
 */
Profiler::Profiler(bool needCPUAffinity) : m_successful(true),
                                           m_stack(nullptr),
                                           m_frame_free_list(nullptr),
                                           m_has_affinity(needCPUAffinity) {
    if (!s_rand_initialized) {
      s_rand_initialized = true;
      srand(math_generate_seed());
    }

    if (m_has_affinity) {
      //
      // Bind to a random cpu so that we can use rdtsc instruction.
      //
      int cur_cpu_id = rand() % s_machine.m_cpu_num;
      GET_AFFINITY(0, sizeof(cpu_set_t), &m_prev_mask);
      MachineInfo::BindToCPU(cur_cpu_id);
      m_MHz = s_machine.m_cpu_frequencies[cur_cpu_id];
    } else {
      //
      // Take cpu0's speed as a proxy for all cpus.
      //
      m_MHz = s_machine.m_cpu_frequencies[0];
    }

    memset(m_func_hash_counters, 0, sizeof(m_func_hash_counters));
}

Profiler::~Profiler() {
    if (m_has_affinity) {
      SET_AFFINITY(0, sizeof(cpu_set_t), &m_prev_mask);
    }

    endAllFrames();
    for (Frame *p = m_frame_free_list; p;) {
      Frame *cur = p;
      p = p->m_parent;
      delete cur;
    }
}

/*
 * Called right before a function call.
 */
void Profiler::beginFrameEx(const char *symbol) {
}

/*
 * Called right after a function is finished.
 */
void Profiler::endFrameEx(const TypedValue *retval,
                          const char *_symbol) {
}

void Profiler::writeStats(Array &ret) {
}

void Profiler::endAllFrames() {
    while (m_stack) {
      endFrame(nullptr, nullptr, true);
    }
}

template<class phpret, class Name, class Counts>
void Profiler::returnVals(phpret& ret, const Name& name, const Counts& counts,
                          int flags, int64_t MHz)
{
    ArrayInit arr(5, ArrayInit::Map{});
    arr.set(s_ct,  counts.count);
    arr.set(s_wt,  to_usec(counts.wall_time, MHz));
    if (flags & TrackCPU) {
      arr.set(s_cpu, to_usec(counts.cpu, MHz, true));
    }
    if (flags & TrackMemory) {
      arr.set(s_mu,  counts.memory);
      arr.set(s_pmu, counts.peak_memory);
    } else if (flags & TrackMalloc) {
      arr.set(s_alloc, counts.memory);
      arr.set(s_free, counts.peak_memory);
    }
    ret.set(String(name), arr.toArray());
}

template<class phpret, class StatsMap>
bool Profiler::extractStats(phpret& ret, StatsMap& stats, int flags,
                            int64_t MHz)
{
    for (typename StatsMap::const_iterator iter = stats.begin();
         iter != stats.end(); ++iter) {
      returnVals(ret, iter->first, iter->second, flags, MHz);
    }
    return true;
}

bool Profiler::s_rand_initialized = false;

void Profiler::beginFrame(const char *symbol) {
  Frame *current = createFrame(symbol);

  // NOTE(cjiang): use hash code to fend off most of call-stack traversal
  int recursion_level = 0;
  if (m_func_hash_counters[current->m_hash_code] > 0) {
    // Find this symbols recurse level
    for (Frame *p = current->m_parent; p; p = p->m_parent) {
      if (strcmp(current->m_name, p->m_name) == 0) {
        recursion_level = p->m_recursion + 1;
        break;
      }
    }
  }
  current->m_recursion = recursion_level;

  m_func_hash_counters[current->m_hash_code]++;
  beginFrameEx(symbol);
}

/**
 * End top of the stack.
 */
void Profiler::endFrame(const TypedValue *retval,
                        const char *symbol,
                        bool endMain) {
  if (m_stack) {
    // special case for main() frame that's only ended by endAllFrames()
    if (!endMain && m_stack->m_parent == nullptr) {
      return;
    }
    endFrameEx(retval, symbol);
    m_func_hash_counters[m_stack->m_hash_code]--;
    releaseFrame();
  }
}

///////////////////////////////////////////////////////////////////////////////
// HierarchicalProfiler

struct HierarchicalProfiler final : Profiler {
private:
  struct CountMap {
    CountMap() : count(0), wall_time(0), cpu(0), memory(0), peak_memory(0) {}

    int64_t count;
    int64_t wall_time;
    int64_t cpu;
    int64_t memory;
    int64_t peak_memory;
  };

  struct HierarchicalProfilerFrame : Frame {
    virtual ~HierarchicalProfilerFrame() {
    }

    uint64_t        m_tsc_start;   // start value for TSC counter
    int64_t         m_mu_start;    // memory usage
    int64_t         m_pmu_start;   // peak memory usage
    int64_t         m_vtsc_start;  // user/sys time start
  };

  typedef hphp_hash_map<std::string, CountMap, string_hash> StatsMap;
  StatsMap m_stats; // outcome

public:
  explicit HierarchicalProfiler(int flags) : Profiler(true), m_flags(flags) {
  }

  Frame *allocateFrame() override {
    return new HierarchicalProfilerFrame();
  }

  void beginFrameEx(const char *symbol) override {
    HierarchicalProfilerFrame *frame =
      dynamic_cast<HierarchicalProfilerFrame *>(m_stack);
    frame->m_tsc_start = cpuCycles();

    if (m_flags & TrackCPU) {
      frame->m_vtsc_start = cpuTime(m_MHz);
    }

    if (m_flags & TrackMemory) {
      auto const& stats = MM().getStats();
      frame->m_mu_start  = stats.usage;
      frame->m_pmu_start = stats.peakUsage;
    } else if (m_flags & TrackMalloc) {
      frame->m_mu_start = get_allocs();
      frame->m_pmu_start = get_frees();
    }
  }

  void endFrameEx(const TypedValue *retval, const char *given_symbol) override {
    char symbol[512];
    HierarchicalProfilerFrame *frame =
      dynamic_cast<HierarchicalProfilerFrame *>(m_stack);
    frame->getStack(2, symbol, sizeof(symbol));
    CountMap &counts = m_stats[symbol];
    counts.count++;
    counts.wall_time += cpuCycles() - frame->m_tsc_start;

    if (m_flags & TrackCPU) {
      counts.cpu += cpuTime(m_MHz) - frame->m_vtsc_start;
    }

    if (m_flags & TrackMemory) {
      auto const& stats = MM().getStats();
      int64_t mu_end = stats.usage;
      int64_t pmu_end = stats.peakUsage;
      counts.memory += mu_end - frame->m_mu_start;
      counts.peak_memory += pmu_end - frame->m_pmu_start;
    } else if (m_flags & TrackMalloc) {
      counts.memory += get_allocs() - frame->m_mu_start;
      counts.peak_memory += get_frees() - frame->m_pmu_start;
    }
  }

  void writeStats(Array &ret) override {
    extractStats(ret, m_stats, m_flags, m_MHz);
  }

  bool shouldSkipBuiltins() const override {
    return m_flags & NoTrackBuiltins;
  }

  void vscan(IMarker& mark) const override {
  }

private:
  uint32_t m_flags;
};

///////////////////////////////////////////////////////////////////////////////
// TraceProfiler

// Walks a log of function enter and exit events captured by
// TraceProfiler and generates statistics for each function executed.
template <class TraceIterator, class Stats>
struct TraceWalker {
  struct Frame {
    TraceIterator trace; // Pointer to the log entry which pushed this frame
    int level; // Recursion level for this function
    int len; // Length of the function name
  };

  TraceWalker()
    : m_arcBuffLen(200)
    , m_arcBuff((char*)malloc(200))
    , m_badArcCount(0)
  {};

  ~TraceWalker() {
    free(m_arcBuff);
    for (auto& r : m_recursion) delete[] r.first;
  }

  void walk(TraceIterator begin, TraceIterator end, TraceIterator final,
            Stats& stats) {
    if (begin == end) return;
    m_recursion.push_back(std::make_pair(nullptr, 0));
    // Trim exit traces off the front of the log. These may be due to
    // the return from turning tracing on.
    std::map<const char*, unsigned> functionLevel;
    auto current = begin;
    while (current != end && !current->symbol) ++current;
    while (current != end) {
      if (!current->is_func_exit) {
        unsigned level = ++functionLevel[current->symbol];
        if (level >= m_recursion.size()) {
          constexpr size_t bufferSize = 12;
          char *level_string = new char[bufferSize];
          snprintf(level_string, bufferSize, "@%u", level);
          m_recursion.push_back(std::make_pair(level_string,
                                               strlen(level_string)));
        }
        Frame fr;
        fr.trace = current;
        fr.level = level - 1;
        fr.len = strlen(current->symbol);
        checkArcBuff(fr.len);
        m_stack.push_back(fr);
      } else if (m_stack.size() > 1) {
        validateStack(current, stats); // NB: may update m_stack.
        --functionLevel[m_stack.back().trace->symbol];
        popFrame(current, stats);
      }
      ++current;
    }
    // Close the dangling stack with the last entry. This
    // under-represents any functions still on the stack.
    --current;
    while (m_stack.size() > 1) {
      popFrame(current, stats);
    }
    // Close main() with the final data from when profiling was turned
    // off. This ensures main() represents the entire run, even if we
    // run out of log space.
    if (!m_stack.empty()) {
      assert(strcmp(m_stack.back().trace->symbol, "main()") == 0);
      incStats(m_stack.back().trace->symbol, final, m_stack.back(), stats);
    }
    if (m_badArcCount > 0) {
      stats["(trace has mismatched calls and returns)"].count = m_badArcCount;
    }
  }

 private:
  void checkArcBuff(int len) {
    len = 2*len + HP_STACK_DELIM_LEN + 2;
    if (len >= m_arcBuffLen) {
      m_arcBuffLen *= 2;
      m_arcBuff = (char *)realloc(m_arcBuff, m_arcBuffLen);
      if (m_arcBuff == nullptr) {
        throw std::bad_alloc();
      }
    }
  }

  void incStats(const char* arc, TraceIterator tr, const Frame& fr,
                Stats& stats) {
    auto& st = stats[arc];
    ++st.count;
    st.wall_time += tr->wall_time - fr.trace->wall_time;
    st.cpu += tr->cpu - fr.trace->cpu;
    st.memory += tr->memory - fr.trace->memory;
    st.peak_memory += tr->peak_memory - fr.trace->peak_memory;
  }

  // Look for mismatched enter and exit events, and try to correct if
  // we can. Only try to correct very simple imbalances... we could go
  // nuts here, but it's likely not worth it.
  void validateStack(TraceIterator tIt, Stats& stats) {
    auto enteredName = m_stack.back().trace->symbol;
    auto exitedName = tIt->symbol;
    if ((exitedName != nullptr) &&
        ((enteredName == nullptr) || (strcmp(enteredName, exitedName) != 0))) {
      // We have a few special names that we form on entry. We don't
      // have the information to form them again on exit, so tolerate
      // them here. See EventHook::GetFunctionNameForProfiler().
      if ((enteredName != nullptr) &&
          ((strncmp(enteredName, "run_init::", 10) == 0) ||
           (strcmp(enteredName, "_") == 0))) return;
      bool fixed = false;
      if (m_stack.size() > 1) {
        auto callerName = (m_stack.end() - 2)->trace->symbol;
        if ((callerName != nullptr) && (strcmp(callerName, exitedName) == 0)) {
          // We have an exit for Foo(), but we were in Bar(). However,
          // it appears that Foo() was the caller of Bar(). This
          // suggests we've missed the exit event for Bar() and have
          // the exit event for Foo() in hand. So remove Bar() to
          // re-balance the stack.
          m_stack.pop_back();
          fixed = true;
        }
      }
      // The first few bad arcs typically point at the problem, so
      // report them. The rest we'll just count.
      if (++m_badArcCount < 20) {
        std::string badArc;
        if (fixed) {
          badArc = folly::format("(warning: corrected bad arc #{}: "
                                 "enter '{}', exit '{}')",
                                 m_badArcCount,
                                 enteredName, exitedName).str();
        } else {
          badArc = folly::format("(error: bad arc #{}: "
                                 "enter '{}', exit '{}')",
                                 m_badArcCount,
                                 enteredName, exitedName).str();
        }
        ++stats[badArc.data()].count;
      }
    }
  }

  void popFrame(TraceIterator tIt, Stats& stats) {
    Frame callee = m_stack.back();
    m_stack.pop_back();
    Frame& caller = m_stack.back();
    char *cp = m_arcBuff;
    memcpy(cp, caller.trace->symbol, caller.len);
    cp += caller.len;
    if (caller.level >= 1) {
      std::pair<char*, int>& lvl = m_recursion[caller.level];
      memcpy(cp, lvl.first, lvl.second);
      cp += lvl.second;
    }
    memcpy(cp, HP_STACK_DELIM, HP_STACK_DELIM_LEN);
    cp += HP_STACK_DELIM_LEN;
    memcpy(cp, callee.trace->symbol, callee.len);
    cp += callee.len;
    if (callee.level >= 1) {
      std::pair<char*, int>& lvl = m_recursion[callee.level];
      memcpy(cp, lvl.first, lvl.second);
      cp += lvl.second;
    }
    *cp = 0;
    incStats(m_arcBuff, tIt, callee, stats);
  }

  vector<std::pair<char*, int>> m_recursion;
  vector<Frame> m_stack;
  int m_arcBuffLen;
  char *m_arcBuff;
  int m_badArcCount;
};

// Profiler which makes a log of all function enter and exit events,
// then processes that into per-function statistics. A single-frame
// stack trace is used to aggregate stats for each function when
// called from different call sites.
struct TraceProfiler : Profiler {
  explicit TraceProfiler(int flags)
    : Profiler(true)
    , m_traceBuffer(nullptr)
    , m_traceBufferSize(0)
    , m_nextTraceEntry(0)
    , m_traceBufferFilled(false)
    , m_maxTraceBuffer(0)
    , m_overflowCalls(0)
    , m_flags(flags)
  {
    if (!(m_flags & IHaveInfiniteMemory) && pthread_mutex_trylock(&s_inUse)) {
      // This profiler uses a very large amount of memory. Only allow
      // one in the process at any time.
      m_successful = false;
    } else {
      m_maxTraceBuffer = RuntimeOption::ProfilerMaxTraceBuffer;
      Extension* ext = ExtensionRegistry::get(s_hotprofiler);
      assert(ext);
      IniSetting::Bind(ext, IniSetting::PHP_INI_ALL,
                       "profiler.max_trace_buffer",
                       &m_maxTraceBuffer);
    }
  }

  ~TraceProfiler() {
    if (m_successful) {
      free(m_traceBuffer);
      IniSetting::Unbind("profiler.max_trace_buffer");
      pthread_mutex_unlock(&s_inUse);
    }
  }

 private:
  // Data measued on function entry and exit
  struct TraceData {
    int64_t wall_time;
    int64_t cpu;

    // It's not plausible that we need a full 64bits to hold memory
    // stats, no matter what the collection mode. So we steal one bit
    // from the memory field to use as a flag. We want to keep this
    // data structure small since we need a huge number of them during
    // a profiled run.
    uint64_t memory : 63;// Total memory, or memory allocated depending on flags
    uint64_t is_func_exit : 1; // Is the entry for a function exit?
    uint64_t peak_memory : 63;// Peak memory, or memory freed depending on flags
    uint64_t unused : 1; // Unused, to keep memory and peak_memory the same size

    void clear() {
      wall_time = cpu = memory = peak_memory = 0;
    }
    static void compileTimeAssertions() {
      static_assert(sizeof(TraceData) == (sizeof(uint64_t) * 4), "");
    }
  };

  // One entry in the log, representing a function enter or exit event
  struct TraceEntry : TraceData {
    const char *symbol; // Function name
  };

  bool isTraceSpaceAvailable() {
    // the two slots are reserved for internal use
    return m_nextTraceEntry < m_traceBufferSize - 3;
  }

  bool ensureTraceSpace() {
    bool track_realloc = false;
    if (m_traceBufferFilled) {
      m_overflowCalls++;
      return false;
    }
    int new_array_size;
    if (m_traceBufferSize == 0) {
      new_array_size = RuntimeOption::ProfilerTraceBuffer;
    } else {
      new_array_size = m_traceBufferSize *
        RuntimeOption::ProfilerTraceExpansion;
      if (m_maxTraceBuffer != 0 && new_array_size > m_maxTraceBuffer) {
        new_array_size = m_maxTraceBuffer > m_traceBufferSize ?
          m_maxTraceBuffer : m_traceBufferSize;
      }
      if (new_array_size - m_nextTraceEntry <= 5) {
        // for this operation to succeed, we need room for the entry we're
        // adding, two realloc entries, and two entries to mark the end of
        // the trace.
        m_traceBufferFilled = true;
        collectStats("(trace buffer terminated)", false,
                     m_traceBuffer[m_nextTraceEntry++]);
        return false;
      }
      track_realloc = true;
    }
    if (track_realloc) {
      collectStats("(trace buffer realloc)", false,
                   m_traceBuffer[m_nextTraceEntry++]);
    }
    {
      MemoryManager::MaskAlloc masker(MM());
      auto r = (TraceEntry*)realloc((void*)m_traceBuffer,
                                    new_array_size * sizeof(TraceEntry));

      if (!r) {
        m_traceBufferFilled = true;
        if (m_traceBuffer) {
          collectStats("(trace buffer terminated)", false,
                       m_traceBuffer[m_nextTraceEntry++]);
        }
        return false;
      }
      m_traceBufferSize = new_array_size;
      m_traceBuffer = r;
    }
    if (track_realloc) {
      collectStats("(trace buffer realloc)", true,
                   m_traceBuffer[m_nextTraceEntry++]);
    }
    return true;
  }

  virtual void beginFrame(const char *symbol) override {
    doTrace(symbol, false);
  }

  virtual void endFrame(const TypedValue *retval,
                        const char *symbol,
                        bool endMain = false) override {
    doTrace(symbol, true);
  }

  virtual void endAllFrames() override {
    if (m_traceBuffer && m_nextTraceEntry < m_traceBufferSize - 1) {
      collectStats(nullptr, true, m_finalEntry);
      m_traceBufferFilled = true;
    }
  }

  void collectStats(const char *symbol, bool isFuncExit, TraceEntry& te) {
    te.symbol = symbol;
    te.is_func_exit = isFuncExit;
    collectStats(te);
  }

  void collectStats(TraceData& te) {
    te.wall_time = cpuCycles();
    te.cpu = 0;
    if (m_flags & TrackCPU) {
      te.cpu = cpuTime(m_MHz);
    }
    if (m_flags & TrackMemory) {
      auto const& stats = MM().getStats();
      te.memory = stats.usage;
      te.peak_memory = stats.peakUsage;
    } else if (m_flags & TrackMalloc) {
      te.memory = get_allocs();
      te.peak_memory = get_frees();
    } else {
      te.memory = 0;
      te.peak_memory = 0;
    }
  }

  TraceEntry* nextTraceEntry() {
    if (!isTraceSpaceAvailable() && !ensureTraceSpace()) {
      return 0;
    }
    return &m_traceBuffer[m_nextTraceEntry++];
  }

  void doTrace(const char *symbol, bool isFuncExit) {
    TraceEntry *te = nextTraceEntry();
    if (te != nullptr) {
      collectStats(symbol, isFuncExit, *te);
    }
  }

  template<class TraceIterator, class Stats>
  void walkTrace(TraceIterator begin, TraceIterator end, TraceIterator final,
                 Stats& stats) {
    TraceWalker<TraceIterator, Stats> walker;
    walker.walk(begin, end, final, stats);
  }

  virtual void writeStats(Array &ret) override {
    TraceData my_begin;
    collectStats(my_begin);
    walkTrace(m_traceBuffer, m_traceBuffer + m_nextTraceEntry, &m_finalEntry,
              m_stats);
    if (m_overflowCalls) {
      m_stats["(trace buffer terminated)"].count += m_overflowCalls/2;
    }
    extractStats(ret, m_stats, m_flags, m_MHz);
    CountedTraceData allocStats;
    allocStats.count = 0;
    allocStats.peak_memory = allocStats.memory =
      m_nextTraceEntry * sizeof(*m_traceBuffer);
    returnVals(ret, "(trace buffer alloc)", allocStats, m_flags, m_MHz);
    if (m_flags & MeasureXhprofDisable) {
      CountedTraceData my_end;
      collectStats(my_end);
      my_end.count = 1;
      my_end.cpu -= my_begin.cpu;
      my_end.wall_time -= my_begin.wall_time;
      my_end.memory -= my_begin.memory;
      my_end.peak_memory -= my_begin.peak_memory;
      returnVals(ret, "xhprof_post_processing()", my_end, m_flags, m_MHz);
    }
  }

  virtual bool shouldSkipBuiltins() const override {
    return m_flags & NoTrackBuiltins;
  }

  void vscan(IMarker& mark) const override {
  }

  TraceEntry* m_traceBuffer;
  TraceEntry m_finalEntry;
  int m_traceBufferSize;
  int m_nextTraceEntry;
  bool m_traceBufferFilled;
  int64_t m_maxTraceBuffer;
  int64_t m_overflowCalls;
  uint32_t m_flags;

  // Final stats, per-function per-callsite, with a count of how many
  // times the function was called from that callsite.
  struct CountedTraceData : TraceData {
    int64_t count;
    CountedTraceData() : count(0)  { clear(); }
  };
  typedef hphp_hash_map<std::string, CountedTraceData, string_hash> StatsMap;
  StatsMap m_stats; // outcome

  static pthread_mutex_t s_inUse;
};

pthread_mutex_t TraceProfiler::s_inUse = PTHREAD_MUTEX_INITIALIZER;

///////////////////////////////////////////////////////////////////////////////
// SampleProfiler

/**
 * Sampling based profiler.
 */
struct SampleProfiler : Profiler {
private:
  typedef std::pair<int64_t, int64_t> Timestamp;
  typedef req::vector<std::pair<Timestamp, std::string>> SampleVec;
  SampleVec m_samples; // outcome

public:
  SampleProfiler() : Profiler(true) {
    struct timeval  now;
    uint64_t truncated_us;
    uint64_t truncated_tsc;

    // Init the last_sample in tsc
    m_last_sample_tsc = cpuCycles();

    // Find the microseconds that need to be truncated
    gettimeofday(&m_last_sample_time, 0);
    now = m_last_sample_time;
    hp_trunc_time(&m_last_sample_time, SAMPLING_INTERVAL);

    // Subtract truncated time from last_sample_tsc
    truncated_us  = get_us_interval(&m_last_sample_time, &now);
    truncated_tsc = truncated_us * m_MHz;
    if (m_last_sample_tsc > truncated_tsc) {
      // just to be safe while subtracting unsigned ints
      m_last_sample_tsc -= truncated_tsc;
    }

    // Convert sampling interval to ticks
    m_sampling_interval_tsc = SAMPLING_INTERVAL * m_MHz;
  }

  virtual void beginFrameEx(const char *symbol) override {
    sample_check();
  }

  virtual void endFrameEx(const TypedValue *retvalue,
                          const char *symbol) override {
    sample_check();
  }

  virtual void writeStats(Array &ret) override {
    for (auto const& sample : m_samples) {
      auto const& time = sample.first;
      char timestr[512];
      snprintf(timestr, sizeof(timestr), "%" PRId64 ".%06" PRId64,
               time.first, time.second);

      ret.set(String(timestr), String(sample.second));
    }
  }

  void vscan(IMarker& mark) const override {
    // nothing to mark
  }

private:
  static const int SAMPLING_INTERVAL = 100000; // microsecs

  struct timeval m_last_sample_time;
  uint64_t m_last_sample_tsc;
  uint64_t m_sampling_interval_tsc;

  /**
   * Sample the stack. Add it to the stats_count global.
   *
   * @param  tv            current time
   * @param  entries       func stack as linked list of hprof_entry_t
   * @return void
   * @author veeve
   */
  void sample_stack() {
    char symbol[5120];
    m_stack->getStack(INT_MAX, symbol, sizeof(symbol));

    auto time = std::make_pair((int64_t)m_last_sample_time.tv_sec,
                               (int64_t)m_last_sample_time.tv_usec);
    m_samples.push_back(std::make_pair(time, symbol));
  }

  /**
   * Checks to see if it is time to sample the stack.
   * Calls hp_sample_stack() if its time.
   *
   * @param  entries        func stack as linked list of hprof_entry_t
   * @param  last_sample    time the last sample was taken
   * @param  sampling_intr  sampling interval in microsecs
   * @return void
   * @author veeve
   */
  void sample_check() {
    if (m_stack) {
      // While loop is to handle a single function taking a long time
      // and passing several sampling intervals
      while ((cpuCycles() - m_last_sample_tsc) > m_sampling_interval_tsc) {
        m_last_sample_tsc += m_sampling_interval_tsc;
        // HAS TO BE UPDATED BEFORE calling sample_stack
        incr_us_interval(&m_last_sample_time, SAMPLING_INTERVAL);
        sample_stack();
      }
    }
  }
};

///////////////////////////////////////////////////////////////////////////////
// Memoization Opportunity Profiler
//
// Identifies potential memoization opportunities by comparing the
// serialized form of function return values. Functions which return
// the same data every time, but not the same instance, are
// candidates.
//
// For member functions, the args are serialized and kept along with
// the 'this' pointer, and used to look for constant returns given the
// same args.
//
// This profiler is very, very slow. It tries to be faster by giving
// up on functions quickly, and making a quick test to ignore them
// later. It also ignores functions which return "small"
// things. Nevertheless, you likely need to adjust
// Server.RequestTimeoutSeconds to get a full request processed.
//
// Future options:
// - Collect the data cross-request to find APC opportunities.
// - Auto-identify keys to functions which could be used to place things in APC
//   - i.e., same per-request, but not cross-request unless, say, locale is
//     considered.
//
// @TODO: this is quite ghetto right now, but is useful as is to
// others. In particular, it should provide the results via the return
// value from writeStats, not print to stderr :) Task 3396401 tracks this.

struct MemoProfiler : Profiler {
  explicit MemoProfiler(int flags) : Profiler(true) {}

  ~MemoProfiler() {
  }

 private:
  virtual void beginFrame(const char *symbol) override {
    VMRegAnchor _;
    ActRec *ar = vmfp();
    Frame f(symbol);
    if (ar->hasThis()) {
      auto& memo = m_memos[symbol];
      if (!memo.m_ignore) {
        auto args = hhvm_get_frame_args(ar, 0);
        args.append((int64_t)(ar->getThis())); // Use the pointer not the obj
        VariableSerializer vs(VariableSerializer::Type::DebuggerSerialize);
        String sdata;
        try {
          sdata = vs.serialize(args, true);
          f.m_args = sdata;
        } catch (...) {
          fprintf(stderr, "Args Serialization failure: %s\n", symbol);
        }
      }
    }
    m_stack.push_back(f);
  }

  virtual void endFrame(const TypedValue *retval,
                        const char *symbol,
                        bool endMain = false) override {
    if (m_stack.empty()) {
      fprintf(stderr, "STACK IMBALANCE empty %s\n", symbol);
      return;
    }
    auto f = m_stack.back();
    m_stack.pop_back();
    if (strcmp(f.m_symbol, symbol) != 0) {
      fprintf(stderr, "STACK IMBALANCE %s\n", symbol);
      return;
    }
    auto& memo = m_memos[symbol];
    if (memo.m_ignore) return;
    ++memo.m_count;
    memo.m_ignore = true;
    VMRegAnchor _;
    ActRec *ar = vmfp();
    // Lots of random cases to skip just to keep this simple for
    // now. There's no reason not to do more later.
    if (!g_context->m_faults.empty()) return;
    if (ar->m_func->isCPPBuiltin() || ar->resumed()) return;
    auto ret = tvAsCVarRef(retval);
    if (ret.isNull()) return;
    if (!(ret.isString() || ret.isObject() || ret.isArray())) return;
    VariableSerializer vs(VariableSerializer::Type::DebuggerSerialize);
    String sdata;
    try {
      sdata = vs.serialize(ret, true);
    } catch (...) {
      fprintf(stderr, "Serialization failure: %s\n", symbol);
      return;
    }
    if (sdata.length() < 3) return;
    if (ar->hasThis()) {
      memo.m_has_this = true;
      auto& member_memo = memo.m_member_memos[f.m_args.data()];
      ++member_memo.m_count;
      if (member_memo.m_return_value.length() == 0) { // First time
        member_memo.m_return_value = sdata;
        // Intentionally copy the raw pointer value
        member_memo.m_ret_tv = *retval;
        memo.m_ignore = false;
      } else if (member_memo.m_return_value == sdata) { // Same
        memo.m_ignore = false;
        if ((member_memo.m_ret_tv.m_data.num != retval->m_data.num) ||
            (member_memo.m_ret_tv.m_type != retval->m_type)) {
          memo.m_ret_tv_same = false;
        }
      } else {
        memo.m_member_memos.clear(); // Cleanup and ignore
      }
    } else {
      if (memo.m_return_value.length() == 0) { // First time
        memo.m_return_value = sdata;
        // Intentionally copy the raw pointer value
        memo.m_ret_tv = *retval;
        memo.m_ignore = false;
      } else if (memo.m_return_value == sdata) { // Same
        memo.m_ignore = false;
        if ((memo.m_ret_tv.m_data.num != retval->m_data.num) ||
            (memo.m_ret_tv.m_type != retval->m_type)) {
          memo.m_ret_tv_same = false;
        }
      } else {
        memo.m_return_value = ""; // Different, cleanup and ignore
      }
    }
  }

  virtual void endAllFrames() override {
    // Nothing to do for this profiler since all work is done as we go.
  }

  virtual void writeStats(Array &ret) override {
    fprintf(stderr, "writeStats start\n");
    // RetSame: the return value is the same instance every time
    // HasThis: call has a this argument
    // AllSame: all returns were the same data even though args are different
    // MemberCount: number of different arg sets (including this)
    fprintf(stderr, "Count Function MinSerLen MaxSerLen RetSame HasThis "
            "AllSame MemberCount\n");
    for (auto& me : m_memos) {
      if (me.second.m_ignore) continue;
      if (me.second.m_count == 1) continue;
      int min_ser_len = 999999999;
      int max_ser_len = 0;
      int count = 0;
      int member_count = 0;
      bool all_same = true;
      if (me.second.m_has_this) {
        bool any_multiple = false;
        auto& fr = me.second.m_member_memos.begin()->second.m_return_value;
        member_count = me.second.m_member_memos.size();
        for (auto& mme : me.second.m_member_memos) {
          if (mme.second.m_return_value != fr) all_same = false;
          count += mme.second.m_count;
          auto ser_len = mme.second.m_return_value.length();
          min_ser_len = std::min(min_ser_len, ser_len);
          max_ser_len = std::max(max_ser_len, ser_len);
          if (mme.second.m_count > 1) any_multiple = true;
        }
        if (!any_multiple && !all_same) continue;
      } else {
        min_ser_len = max_ser_len = me.second.m_return_value.length();
        count = me.second.m_count;
        all_same = me.second.m_ret_tv_same;
      }
      fprintf(stderr, "%d %s %d %d %s %s %s %d\n",
              count, me.first.data(),
              min_ser_len, max_ser_len,
              me.second.m_ret_tv_same ? " true" : "false",
              me.second.m_has_this ? " true" : "false",
              all_same ? " true" : "false",
              member_count
             );
    }
    fprintf(stderr, "writeStats end\n");
  }

  struct MemberMemoInfo {
    template<class F> void scan(F& mark) const {
      mark(m_return_value);
      mark(m_ret_tv);
    }
    String m_return_value;
    TypedValue m_ret_tv;
    int m_count{0};
  };
  using MemberMemoMap = hphp_hash_map<std::string, MemberMemoInfo, string_hash>;

  struct MemoInfo {
    template<class F> void scan(F& mark) const {
      for (auto& e : m_member_memos) e.second.scan(mark);
      mark(m_return_value);
      mark(m_ret_tv);
    }
    MemberMemoMap m_member_memos; // Keyed by serialized args
    String m_return_value;
    TypedValue m_ret_tv;
    int m_count{0};
    bool m_ignore{false};
    bool m_has_this{false};
    bool m_ret_tv_same{true};
  };
  using MemoMap = hphp_hash_map<std::string, MemoInfo, string_hash>;

  struct Frame {
    explicit Frame(const char* symbol) : m_symbol(symbol) {}
    template<class F> void scan(F& mark) const {
      mark(m_args);
    }
    const char* m_symbol;
    String m_args;
  };

  void vscan(IMarker& mark) const override {
    for (auto& e : m_memos) e.second.scan(mark);
    for (auto& f : m_stack) f.scan(mark);
  }

public:
  MemoMap m_memos; // Keyed by function name
  vector<Frame> m_stack;
};

///////////////////////////////////////////////////////////////////////////////
// ProfilerFactory

bool ProfilerFactory::start(ProfilerKind kind,
                            long flags,
                            bool beginFrame /* = true */) {
  if (m_profiler != nullptr) {
    return false;
  }

  switch (kind) {
  case ProfilerKind::Hierarchical:
    m_profiler = new HierarchicalProfiler(flags);
    break;
  case ProfilerKind::Sample:
    m_profiler = new SampleProfiler();
    break;
  case ProfilerKind::Trace:
    m_profiler = new TraceProfiler(flags);
    break;
  case ProfilerKind::Memo:
    m_profiler = new MemoProfiler(flags);
    break;
  case ProfilerKind::XDebug:
    m_profiler = new XDebugProfiler();
    break;
  case ProfilerKind::External:
    if (g_system_profiler) {
      m_profiler = g_system_profiler->getHotProfiler();
    } else if (m_external_profiler) {
      m_profiler = m_external_profiler;
    } else {
      throw_invalid_argument(
        "ProfilerFactory::setExternalProfiler() not yet called");
      return false;
    }
    break;
  default:
    throw_invalid_argument("level: %d", static_cast<int>(kind));
    return false;
  }
  if (m_profiler && m_profiler->m_successful) {
    // This will be disabled automatically when the thread completes the request
    HPHP::EventHook::Enable();
    ThreadInfo::s_threadInfo->m_profiler = m_profiler;
    if (beginFrame) {
      m_profiler->beginFrame("main()");
    }
    return true;
  } else {
    delete m_profiler;
    m_profiler = nullptr;
    return false;
  }
}

Variant ProfilerFactory::stop() {
  if (m_profiler) {
    m_profiler->endAllFrames();

    Array ret;
    m_profiler->writeStats(ret);
    delete m_profiler;
    m_profiler = nullptr;
    ThreadInfo::s_threadInfo->m_profiler = nullptr;

    return ret;
  }
  return init_null();
}

bool ProfilerFactory::EnableNetworkProfiler = false;

IMPLEMENT_REQUEST_LOCAL(ProfilerFactory, s_profiler_factory);

///////////////////////////////////////////////////////////////////////////////
// main functions

void f_hotprofiler_enable(int ikind) {
  auto kind = static_cast<ProfilerKind>(ikind);
  long flags = 0;
  if (kind == ProfilerKind::Hierarchical) {
    flags = NoTrackBuiltins;
  } else if (kind == ProfilerKind::Memory) {
    kind = ProfilerKind::Hierarchical;
    flags = NoTrackBuiltins | TrackMemory;
  }
  if (RuntimeOption::EnableHotProfiler) {
    s_profiler_factory->start(kind, flags);
  }
}

Variant f_hotprofiler_disable() {
  return s_profiler_factory->stop();
}

void f_phprof_enable(int flags /* = 0 */) {
  if (RuntimeOption::EnableHotProfiler) {
    s_profiler_factory->start(ProfilerKind::Hierarchical, flags);
  }
}

Variant f_phprof_disable() {
  return s_profiler_factory->stop();
}

///////////////////////////////////////////////////////////////////////////////
// injected code

void begin_profiler_frame(Profiler *p,
                          const char *symbol) {
  p->beginFrame(symbol);
}

void end_profiler_frame(Profiler *p,
                        const TypedValue *retval,
                        const char *symbol) {
  p->endFrame(retval, symbol);
}

///////////////////////////////////////////////////////////////////////////////

static struct HotProfilerExtension : Extension {
  HotProfilerExtension(): Extension("hotprofiler", get_PHP_VERSION().data()) {}

  void moduleInit() override {
#ifdef CLOCK_REALTIME
    HHVM_RC_INT_SAME(CLOCK_REALTIME);
#endif
#ifdef CLOCK_MONOTONIC
    HHVM_RC_INT_SAME(CLOCK_MONOTONIC);
#endif
#ifdef CLOCK_PROCESS_CPUTIME_ID
    HHVM_RC_INT_SAME(CLOCK_PROCESS_CPUTIME_ID);
#endif
#ifdef CLOCK_THREAD_CPUTIME_ID
    HHVM_RC_INT_SAME(CLOCK_THREAD_CPUTIME_ID);
#endif
  }
} s_hot_profiler_extension;

///////////////////////////////////////////////////////////////////////////////
}<|MERGE_RESOLUTION|>--- conflicted
+++ resolved
@@ -155,13 +155,8 @@
       continue;
     }
     float freq;
-<<<<<<< HEAD
-    if ((sscanf(line, "cpu MHz : %f", &freq) ||
-         sscanf(line, "clock         : %f", &freq)) == 1) {
-=======
     if ((sscanf(line, "cpu MHz : %f", &freq) == 1) ||
         (sscanf(line, "clock         : %f", &freq) == 1)) {
->>>>>>> 3fbe4a9e
       if (processor != -1 && processor < ncpus) {
          freqs[processor] = nearbyint(freq);
          processor = -1;
